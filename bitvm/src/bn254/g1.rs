use super::fq2::Fq2;
use crate::bn254::fp254impl::Fp254Impl;
use crate::bn254::fq::Fq;
use crate::bn254::utils::Hint;
use crate::treepp::{script, Script};
use ark_ec::AffineRepr;
use ark_ff::{AdditiveGroup, Field};
use num_bigint::BigUint;
use num_traits::Zero;

pub struct G1Affine;

impl G1Affine {
    /// check line through one point, that is:
    ///     y - alpha * x - bias = 0
    ///
    /// input on stack:
    ///     x (1 elements)
    ///     y (1 elements)
    ///
    /// input of parameters:
    ///     c3: alpha
    ///     c4: -bias
    ///
    /// output:
    ///     true or false (consumed on stack)
    pub fn hinted_check_line_through_point(
        x: ark_bn254::Fq,
        c3: ark_bn254::Fq,
    ) -> (Script, Vec<Hint>) {
        let (hinted_script1, hint1) = Fq::hinted_mul(1, x, 3, c3);
        let script = script! {          //c3 c4 x y
            {hinted_script1}                              //c4 y x*c3
            {Fq::sub(1, 0)}                               //c4 y-x*c3
            {Fq::add(1, 0)}                               //c4+y-x*c3
            {Fq::push_zero()}
            {Fq::equal(1, 0)}
        };

        let mut hints = vec![];
        hints.extend(hint1);
        (script, hints)
    }

    /// check whether a tuple coefficient (alpha, -bias) of a chord line is satisfied with expected points T and Q (both are affine cooordinates)
    /// two aspects:
    ///     1. T.y - alpha * T.x - bias = 0
    ///     2. Q.y - alpha * Q.x - bias = 0, make sure the alpha/-bias are the right ONEs
    ///
    /// input on stack:
    ///     T.x (1 elements)
    ///     T.y (1 elements)
    ///     Q.x (1 elements)
    ///     Q.y (1 elements)
    ///
    /// input of parameters:
    ///     c3: alpha
    ///     c4: -bias
    /// output:
    ///     true or false (consumed on stack)
    pub fn hinted_check_chord_line(
        t: ark_bn254::G1Affine,
        q: ark_bn254::G1Affine,
        c3: ark_bn254::Fq,
    ) -> (Script, Vec<Hint>) {
        // TODO: uncommnent change the hinted_check_add to hinted_check_add_prevent_degenerate https://github.com/BitVM/BitVM/pull/379
        // assert_ne!(t, ark_bn254::G1Affine::zero());
        // assert_ne!(q, ark_bn254::G1Affine::zero());
        let mut hints = Vec::new();

        let (hinted_script1, hint1) = Self::hinted_check_line_through_point(q.x, c3);
        let (hinted_script2, hint2) = Self::hinted_check_line_through_point(t.x, c3);
        let script = script! {  //c3 c4 tx ty qx qy
            {Fq::copy(5)}                       //c3 c4 tx ty qx qy c3
            {Fq::copy(5)}                       //c3 c4 tx ty qx qy c3 c4
            {Fq::roll(3)}                       //c3 c4 tx ty qy c3 c4 qx
            {Fq::roll(3)}                       //c3 c4 tx ty c3 c4 qx qy
            {hinted_script1}                    //c3 c4 tx ty (0/1)
            OP_TOALTSTACK                       //c3 c4 tx ty | (0/1)
            {hinted_script2}                    //(0/1)| (0/1)
            OP_FROMALTSTACK                     //(0/1) (0/1)
            OP_BOOLAND                          //(0/1)
        };
        hints.extend(hint1);
        hints.extend(hint2);

        (script, hints)
    }

    /// check whether a tuple coefficient (alpha, -bias) of a tangent line is satisfied with expected point T (affine)
    /// two aspects:
    ///     1. alpha * (2 * T.y) = 3 * T.x^2, make sure the alpha is the right ONE
    ///     2. T.y - alpha * T.x - bias = 0, make sure the -bias is the right ONE
    ///
    /// input on stack:
    ///     T.x (1 element)
    ///     T.y (1 element)
    ///
    /// input of parameters:
    ///     c3: alpha
    ///     c4: -bias
    ///
    /// output:
    ///     true or false (consumed on stack)
    pub fn hinted_check_tangent_line(
        t: ark_bn254::G1Affine,
        c3: ark_bn254::Fq,
    ) -> (Script, Vec<Hint>) {
        assert_ne!(t, ark_bn254::G1Affine::zero());
        let mut hints = vec![];

        let (hinted_script1, hint1) = Fq::hinted_mul(1, t.y + t.y, 0, c3);
        let (hinted_script2, hint2) = Fq::hinted_square(t.x);
        let (hinted_script3, hint3) = Self::hinted_check_line_through_point(t.x, c3);

        let script = script! {                    // rest of hints..., c3 (alpha), c4 (-bias), t.x t.y
            { Fq::copy(0) }                                         // alpha, -bias, x, y, y
            { Fq::double(0) }                                       // alpha, -bias, x, y, 2y
            { Fq::copy(4) }                                         // alpha, -bias, x, y, 2y, alpha
            { hinted_script1 }                                      // alpha, -bias, x, y, alpha * (2 * y)
            { Fq::copy(2) }                                         // alpha, -bias, x, y, alpha * (2 * y), x
            { hinted_script2 }                                      // alpha, -bias, x, y, alpha * (2 * y), x^2
            { Fq::copy(0) }                                         // alpha, -bias, x, y, alpha * (2 * y), x^2, x^2
            { Fq::double(0) }                                       // alpha, -bias, x, y, alpha * (2 * y), x^2, 2x^2
            { Fq::add(1, 0) }                                       // alpha, -bias, x, y, alpha * (2 * y), 3 * x^2
            { Fq::sub(1, 0) }                                       // alpha, -bias, x, y, alpha * (2 * y) - 3 * x^2
            { Fq::is_zero(0) }                                      // alpha, -bias, x, y, condition_one
            OP_TOALTSTACK                                           // alpha, -bias, x, y  alt: condition_one
            { hinted_script3 }                                      // conditon_two  alt: condition_one
            OP_FROMALTSTACK OP_BOOLAND                              // result
        };
        hints.extend(hint1);
        hints.extend(hint2);
        hints.extend(hint3);

        (script, hints)
    }

    pub fn push(element: ark_bn254::G1Affine) -> Script {
        script! {
            { Fq::push_u32_le(&BigUint::from(element.x).to_u32_digits()) }
            { Fq::push_u32_le(&BigUint::from(element.y).to_u32_digits()) }
        }
    }

    pub fn read_from_stack(witness: Vec<Vec<u8>>) -> ark_bn254::G1Affine {
        assert_eq!(witness.len() as u32, Fq::N_LIMBS * 2);
<<<<<<< HEAD
        let x = Fq::read_u32_le(witness[0..Fq::N_LIMBS as usize].to_vec());
        let y = Fq::read_u32_le(witness[Fq::N_LIMBS as usize..2 * Fq::N_LIMBS as usize].to_vec());
        let mut element = ark_bn254::G1Affine {
            x: BigUint::from_slice(&x).into(),
            y: BigUint::from_slice(&y).into(),
            infinity: false,
        };
        if element.x.is_zero() && element.y.is_zero() {
            element = ark_bn254::G1Affine::zero();
=======
        let x: ark_bn254::Fq =
            BigUint::from_slice(&Fq::read_u32_le(witness[0..Fq::N_LIMBS as usize].to_vec())).into();
        let y: ark_bn254::Fq = BigUint::from_slice(&Fq::read_u32_le(
            witness[Fq::N_LIMBS as usize..2 * Fq::N_LIMBS as usize].to_vec(),
        ))
        .into();
        let is_inf = x.is_zero() && y.is_zero();
        ark_bn254::G1Affine {
            x,
            y,
            infinity: is_inf,
>>>>>>> d2a4bb44
        }
        element
    }

    pub fn hinted_check_add(t: ark_bn254::G1Affine, q: ark_bn254::G1Affine) -> (Script, Vec<Hint>) {
        let mut hints = vec![];

        let (alpha, bias) = if !t.is_zero() && !q.is_zero() {
            let alpha = (t.y - q.y) / (t.x - q.x);
            let bias = t.y - alpha * t.x;
            (alpha, bias)
        } else {
            (ark_bn254::Fq::ZERO, ark_bn254::Fq::ZERO)
        };

        let (hinted_script1, hint1) = Self::hinted_check_chord_line(t, q, alpha);
        let (hinted_script2, hint2) = Self::hinted_add(t.x, q.x, alpha);

        let script = script! {        // tx ty qx qy
            { G1Affine::is_zero_keep_element() }
            OP_IF
                { G1Affine::drop() }
            OP_ELSE
                { G1Affine::roll(2) }
                { G1Affine::is_zero_keep_element() }
                OP_IF
                    { G1Affine::drop() }
                OP_ELSE                                // qx qy tx ty
                    for _ in 0..Fq::N_LIMBS {
                        OP_DEPTH OP_1SUB OP_ROLL
                    }
                    { Fq::check_validity_and_keep_element() }
                    for _ in 0..Fq::N_LIMBS {
                        OP_DEPTH OP_1SUB OP_ROLL
                    }                                  // qx qy tx ty c3 c4
                    { Fq::check_validity_and_keep_element() }
                    { Fq::copy(1) }
                    { Fq::copy(1) }                    // qx qy tx ty c3 c4 c3 c4
                    { Fq::copy(5) }
                    { Fq::roll(5) }                    // qx qy tx c3 c4 c3 c4 tx ty
                    { Fq::copy(8) }
                    { Fq::roll(8) }                    // qx tx c3 c4 c3 c4 tx ty qx qy
                    { hinted_script1 }                 // qx tx c3 c4 0/1
                    OP_VERIFY
                    { Fq::roll(2) }
                    { Fq::roll(3) }                    // c3 c4 tx qx
                    { hinted_script2 }                 // x' y'
                OP_ENDIF
            OP_ENDIF
        };

        if !t.is_zero() && !q.is_zero() {
            hints.push(Hint::Fq(alpha));
            hints.push(Hint::Fq(-bias));
            hints.extend(hint1);
            hints.extend(hint2);
        }

        (script, hints)
    }

    /// add two points T and Q
    ///     x' = alpha^2 - T.x - Q.x
    ///     y' = -bias - alpha * x'
    ///
    /// input on stack:
    ///     T.x (1 elements)
    ///     Q.x (1 elements)
    ///
    /// input of parameters:
    ///     c3: alpha - line slope
    ///     c4: -bias - line intercept
    ///
    /// output on stack:
    ///     T'.x (1 elements)
    ///     T'.y (1 elements)
    pub fn hinted_add(
        tx: ark_bn254::Fq,
        qx: ark_bn254::Fq,
        c3: ark_bn254::Fq,
    ) -> (Script, Vec<Hint>) {
        let mut hints = Vec::new();
        let var1 = c3.square(); //alpha^2
        let var2 = var1 - qx - tx; // calculate x' = alpha^2 - T.x - Q.x
                                   //let var3 = var2 * c3; //  alpha * x'

        let (hinted_script1, hint1) = Fq::hinted_square(c3);
        let (hinted_script2, hint2) = Fq::hinted_mul(2, c3, 0, var2);
        hints.extend(hint1);
        hints.extend(hint2);

        let script = script! {        //c3 c4 tx qx
            {Fq::add(1, 0)}                             //c3 c4 (tx+qx)
            {Fq::roll(2)}                               //c4 (qx+tx) c3
            {Fq::copy(0)}                               //c4 (qx+tx) c3 c3
            {hinted_script1}                            //c4 (qx+tx) c3 c3^2
            {Fq::sub(0, 2)}                             //c4 c3 c3^2-(qx+tx)
            {Fq::copy(0)}                               //c4 c3 var2 var2
            {hinted_script2}                            //c4 var2 var2*c3
            {Fq::sub(2, 0)}                             //var2 -var2*c3+c4
        };

        (script, hints)
    }

    /// double a point T:
    ///     x' = alpha^2 - 2 * T.x
    ///     y' = -bias - alpha* x'
    ///
    /// input on stack:
    ///     T.x (1 elements)
    ///
    /// output on stack:
    ///     T'.x (1 elements)
    ///     T'.y (1 elements)
    pub fn hinted_double(t: ark_bn254::G1Affine, c3: ark_bn254::Fq) -> (Script, Vec<Hint>) {
        let mut hints = Vec::new();

        let var1 = c3.square(); //alpha^2
        let var2 = var1 - t.x - t.x; // calculate x' = alpha^2 - 2 * T.x

        let (hinted_script1, hint1) = Fq::hinted_square(c3);
        let (hinted_script2, hint2) = Fq::hinted_mul(2, c3, 0, var2);
        hints.extend(hint1);
        hints.extend(hint2);

        let script = script! {  // c3 (alpha), c4 (-bias), x
            { Fq::double(0) }                     // alpha, -bias, 2x
            { Fq::roll(2) }                       // -bias, 2x, alpha
            { Fq::copy(0) }                       // -bias, 2x, alpha, alpha
            { hinted_script1 }                    // -bias, 2x, alpha, alpha^2
            { Fq::sub(0, 2) }                     // -bias, alpha, alpha^2-2x = x'
            { Fq::copy(0) }                       // -bias, alpha, x', x'
            { hinted_script2 }                    // -bias, x', alpha * x'
            { Fq::sub(2, 0) }                     // x', -alpha * x' - bias = y'
        };

        (script, hints)
    }

    pub fn hinted_check_double(t: ark_bn254::G1Affine) -> (Script, Vec<Hint>) {
        let mut hints = vec![];

        let (alpha, bias) = if t.is_zero() {
            (ark_bn254::Fq::ZERO, ark_bn254::Fq::ZERO)
        } else {
            let alpha = (t.x.square() + t.x.square() + t.x.square()) / (t.y + t.y);
            let bias = t.y - alpha * t.x;
            (alpha, bias)
        };

        let (hinted_script1, hint1) = Self::hinted_check_tangent_line(t, alpha);
        let (hinted_script2, hint2) = Self::hinted_double(t, alpha);

        if !t.is_zero() {
            hints.push(Hint::Fq(alpha));
            hints.push(Hint::Fq(-bias));
            hints.extend(hint1);
            hints.extend(hint2);
        }
        let script = script! {
            { G1Affine::is_zero_keep_element() }         // ... (dependent on input),  x, y, 0/1
            OP_NOTIF                                     // c3 (alpha), c4 (-bias), ... (other hints), x, y
                for _ in 0..Fq::N_LIMBS {
                    OP_DEPTH OP_1SUB OP_ROLL
                }                                        // -bias, ...,  x, y, alpha
                { Fq::check_validity_and_keep_element() }
                for _ in 0..Fq::N_LIMBS {
                    OP_DEPTH OP_1SUB OP_ROLL
                }                                        // x, y, alpha, -bias
                { Fq::check_validity_and_keep_element() }
                { Fq::copy(1) }                          // x, y, alpha, -bias, alpha
                { Fq::copy(1) }                          // x, y, alpha, -bias, alpha, -bias
                { Fq::copy(5) }                          // x, y, alpha, -bias, alpha, -bias, x
                { Fq::roll(5) }                          // x, alpha, -bias, alpha, -bias, x, y
                { hinted_script1 }                       // x, alpha, -bias, is_tangent_line_correct
                OP_VERIFY                                // x, alpha, -bias
                { Fq::roll(2) }                          // alpha, -bias, x
                { hinted_script2 }                       // x', y'
            OP_ENDIF
        };
        (script, hints)
    }

    pub fn identity() -> Script {
        script! {
            { Fq::push_zero() }
            { Fq::push_zero() }
        }
    }

    pub fn hinted_is_on_curve(x: ark_bn254::Fq, y: ark_bn254::Fq) -> (Script, Vec<Hint>) {
        let (x_sq, x_sq_hint) = Fq::hinted_square(x);
        let (x_cu, x_cu_hint) = Fq::hinted_mul(0, x, 1, x * x);
        let (y_sq, y_sq_hint) = Fq::hinted_square(y);

        let mut hints = Vec::new();
        hints.extend(y_sq_hint);
        hints.extend(x_sq_hint);
        hints.extend(x_cu_hint);
        let scr = script! {
            { y_sq }
            { Fq::copy(1) }
            { x_sq }
            { Fq::roll(2) }
            { x_cu }
            { Fq::push_hex("3") }
            { Fq::add(1, 0) }
            { Fq::equal(1, 0) }
        };
        (scr, hints)
    }

    // Init stack: [x1,y1,x2,y2)
    pub fn equalverify() -> Script {
        script! {
            { Fq::roll(2) }
            { Fq::equalverify(1, 0) }
            { Fq::equalverify(1, 0) }
        }
    }

    pub fn is_zero() -> Script {
        script! {
            { Fq::is_zero(0) }
            OP_TOALTSTACK
            { Fq::is_zero(0) }
            OP_FROMALTSTACK
            OP_BOOLAND
        }
    }

    pub fn is_zero_keep_element() -> Script {
        script! {
            { Fq::is_zero_keep_element(0) }
            OP_TOALTSTACK
            { Fq::is_zero_keep_element(1) }
            OP_FROMALTSTACK
            OP_BOOLAND
        }
    }

    pub fn drop() -> Script {
        script! {
            { Fq::drop() }
            { Fq::drop() }
        }
    }

    pub fn roll(a: u32) -> Script {
        script! {
            { Fq::roll(a + 1) }
            { Fq::roll(a + 1) }
        }
    }
}

/// input of func (params):
///      px, py
/// Input Hints On Stack
///      tmul hints, py_inverse
/// output on stack:
<<<<<<< HEAD
///      x' = -px / py
pub fn hinted_x_from_eval_point(
    px: ark_bn254::Fq,
    py: ark_bn254::Fq,
    py_inv: ark_bn254::Fq,
) -> (Script, Vec<Hint>) {
    let mut hints = Vec::new();

    let (hinted_script1, hint1) = Fq::hinted_mul(1, py, 0, py_inv);
    let (hinted_script2, hint2) = Fq::hinted_mul(1, py_inv, 0, -px);
    let script = script! {   // Stack: [hints, pyd, px, py]
        {Fq::copy(2)}                        // Stack: [hints, pyd, px, py, pyd]
        {hinted_script1}
        {Fq::push_one()}
        {Fq::equalverify(1, 0)}              // Stack: [hints, pyd, px]
        {Fq::neg(0)}                        // Stack: [hints, pyd, -px]
        {hinted_script2}
    };
    hints.extend(hint1);
    hints.extend(hint2);
    (script, hints)
}

/// input of func (params):
///      p.y
/// Input Hints On Stack
///      tmul hints, p.y_inverse
/// output on stack:
///      []
pub fn hinted_y_from_eval_point(py: ark_bn254::Fq, py_inv: ark_bn254::Fq) -> (Script, Vec<Hint>) {
    let mut hints = Vec::new();

    let (hinted_script1, hint1) = Fq::hinted_mul(1, py_inv, 0, py);
    let script = script! {// [hints,..., pyd_calc, py]
        {hinted_script1}
        {Fq::push_one()}
        {Fq::equalverify(1,0)}
    };
    hints.extend(hint1);

    (script, hints)
}

/// input of func (params):
///      p.x, p.y
/// Input Hints On Stack
///      tmul hints, p.y_inverse
/// output on stack:
=======
>>>>>>> d2a4bb44
///      x' = -p.x / p.y
///      y' = 1 / p.y
pub fn hinted_from_eval_point(px: ark_bn254::Fq, py: ark_bn254::Fq) -> (Script, Vec<Hint>) {
    let mut hints = Vec::new();

<<<<<<< HEAD
    let py_inv = py.inverse().unwrap();

    let (hinted_script1, hint1) = hinted_y_from_eval_point(py, py_inv);
    let (hinted_script2, hint2) = hinted_x_from_eval_point(px, py, py_inv);
=======
    let py_inv = p.y().unwrap().inverse().unwrap();
    let (hinted_script1, hint1) = Fq::hinted_mul(1, p.y, 0, py_inv);
    let (hinted_script2, hint2) = Fq::hinted_mul(1, py_inv, 0, -p.x);
>>>>>>> d2a4bb44
    let script = script! {
        // [hints, yinv, x, y]
        {Fq::copy(2)}

        {hinted_script1}
        {Fq::push_one()}
        {Fq::equalverify(1,0)}

        // [hints, yinv, x]
        {Fq::copy(1)}
        {Fq::toaltstack()}
        {Fq::neg(0)}
        {hinted_script2}
        {Fq::fromaltstack()}
    };
    hints.extend(hint1);
    hints.extend(hint2);

    (script, hints)
}

pub fn hinted_from_eval_points(px: ark_bn254::Fq, py: ark_bn254::Fq) -> (Script, Vec<Hint>, bool) {
    let mut hints = Vec::new();

    if px == ark_bn254::Fq::ZERO && py == ark_bn254::Fq::ZERO {
        return (G1Affine::push_zero(), hints, true);
    }
    let p = ark_bn254::G1Affine::new_unchecked(px, py);
    let valid_point = p.is_on_curve();

    let py_inv = py.inverse().unwrap();

<<<<<<< HEAD
    let (hinted_script1, hint1) = hinted_y_from_eval_point(py, py_inv);
    let (hinted_script2, hint2) = hinted_x_from_eval_point(px, py, py_inv);
=======
    let (hinted_script1, hint1) = Fq::hinted_mul(1, p.y, 0, py_inv);
    let (hinted_script2, hint2) = Fq::hinted_mul(1, py_inv, 0, -p.x);
>>>>>>> d2a4bb44

    let script = script! {
        // [yinv, hints,.., x, y]
        {Fq2::toaltstack()}
        for _ in 0..Fq::N_LIMBS {
            OP_DEPTH OP_1SUB OP_ROLL
        }
        { Fq::check_validity_and_keep_element() }
        {Fq2::fromaltstack()}
        // [hints, yinv, x, y]
        {Fq::copy(2)}

        {hinted_script1}
        {Fq::push_one()}
        {Fq::equalverify(1,0)}

        // [hints, yinv, x]
        {Fq::copy(1)}
        {Fq::toaltstack()}
        {Fq::neg(0)}
        {hinted_script2}
        {Fq::fromaltstack()}
    };

    hints.push(Hint::Fq(py_inv));
    hints.extend(hint1);
    hints.extend(hint2);

    (script, hints, valid_point)
}

#[cfg(test)]
mod test {
    use crate::bn254::fp254impl::Fp254Impl;
    use crate::bn254::fq::Fq;
    use crate::bn254::fq2::Fq2;
    use crate::bn254::g1::G1Affine;

    use super::*;
    use crate::{treepp::*, ExecuteInfo};
    use ark_ec::CurveGroup;
    use ark_ff::Field;
    use ark_std::UniformRand;
    use core::ops::Mul;
    use num_bigint::BigUint;
    use rand::SeedableRng;
    use rand_chacha::ChaCha20Rng;

    fn extract_witness_from_stack(res: ExecuteInfo) -> Vec<Vec<u8>> {
        res.final_stack.0.iter_str().fold(vec![], |mut vector, x| {
            vector.push(x);
            vector
        })
    }

    #[test]
    fn test_read_from_stack() {
        let mut prng = ChaCha20Rng::seed_from_u64(0);
        [
            ark_bn254::G1Affine::zero(),
            ark_bn254::G1Affine::rand(&mut prng),
        ]
        .into_iter()
        .for_each(|a| {
            let script = script! {
                {G1Affine::push(a)}
            };

<<<<<<< HEAD
            let res = execute_script(script);
            let witness = extract_witness_from_stack(res);
            let recovered_a = G1Affine::read_from_stack(witness);

            assert_eq!(a, recovered_a);
        });

        [
            ark_bn254::G2Affine::zero(),
            ark_bn254::G2Affine::rand(&mut prng),
        ]
        .into_iter()
        .for_each(|b| {
            let script = script! {
                {G2Affine::push(b)}
            };

            let res = execute_script(script);
            let witness = extract_witness_from_stack(res);
            let recovered_b = G2Affine::read_from_stack(witness);
=======
        let b = ark_bn254::G1Affine::identity();
        let script = script! {
            {G1Affine::push(b)}
        };

        let res = execute_script(script);
        let witness = extract_witness_from_stack(res);
        let recovered_b = G1Affine::read_from_stack(witness);
>>>>>>> d2a4bb44

            assert_eq!(b, recovered_b);
        });
    }

    #[test]
    fn test_affine_identity() {
        let equalverify = G1Affine::equalverify();
        println!("G1Affine.equalverify: {} bytes", equalverify.len());

        for _ in 0..1 {
            let expect = ark_bn254::G1Affine::identity();

            let script = script! {
                { G1Affine::identity() }
                { G1Affine::push(expect) }
                { equalverify.clone() }
                OP_TRUE
            };
            println!("curves::test_affine_identity = {} bytes", script.len());
            run(script);
        }
    }

    #[test]
    fn test_g1_affine_hinted_check_line_through_point() {
        //println!("G1.hinted_add: {} bytes", G1Affine::check_add().len());
        let mut prng = ChaCha20Rng::seed_from_u64(0);
        let t = ark_bn254::G1Affine::rand(&mut prng);
        let q = ark_bn254::G1Affine::rand(&mut prng);
        let alpha = (t.y - q.y) / (t.x - q.x);
        // -bias
        let bias_minus = alpha * t.x - t.y;

        let (hinted_check_line_through_point, hints) =
            G1Affine::hinted_check_line_through_point(t.x, alpha);

        let script = script! {
            for hint in hints {
                { hint.push() }
            }
            { Fq::push(alpha) }
            { Fq::push(bias_minus) }
            { Fq::push(t.x) }
            { Fq::push(t.y) }
            { hinted_check_line_through_point.clone()}
        };
        let exec_result = execute_script(script);
        assert!(exec_result.success);
        println!(
            "hinted_check_line_through_point: {} @ {} stack",
            hinted_check_line_through_point.len(),
            exec_result.stats.max_nb_stack_items
        );
    }

    #[test]
    fn test_g1_affine_hinted_check_chord_line() {
        let mut prng = ChaCha20Rng::seed_from_u64(0);
        let t = ark_bn254::G1Affine::rand(&mut prng);
        let q = ark_bn254::G1Affine::rand(&mut prng);
        let alpha = (t.y - q.y) / (t.x - q.x);
        // -bias
        let bias_minus = alpha * t.x - t.y;

        let (hinted_check_chord_line, hints) = G1Affine::hinted_check_chord_line(t, q, alpha);

        let script = script! {
            for hint in hints {
                { hint.push() }
            }
            { Fq::push(alpha) }
            { Fq::push(bias_minus) }
            { Fq::push(t.x) }
            { Fq::push(t.y) }
            { Fq::push(q.x) }
            { Fq::push(q.y) }
            { hinted_check_chord_line.clone()}
        };
        let exec_result = execute_script(script);
        assert!(exec_result.success);
        println!(
            "hinted_check_chord_line: {} @ {} stack",
            hinted_check_chord_line.len(),
            exec_result.stats.max_nb_stack_items
        );
    }

    #[test]
    fn test_g1_affine_hinted_add() {
        //println!("G1.hinted_add: {} bytes", G1Affine::check_add().len());
        let mut prng = ChaCha20Rng::seed_from_u64(0);
        let t = ark_bn254::G1Affine::rand(&mut prng);
        let q = ark_bn254::G1Affine::rand(&mut prng);
        let alpha = (t.y - q.y) / (t.x - q.x);
        // -bias
        let bias_minus = alpha * t.x - t.y;

        let x = alpha.square() - t.x - q.x;
        let y = bias_minus - alpha * x;
        let (hinted_add, hints) = G1Affine::hinted_add(t.x, q.x, alpha);

        let script = script! {
            for hint in hints {
                { hint.push() }
            }
            { Fq::push(alpha) }
            { Fq::push(bias_minus) }
            { Fq::push(t.x) }
            { Fq::push(q.x) }
            { hinted_add.clone() }
            // [x']
            { Fq::push(y) }
            // [x', y', y]
            { Fq::equalverify(1,0) }
            // [x']
            { Fq::push(x) }
            // [x', x]
            { Fq::equalverify(1,0) }
            // []
            OP_TRUE
            // [OP_TRUE]
        };
        let exec_result = execute_script(script);
        assert!(exec_result.success);
        println!(
            "hinted_add_line: {} @ {} stack",
            hinted_add.len(),
            exec_result.stats.max_nb_stack_items
        );
    }

    #[test]
    fn test_g1_affine_hinted_check_add() {
        //println!("G1.hinted_add: {} bytes", G1Affine::check_add().len());
        let mut prng = ChaCha20Rng::seed_from_u64(0);
        let t = ark_bn254::G1Affine::rand(&mut prng);
        let q = ark_bn254::G1Affine::rand(&mut prng);
        let alpha = (t.y - q.y) / (t.x - q.x);
        // -bias
        let bias_minus = alpha * t.x - t.y;

        let x = alpha.square() - t.x - q.x;
        let y = bias_minus - alpha * x;

        let (hinted_check_add, hints) = G1Affine::hinted_check_add(t, q);

        let script = script! {
            for hint in hints {
                { hint.push() }
            }
            { Fq::push(t.x) }
            { Fq::push(t.y) }
            { Fq::push(q.x) }
            { Fq::push(q.y) }
            { hinted_check_add.clone() }
            // [x']
            { Fq::push(y) }
            // [x', y', y]
            { Fq::equalverify(1,0) }
            // [x']
            { Fq::push(x) }
            // [x', x]
            { Fq::equalverify(1,0) }
            // []
            OP_TRUE
            // [OP_TRUE]
        };
        let exec_result = execute_script(script);
        assert!(exec_result.success);
        println!(
            "hinted_check_add: {} @ {} stack",
            hinted_check_add.len(),
            exec_result.stats.max_nb_stack_items
        );
    }

    #[test]
    fn test_g1_affine_hinted_check_double() {
        //println!("G1.hinted_add: {} bytes", G1Affine::check_add().len());
        let mut prng = ChaCha20Rng::seed_from_u64(0);
        let t = ark_bn254::G1Affine::rand(&mut prng);
        let alpha = (t.x.square() + t.x.square() + t.x.square()) / (t.y + t.y);
        // -bias
        let bias_minus = alpha * t.x - t.y;

        let x = alpha.square() - t.x - t.x;
        let y = bias_minus - alpha * x;

        let (hinted_check_double, hints) = G1Affine::hinted_check_double(t);

        let script = script! {
            for hint in hints {
                { hint.push() }
            }
            { Fq::push(t.x) }
            { Fq::push(t.y) }
            { hinted_check_double.clone() }
            { Fq::push(y) }
            { Fq::equalverify(1,0) }
            { Fq::push(x) }
            { Fq::equalverify(1,0) }
            OP_TRUE
        };
        let exec_result = execute_script(script);
        assert!(exec_result.success);
        println!(
            "hinted_check_double: {} @ {} stack",
            hinted_check_double.len(),
            exec_result.stats.max_nb_stack_items
        );
    }

    #[test]
    fn test_affine_equalverify() {
        let equalverify = G1Affine::equalverify();
        println!("G1Affine.equalverify: {} bytes", equalverify.len());

        let mut prng = ChaCha20Rng::seed_from_u64(0);

        for _ in 0..1 {
            let scalar = ark_bn254::Fr::rand(&mut prng);

            let p = ark_bn254::G1Projective::rand(&mut prng).mul(scalar);
            let q = p.into_affine();

            let script = script! {
                { G1Affine::push(p.into_affine()) }
                { G1Affine::push(q) }
                { equalverify.clone() }
                OP_TRUE
            };
            println!("curves::test_equalverify = {} bytes", script.len());
            run(script);
        }
    }

    #[test]
    fn test_hinted_affine_is_on_curve() {
        let mut prng = ChaCha20Rng::seed_from_u64(0);

        for _ in 0..3 {
            let p = ark_bn254::G1Affine::rand(&mut prng);
            let (affine_is_on_curve, hints) = G1Affine::hinted_is_on_curve(p.x, p.y);

            let script = script! {
                for hint in hints {
                    { hint.push() }
                }
                { Fq::push(p.x) }
                { Fq::push(p.y) }
                { affine_is_on_curve.clone() }
            };
            let res = execute_script(script);
            assert!(res.success);

            let (affine_is_on_curve, hints) = G1Affine::hinted_is_on_curve(p.x, p.y + p.y);
            let script = script! {
                for hint in hints {
                    { hint.push() }
                }
                { Fq::push(p.x) }
                { Fq::push(p.y) }
                { Fq::double(0) }
                { affine_is_on_curve.clone() }
                OP_NOT
            };
            println!("curves::test_affine_is_on_curve = {} bytes", script.len());
            let res = execute_script(script);
            assert!(res.success);
        }
    }

    #[test]
    fn test_hinted_from_eval_point() {
        let mut prng = ChaCha20Rng::seed_from_u64(1);
        let p = ark_bn254::G1Affine::rand(&mut prng);
        let (eval_scr, hints) = hinted_from_eval_point(p.x, p.y);
        let pyinv = p.y.inverse().unwrap();

        let script = script! {
            for tmp in hints {
                { tmp.push() }
            }
            { Fq::push_u32_le(&BigUint::from(pyinv).to_u32_digits()) } // aux hint

            { Fq::push_u32_le(&BigUint::from(p.x).to_u32_digits()) } // input
            { Fq::push_u32_le(&BigUint::from(p.y).to_u32_digits()) }
            { eval_scr }
            { Fq::push_u32_le(&BigUint::from(-p.x / p.y).to_u32_digits()) } // expected output
            { Fq::push_u32_le(&BigUint::from(pyinv).to_u32_digits()) }
            { Fq2::equalverify() }
            OP_TRUE
        };
        let exec_result = execute_script(script);
        assert!(exec_result.success);
    }
<<<<<<< HEAD

    #[test]
    fn test_hintedx_from_eval_point() {
        let mut prng = ChaCha20Rng::seed_from_u64(0);
        let p = ark_bn254::G1Affine::rand(&mut prng);
        let (ell_by_constant_affine_script, hints) =
            hinted_x_from_eval_point(p.x, p.y, p.y.inverse().unwrap());
        let script = script! {
            for tmp in hints {
                { tmp.push() }
            }
            { Fq::push_u32_le(&BigUint::from(p.y.inverse().unwrap()).to_u32_digits()) }
            { Fq::push_u32_le(&BigUint::from(p.x).to_u32_digits()) }
            { Fq::push_u32_le(&BigUint::from(p.y).to_u32_digits()) }
            { ell_by_constant_affine_script.clone() }
            { Fq::push_u32_le(&BigUint::from(-p.x / p.y).to_u32_digits()) }
            {Fq::equalverify(1,0)}
            OP_TRUE
        };
        let exec_result = execute_script(script);
        assert!(exec_result.success);
    }

    #[test]
    fn test_hintedy_from_eval_point() {
        let mut prng = ChaCha20Rng::seed_from_u64(0);
        let p = ark_bn254::G1Affine::rand(&mut prng);
        let (ell_by_constant_affine_script, hints) =
            hinted_y_from_eval_point(p.y, p.y.inverse().unwrap());
        let script = script! {
            for tmp in hints {
                { tmp.push() }
            }
            { Fq::push_u32_le(&BigUint::from(p.y.inverse().unwrap()).to_u32_digits()) }
            { Fq::push_u32_le(&BigUint::from(p.y).to_u32_digits()) }
            { ell_by_constant_affine_script.clone() }
            OP_TRUE
        };
        let exec_result = execute_script(script);
        assert!(exec_result.success);
    }
=======
>>>>>>> d2a4bb44
}<|MERGE_RESOLUTION|>--- conflicted
+++ resolved
@@ -145,7 +145,6 @@
 
     pub fn read_from_stack(witness: Vec<Vec<u8>>) -> ark_bn254::G1Affine {
         assert_eq!(witness.len() as u32, Fq::N_LIMBS * 2);
-<<<<<<< HEAD
         let x = Fq::read_u32_le(witness[0..Fq::N_LIMBS as usize].to_vec());
         let y = Fq::read_u32_le(witness[Fq::N_LIMBS as usize..2 * Fq::N_LIMBS as usize].to_vec());
         let mut element = ark_bn254::G1Affine {
@@ -155,19 +154,6 @@
         };
         if element.x.is_zero() && element.y.is_zero() {
             element = ark_bn254::G1Affine::zero();
-=======
-        let x: ark_bn254::Fq =
-            BigUint::from_slice(&Fq::read_u32_le(witness[0..Fq::N_LIMBS as usize].to_vec())).into();
-        let y: ark_bn254::Fq = BigUint::from_slice(&Fq::read_u32_le(
-            witness[Fq::N_LIMBS as usize..2 * Fq::N_LIMBS as usize].to_vec(),
-        ))
-        .into();
-        let is_inf = x.is_zero() && y.is_zero();
-        ark_bn254::G1Affine {
-            x,
-            y,
-            infinity: is_inf,
->>>>>>> d2a4bb44
         }
         element
     }
@@ -430,72 +416,14 @@
 /// Input Hints On Stack
 ///      tmul hints, py_inverse
 /// output on stack:
-<<<<<<< HEAD
-///      x' = -px / py
-pub fn hinted_x_from_eval_point(
-    px: ark_bn254::Fq,
-    py: ark_bn254::Fq,
-    py_inv: ark_bn254::Fq,
-) -> (Script, Vec<Hint>) {
-    let mut hints = Vec::new();
-
-    let (hinted_script1, hint1) = Fq::hinted_mul(1, py, 0, py_inv);
-    let (hinted_script2, hint2) = Fq::hinted_mul(1, py_inv, 0, -px);
-    let script = script! {   // Stack: [hints, pyd, px, py]
-        {Fq::copy(2)}                        // Stack: [hints, pyd, px, py, pyd]
-        {hinted_script1}
-        {Fq::push_one()}
-        {Fq::equalverify(1, 0)}              // Stack: [hints, pyd, px]
-        {Fq::neg(0)}                        // Stack: [hints, pyd, -px]
-        {hinted_script2}
-    };
-    hints.extend(hint1);
-    hints.extend(hint2);
-    (script, hints)
-}
-
-/// input of func (params):
-///      p.y
-/// Input Hints On Stack
-///      tmul hints, p.y_inverse
-/// output on stack:
-///      []
-pub fn hinted_y_from_eval_point(py: ark_bn254::Fq, py_inv: ark_bn254::Fq) -> (Script, Vec<Hint>) {
-    let mut hints = Vec::new();
-
-    let (hinted_script1, hint1) = Fq::hinted_mul(1, py_inv, 0, py);
-    let script = script! {// [hints,..., pyd_calc, py]
-        {hinted_script1}
-        {Fq::push_one()}
-        {Fq::equalverify(1,0)}
-    };
-    hints.extend(hint1);
-
-    (script, hints)
-}
-
-/// input of func (params):
-///      p.x, p.y
-/// Input Hints On Stack
-///      tmul hints, p.y_inverse
-/// output on stack:
-=======
->>>>>>> d2a4bb44
 ///      x' = -p.x / p.y
 ///      y' = 1 / p.y
 pub fn hinted_from_eval_point(px: ark_bn254::Fq, py: ark_bn254::Fq) -> (Script, Vec<Hint>) {
     let mut hints = Vec::new();
 
-<<<<<<< HEAD
-    let py_inv = py.inverse().unwrap();
-
-    let (hinted_script1, hint1) = hinted_y_from_eval_point(py, py_inv);
-    let (hinted_script2, hint2) = hinted_x_from_eval_point(px, py, py_inv);
-=======
     let py_inv = p.y().unwrap().inverse().unwrap();
     let (hinted_script1, hint1) = Fq::hinted_mul(1, p.y, 0, py_inv);
     let (hinted_script2, hint2) = Fq::hinted_mul(1, py_inv, 0, -p.x);
->>>>>>> d2a4bb44
     let script = script! {
         // [hints, yinv, x, y]
         {Fq::copy(2)}
@@ -528,13 +456,8 @@
 
     let py_inv = py.inverse().unwrap();
 
-<<<<<<< HEAD
-    let (hinted_script1, hint1) = hinted_y_from_eval_point(py, py_inv);
-    let (hinted_script2, hint2) = hinted_x_from_eval_point(px, py, py_inv);
-=======
     let (hinted_script1, hint1) = Fq::hinted_mul(1, p.y, 0, py_inv);
     let (hinted_script2, hint2) = Fq::hinted_mul(1, py_inv, 0, -p.x);
->>>>>>> d2a4bb44
 
     let script = script! {
         // [yinv, hints,.., x, y]
@@ -603,28 +526,6 @@
                 {G1Affine::push(a)}
             };
 
-<<<<<<< HEAD
-            let res = execute_script(script);
-            let witness = extract_witness_from_stack(res);
-            let recovered_a = G1Affine::read_from_stack(witness);
-
-            assert_eq!(a, recovered_a);
-        });
-
-        [
-            ark_bn254::G2Affine::zero(),
-            ark_bn254::G2Affine::rand(&mut prng),
-        ]
-        .into_iter()
-        .for_each(|b| {
-            let script = script! {
-                {G2Affine::push(b)}
-            };
-
-            let res = execute_script(script);
-            let witness = extract_witness_from_stack(res);
-            let recovered_b = G2Affine::read_from_stack(witness);
-=======
         let b = ark_bn254::G1Affine::identity();
         let script = script! {
             {G1Affine::push(b)}
@@ -633,7 +534,6 @@
         let res = execute_script(script);
         let witness = extract_witness_from_stack(res);
         let recovered_b = G1Affine::read_from_stack(witness);
->>>>>>> d2a4bb44
 
             assert_eq!(b, recovered_b);
         });
@@ -931,48 +831,4 @@
         let exec_result = execute_script(script);
         assert!(exec_result.success);
     }
-<<<<<<< HEAD
-
-    #[test]
-    fn test_hintedx_from_eval_point() {
-        let mut prng = ChaCha20Rng::seed_from_u64(0);
-        let p = ark_bn254::G1Affine::rand(&mut prng);
-        let (ell_by_constant_affine_script, hints) =
-            hinted_x_from_eval_point(p.x, p.y, p.y.inverse().unwrap());
-        let script = script! {
-            for tmp in hints {
-                { tmp.push() }
-            }
-            { Fq::push_u32_le(&BigUint::from(p.y.inverse().unwrap()).to_u32_digits()) }
-            { Fq::push_u32_le(&BigUint::from(p.x).to_u32_digits()) }
-            { Fq::push_u32_le(&BigUint::from(p.y).to_u32_digits()) }
-            { ell_by_constant_affine_script.clone() }
-            { Fq::push_u32_le(&BigUint::from(-p.x / p.y).to_u32_digits()) }
-            {Fq::equalverify(1,0)}
-            OP_TRUE
-        };
-        let exec_result = execute_script(script);
-        assert!(exec_result.success);
-    }
-
-    #[test]
-    fn test_hintedy_from_eval_point() {
-        let mut prng = ChaCha20Rng::seed_from_u64(0);
-        let p = ark_bn254::G1Affine::rand(&mut prng);
-        let (ell_by_constant_affine_script, hints) =
-            hinted_y_from_eval_point(p.y, p.y.inverse().unwrap());
-        let script = script! {
-            for tmp in hints {
-                { tmp.push() }
-            }
-            { Fq::push_u32_le(&BigUint::from(p.y.inverse().unwrap()).to_u32_digits()) }
-            { Fq::push_u32_le(&BigUint::from(p.y).to_u32_digits()) }
-            { ell_by_constant_affine_script.clone() }
-            OP_TRUE
-        };
-        let exec_result = execute_script(script);
-        assert!(exec_result.success);
-    }
-=======
->>>>>>> d2a4bb44
 }