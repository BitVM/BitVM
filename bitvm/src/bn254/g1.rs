use crate::bn254::fp254impl::Fp254Impl;
use crate::bn254::fq::Fq;
use crate::bn254::utils::Hint;
use crate::treepp::{script, Script};
use ark_ec::AffineRepr;
use ark_ff::{AdditiveGroup, Field};
use num_bigint::BigUint;

use super::fq2::Fq2;

pub struct G1Affine;

impl G1Affine {
    /// check line through one point, that is:
    ///     y - alpha * x - bias = 0
    ///
    /// input on stack:
    ///     x (1 elements)
    ///     y (1 elements)
    ///
    /// input of parameters:
    ///     c3: alpha
    ///     c4: -bias
    ///
    /// output:
    ///     true or false (consumed on stack)
    pub fn hinted_check_line_through_point(
        x: ark_bn254::Fq,
        c3: ark_bn254::Fq,
    ) -> (Script, Vec<Hint>) {
        let (hinted_script1, hint1) = Fq::hinted_mul(1, x, 3, c3);
        let script = script! {          //c3 c4 x y
            {hinted_script1}                              //c4 y x*c3
            {Fq::sub(1, 0)}                               //c4 y-x*c3
            {Fq::add(1, 0)}                               //c4+y-x*c3
            {Fq::push_zero()}
            {Fq::equal(1, 0)}
        };

        let mut hints = vec![];
        hints.extend(hint1);
        (script, hints)
    }

    /// check whether a tuple coefficient (alpha, -bias) of a chord line is satisfied with expected points T and Q (both are affine cooordinates)
    /// two aspects:
    ///     1. T.y - alpha * T.x - bias = 0
    ///     2. Q.y - alpha * Q.x - bias = 0, make sure the alpha/-bias are the right ONEs
    ///
    /// input on stack:
    ///     T.x (1 elements)
    ///     T.y (1 elements)
    ///     Q.x (1 elements)
    ///     Q.y (1 elements)
    ///
    /// input of parameters:
    ///     c3: alpha
    ///     c4: -bias
    /// output:
    ///     true or false (consumed on stack)
    pub fn hinted_check_chord_line(
        t: ark_bn254::G1Affine,
        q: ark_bn254::G1Affine,
        c3: ark_bn254::Fq,
    ) -> (Script, Vec<Hint>) {
        let mut hints = Vec::new();

        let (hinted_script1, hint1) = Self::hinted_check_line_through_point(q.x, c3);
        let (hinted_script2, hint2) = Self::hinted_check_line_through_point(t.x, c3);
        let script = script! {  //c3 c4 tx ty qx qy
            {Fq::copy(5)}                       //c3 c4 tx ty qx qy c3
            {Fq::copy(5)}                       //c3 c4 tx ty qx qy c3 c4
            {Fq::roll(3)}                       //c3 c4 tx ty qy c3 c4 qx
            {Fq::roll(3)}                       //c3 c4 tx ty c3 c4 qx qy
            {hinted_script1}                    //c3 c4 tx ty (0/1)
            OP_TOALTSTACK                       //c3 c4 tx ty | (0/1)
            {hinted_script2}                    //(0/1)| (0/1)
            OP_FROMALTSTACK                     //(0/1) (0/1)
            OP_BOOLAND                          //(0/1)
        };
        hints.extend(hint1);
        hints.extend(hint2);

        (script, hints)
    }

    /// check whether a tuple coefficient (alpha, -bias) of a tangent line is satisfied with expected point T (affine)
    /// two aspects:
    ///     1. alpha * (2 * T.y) = 3 * T.x^2, make sure the alpha is the right ONE
    ///     2. T.y - alpha * T.x - bias = 0, make sure the -bias is the right ONE
    ///
    /// input on stack:
    ///     T.x (1 element)
    ///     T.y (1 element)
    ///
    /// input of parameters:
    ///     c3: alpha
    ///     c4: -bias
    ///
    /// output:
    ///     true or false (consumed on stack)
    pub fn hinted_check_tangent_line(
        t: ark_bn254::G1Affine,
        c3: ark_bn254::Fq,
    ) -> (Script, Vec<Hint>) {
        let mut hints = vec![];

        let (hinted_script1, hint1) = Fq::hinted_mul(1, t.y + t.y, 0, c3);
        let (hinted_script2, hint2) = Fq::hinted_square(t.x);
        let (hinted_script3, hint3) = Self::hinted_check_line_through_point(t.x, c3);

        let script = script! {                    // rest of hints..., c3 (alpha), c4 (-bias), t.x t.y
            { Fq::copy(0) }                                         // alpha, -bias, x, y, y
            { Fq::double(0) }                                       // alpha, -bias, x, y, 2y
            { Fq::copy(4) }                                         // alpha, -bias, x, y, 2y, alpha
            { hinted_script1 }                                      // alpha, -bias, x, y, alpha * (2 * y)
            { Fq::copy(2) }                                         // alpha, -bias, x, y, alpha * (2 * y), x
            { hinted_script2 }                                      // alpha, -bias, x, y, alpha * (2 * y), x^2
            { Fq::copy(0) }                                         // alpha, -bias, x, y, alpha * (2 * y), x^2, x^2
            { Fq::double(0) }                                       // alpha, -bias, x, y, alpha * (2 * y), x^2, 2x^2
            { Fq::add(1, 0) }                                       // alpha, -bias, x, y, alpha * (2 * y), 3 * x^2
            { Fq::sub(1, 0) }                                       // alpha, -bias, x, y, alpha * (2 * y) - 3 * x^2
            { Fq::is_zero(0) }                                      // alpha, -bias, x, y, condition_one
            OP_TOALTSTACK                                           // alpha, -bias, x, y  alt: condition_one
            { hinted_script3 }                                      // conditon_two  alt: condition_one
            OP_FROMALTSTACK OP_BOOLAND                              // result
        };
        hints.extend(hint1);
        hints.extend(hint2);
        hints.extend(hint3);

        (script, hints)
    }

    pub fn push_zero() -> Script {
        script! {
            { Fq::push_zero() }
            { Fq::push_zero() }
        }
    }

    pub fn push(element: ark_bn254::G1Affine) -> Script {
        script! {
            { Fq::push_u32_le(&BigUint::from(element.x).to_u32_digits()) }
            { Fq::push_u32_le(&BigUint::from(element.y).to_u32_digits()) }
        }
    }

    pub fn read_from_stack(witness: Vec<Vec<u8>>) -> ark_bn254::G1Affine {
        assert_eq!(witness.len() as u32, Fq::N_LIMBS * 2);
        let x = Fq::read_u32_le(witness[0..Fq::N_LIMBS as usize].to_vec());
        let y = Fq::read_u32_le(witness[Fq::N_LIMBS as usize..2 * Fq::N_LIMBS as usize].to_vec());
        ark_bn254::G1Affine {
            x: BigUint::from_slice(&x).into(),
            y: BigUint::from_slice(&y).into(),
            infinity: false,
        }
    }

    pub fn hinted_check_add(t: ark_bn254::G1Affine, q: ark_bn254::G1Affine) -> (Script, Vec<Hint>) {
        let mut hints = vec![];

        let (alpha, bias) = if !t.is_zero() && !q.is_zero() {
            let alpha = (t.y - q.y) / (t.x - q.x);
            let bias = t.y - alpha * t.x;
            (alpha, bias)
        } else {
            (ark_bn254::Fq::ZERO, ark_bn254::Fq::ZERO)
        };

        let (hinted_script1, hint1) = Self::hinted_check_chord_line(t, q, alpha);
        let (hinted_script2, hint2) = Self::hinted_add(t.x, q.x, alpha);

        let script = script! {        // tx ty qx qy
            { G1Affine::is_zero_keep_element() }
            OP_IF
                { G1Affine::drop() }
            OP_ELSE
                { G1Affine::roll(1) }
                { G1Affine::is_zero_keep_element() }
                OP_IF
                    { G1Affine::drop() }
                OP_ELSE                                // qx qy tx ty
                    for _ in 0..Fq::N_LIMBS {
                        OP_DEPTH OP_1SUB OP_ROLL
                    }
                    for _ in 0..Fq::N_LIMBS {
                        OP_DEPTH OP_1SUB OP_ROLL
                    }                                  // qx qy tx ty c3 c4
                    { Fq::copy(1) }
                    { Fq::copy(1) }                    // qx qy tx ty c3 c4 c3 c4
                    { Fq::copy(5) }
                    { Fq::roll(5) }                    // qx qy tx c3 c4 c3 c4 tx ty
                    { Fq::copy(8) }
                    { Fq::roll(8) }                    // qx tx c3 c4 c3 c4 tx ty qx qy
                    { hinted_script1 }                 // qx tx c3 c4 0/1
                    OP_VERIFY
                    { Fq::roll(2) }
                    { Fq::roll(3) }                    // c3 c4 tx qx
                    { hinted_script2 }                 // x' y'
                OP_ENDIF
            OP_ENDIF
        };

        if !t.is_zero() && !q.is_zero() {
            hints.push(Hint::Fq(alpha));
            hints.push(Hint::Fq(-bias));
            hints.extend(hint1);
            hints.extend(hint2);
        }

        (script, hints)
    }

    /// add two points T and Q
    ///     x' = alpha^2 - T.x - Q.x
    ///     y' = -bias - alpha * x'
    ///
    /// input on stack:
    ///     T.x (1 elements)
    ///     Q.x (1 elements)
    ///
    /// input of parameters:
    ///     c3: alpha - line slope
    ///     c4: -bias - line intercept
    ///
    /// output on stack:
    ///     T'.x (1 elements)
    ///     T'.y (1 elements)
    pub fn hinted_add(
        tx: ark_bn254::Fq,
        qx: ark_bn254::Fq,
        c3: ark_bn254::Fq,
    ) -> (Script, Vec<Hint>) {
        let mut hints = Vec::new();
        let var1 = c3.square(); //alpha^2
        let var2 = var1 - qx - tx; // calculate x' = alpha^2 - T.x - Q.x
                                   //let var3 = var2 * c3; //  alpha * x'

        let (hinted_script1, hint1) = Fq::hinted_square(c3);
        let (hinted_script2, hint2) = Fq::hinted_mul(2, c3, 0, var2);
        hints.extend(hint1);
        hints.extend(hint2);

        let script = script! {        //c3 c4 tx qx
            {Fq::add(1, 0)}                             //c3 c4 (tx+qx)
            {Fq::roll(2)}                               //c4 (qx+tx) c3
            {Fq::copy(0)}                               //c4 (qx+tx) c3 c3
            {hinted_script1}                            //c4 (qx+tx) c3 c3^2
            {Fq::sub(0, 2)}                             //c4 c3 c3^2-(qx+tx)
            {Fq::copy(0)}                               //c4 c3 var2 var2
            {hinted_script2}                            //c4 var2 var2*c3
            {Fq::sub(2, 0)}                             //var2 -var2*c3+c4
        };

        (script, hints)
    }

    /// double a point T:
    ///     x' = alpha^2 - 2 * T.x
    ///     y' = -bias - alpha* x'
    ///
    /// input on stack:
    ///     T.x (1 elements)
    ///
    /// output on stack:
    ///     T'.x (1 elements)
    ///     T'.y (1 elements)
    pub fn hinted_double(t: ark_bn254::G1Affine, c3: ark_bn254::Fq) -> (Script, Vec<Hint>) {
        let mut hints = Vec::new();

        let var1 = c3.square(); //alpha^2
        let var2 = var1 - t.x - t.x; // calculate x' = alpha^2 - 2 * T.x

        let (hinted_script1, hint1) = Fq::hinted_square(c3);
        let (hinted_script2, hint2) = Fq::hinted_mul(2, c3, 0, var2);
        hints.extend(hint1);
        hints.extend(hint2);

        let script = script! {  // c3 (alpha), c4 (-bias), x
            { Fq::double(0) }                     // alpha, -bias, 2x
            { Fq::roll(2) }                       // -bias, 2x, alpha
            { Fq::copy(0) }                       // -bias, 2x, alpha, alpha
            { hinted_script1 }                    // -bias, 2x, alpha, alpha^2
            { Fq::sub(0, 2) }                     // -bias, alpha, alpha^2-2x = x'
            { Fq::copy(0) }                       // -bias, alpha, x', x'
            { hinted_script2 }                    // -bias, x', alpha * x'
            { Fq::sub(2, 0) }                     // x', -alpha * x' - bias = y'
        };

        (script, hints)
    }

    pub fn hinted_check_double(t: ark_bn254::G1Affine) -> (Script, Vec<Hint>) {
        let mut hints = vec![];

        let (alpha, bias) = if t.is_zero() {
            (ark_bn254::Fq::ZERO, ark_bn254::Fq::ZERO)
        } else {
            let alpha = (t.x.square() + t.x.square() + t.x.square()) / (t.y + t.y);
            let bias = t.y - alpha * t.x;
            (alpha, bias)
        };

        let (hinted_script1, hint1) = Self::hinted_check_tangent_line(t, alpha);
        let (hinted_script2, hint2) = Self::hinted_double(t, alpha);

        if !t.is_zero() {
            hints.push(Hint::Fq(alpha));
            hints.push(Hint::Fq(-bias));
            hints.extend(hint1);
            hints.extend(hint2);
        }
        let script = script! {
            { G1Affine::is_zero_keep_element() }         // ... (dependent on input),  x, y, 0/1
            OP_NOTIF                                     // c3 (alpha), c4 (-bias), ... (other hints), x, y
                for _ in 0..Fq::N_LIMBS {
                    OP_DEPTH OP_1SUB OP_ROLL
                }                                        // -bias, ...,  x, y, alpha
                for _ in 0..Fq::N_LIMBS {
                    OP_DEPTH OP_1SUB OP_ROLL
                }                                        // x, y, alpha, -bias
                { Fq::copy(1) }                          // x, y, alpha, -bias, alpha
                { Fq::copy(1) }                          // x, y, alpha, -bias, alpha, -bias
                { Fq::copy(5) }                          // x, y, alpha, -bias, alpha, -bias, x
                { Fq::roll(5) }                          // x, alpha, -bias, alpha, -bias, x, y
                { hinted_script1 }                       // x, alpha, -bias, is_tangent_line_correct
                OP_VERIFY                                // x, alpha, -bias
                { Fq::roll(2) }                          // alpha, -bias, x
                { hinted_script2 }                       // x', y'
            OP_ENDIF
        };
        (script, hints)
    }

    pub fn identity() -> Script {
        script! {
            { Fq::push_zero() }
            { Fq::push_zero() }
        }
    }

    pub fn hinted_is_on_curve(x: ark_bn254::Fq, y: ark_bn254::Fq) -> (Script, Vec<Hint>) {
        let (x_sq, x_sq_hint) = Fq::hinted_square(x);
        let (x_cu, x_cu_hint) = Fq::hinted_mul(0, x, 1, x * x);
        let (y_sq, y_sq_hint) = Fq::hinted_square(y);

        let mut hints = Vec::new();
        hints.extend(x_sq_hint);
        hints.extend(x_cu_hint);
        hints.extend(y_sq_hint);
        let scr = script! {
            { Fq::copy(1) }
            { x_sq }
            { Fq::roll(2) }
            { x_cu }
            { Fq::push_hex("3") }
            { Fq::add(1, 0) }
            { Fq::roll(1) }
            { y_sq }
            { Fq::equal(1, 0) }
        };
        (scr, hints)
    }

    // Init stack: [x1,y1,x2,y2)
    pub fn equalverify() -> Script {
        script! {
            { Fq::roll(2) }
            { Fq::equalverify(1, 0) }
            { Fq::equalverify(1, 0) }
        }
    }

    pub fn is_zero() -> Script {
        script! {
            { Fq::is_zero(0) }
            OP_TOALTSTACK
            { Fq::is_zero(0) }
            OP_FROMALTSTACK
            OP_BOOLAND
        }
    }

    pub fn is_zero_keep_element() -> Script {
        script! {
            { Fq::is_zero_keep_element(0) }
            OP_TOALTSTACK
            { Fq::is_zero_keep_element(1) }
            OP_FROMALTSTACK
            OP_BOOLAND
        }
    }

    pub fn drop() -> Script {
        script! {
            { Fq::drop() }
            { Fq::drop() }
        }
    }

    pub fn roll(mut a: u32) -> Script {
        a *= 2;
        script! {
            { Fq::roll(a + 1) }
            { Fq::roll(a + 1) }
        }
    }
}

/// input of func (params):
///      p.x, p.y
/// Input Hints On Stack
///      tmul hints, p.y_inverse
/// output on stack:
///      x' = -p.x / p.y
pub fn hinted_x_from_eval_point(
    p: ark_bn254::G1Affine,
    py_inv: ark_bn254::Fq,
) -> (Script, Vec<Hint>) {
    let mut hints = Vec::new();

    let (hinted_script1, hint1) = Fq::hinted_mul(1, p.y, 0, py_inv);
    let (hinted_script2, hint2) = Fq::hinted_mul(1, py_inv, 0, -p.x);
    let script = script! {   // Stack: [hints, pyd, px, py]
        {Fq::copy(2)}                        // Stack: [hints, pyd, px, py, pyd]
        {hinted_script1}
        {Fq::push_one()}
        {Fq::equalverify(1, 0)}              // Stack: [hints, pyd, px]
        {Fq::neg(0)}                        // Stack: [hints, pyd, -px]
        {hinted_script2}
    };
    hints.extend(hint1);
    hints.extend(hint2);
    (script, hints)
}

/// input of func (params):
///      p.y
/// Input Hints On Stack
///      tmul hints, p.y_inverse
/// output on stack:
///      []
pub fn hinted_y_from_eval_point(py: ark_bn254::Fq, py_inv: ark_bn254::Fq) -> (Script, Vec<Hint>) {
    let mut hints = Vec::new();

    let (hinted_script1, hint1) = Fq::hinted_mul(1, py_inv, 0, py);
    let script = script! {// [hints,..., pyd_calc, py]
        {hinted_script1}
        {Fq::push_one()}
        {Fq::equalverify(1,0)}
    };
    hints.extend(hint1);

    (script, hints)
}

/// input of func (params):
///      p.x, p.y
/// Input Hints On Stack
///      tmul hints, p.y_inverse
/// output on stack:
///      x' = -p.x / p.y
///      y' = 1 / p.y
pub fn hinted_from_eval_point(p: ark_bn254::G1Affine) -> (Script, Vec<Hint>) {
    let mut hints = Vec::new();

    let py_inv = p.y().unwrap().inverse().unwrap();

    let (hinted_script1, hint1) = hinted_y_from_eval_point(p.y, py_inv);
    let (hinted_script2, hint2) = hinted_x_from_eval_point(p, py_inv);
    let script = script! {

        // [hints, yinv, x, y]
        {Fq::copy(2)}
        {Fq::copy(1)}

        {hinted_script1}

        // [hints, yinv, x, y]
        {Fq::copy(2)}
        {Fq::toaltstack()}
        {hinted_script2}
        {Fq::fromaltstack()}
    };
    hints.extend(hint1);
    hints.extend(hint2);

    (script, hints)
}

pub fn hinted_from_eval_points(p: ark_bn254::G1Affine) -> (Script, Vec<Hint>) {
    let mut hints = Vec::new();

    let py_inv = p.y().unwrap().inverse().unwrap();

    let (hinted_script1, hint1) = hinted_y_from_eval_point(p.y, py_inv);
    let (hinted_script2, hint2) = hinted_x_from_eval_point(p, py_inv);

    let script = script! {
        // [yinv, hints,.., x, y]
        {Fq2::toaltstack()}
        for _ in 0..Fq::N_LIMBS {
            OP_DEPTH OP_1SUB OP_ROLL
        }
        {Fq2::fromaltstack()}
        // [hints, yinv, x, y]
        {Fq::copy(2)}
        {Fq::copy(1)}
        {hinted_script1}
        // [hints, yinv, x, y]
        {Fq::copy(2)}
        {Fq::toaltstack()}
        {hinted_script2}
        {Fq::fromaltstack()}
    };

    hints.push(Hint::Fq(py_inv));
    hints.extend(hint1);
    hints.extend(hint2);

    (script, hints)
}

#[cfg(test)]
mod test {
    use crate::bn254::fp254impl::Fp254Impl;
    use crate::bn254::fq::Fq;
    use crate::bn254::fq2::Fq2;
<<<<<<< HEAD
    use crate::bn254::fr::Fr;
=======

>>>>>>> 450ef71e
    use crate::bn254::g1::G1Affine;
    use crate::bn254::g2::G2Affine;

    use super::*;
<<<<<<< HEAD
    use crate::{execute_script_without_stack_limit, treepp::*, ExecuteInfo};
=======
    use crate::{treepp::*, ExecuteInfo};
>>>>>>> 450ef71e
    use ark_ec::CurveGroup;
    use ark_ff::Field;
    use ark_std::UniformRand;
    use core::ops::Mul;
    use num_bigint::BigUint;
    use rand::SeedableRng;
    use rand_chacha::ChaCha20Rng;

    fn extract_witness_from_stack(res: ExecuteInfo) -> Vec<Vec<u8>> {
        res.final_stack.0.iter_str().fold(vec![], |mut vector, x| {
            vector.push(x);
            vector
        })
    }

    #[test]
    fn test_read_from_stack() {
        let mut prng = ChaCha20Rng::seed_from_u64(0);
        let a = ark_bn254::G1Affine::rand(&mut prng);
        let script = script! {
            {G1Affine::push(a)}
        };

        let res = execute_script(script);
        let witness = extract_witness_from_stack(res);
        let recovered_a = G1Affine::read_from_stack(witness);

        assert_eq!(a, recovered_a);

        let b = ark_bn254::G2Affine::rand(&mut prng);
        let script = script! {
            {G2Affine::push(b)}
        };

        let res = execute_script(script);
        let witness = extract_witness_from_stack(res);
        let recovered_b = G2Affine::read_from_stack(witness);

        assert_eq!(b, recovered_b);
    }

    #[test]
    fn test_affine_identity() {
        let equalverify = G1Affine::equalverify();
        println!("G1Affine.equalverify: {} bytes", equalverify.len());

        for _ in 0..1 {
            let expect = ark_bn254::G1Affine::identity();

            let script = script! {
                { G1Affine::identity() }
                { G1Affine::push(expect) }
                { equalverify.clone() }
                OP_TRUE
            };
            println!("curves::test_affine_identity = {} bytes", script.len());
            run(script);
        }
    }

    #[test]
    fn test_g1_affine_hinted_check_line_through_point() {
        //println!("G1.hinted_add: {} bytes", G1Affine::check_add().len());
        let mut prng = ChaCha20Rng::seed_from_u64(0);
        let t = ark_bn254::G1Affine::rand(&mut prng);
        let q = ark_bn254::G1Affine::rand(&mut prng);
        let alpha = (t.y - q.y) / (t.x - q.x);
        // -bias
        let bias_minus = alpha * t.x - t.y;

        let (hinted_check_line_through_point, hints) =
            G1Affine::hinted_check_line_through_point(t.x, alpha);

        let script = script! {
            for hint in hints {
                { hint.push() }
            }
            { Fq::push(alpha) }
            { Fq::push(bias_minus) }
            { Fq::push(t.x) }
            { Fq::push(t.y) }
            { hinted_check_line_through_point.clone()}
        };
        let exec_result = execute_script(script);
        assert!(exec_result.success);
        println!(
            "hinted_check_line_through_point: {} @ {} stack",
            hinted_check_line_through_point.len(),
            exec_result.stats.max_nb_stack_items
        );
    }

    #[test]
    fn test_g1_affine_hinted_check_chord_line() {
        let mut prng = ChaCha20Rng::seed_from_u64(0);
        let t = ark_bn254::G1Affine::rand(&mut prng);
        let q = ark_bn254::G1Affine::rand(&mut prng);
        let alpha = (t.y - q.y) / (t.x - q.x);
        // -bias
        let bias_minus = alpha * t.x - t.y;

        let (hinted_check_chord_line, hints) = G1Affine::hinted_check_chord_line(t, q, alpha);

        let script = script! {
            for hint in hints {
                { hint.push() }
            }
            { Fq::push(alpha) }
            { Fq::push(bias_minus) }
            { Fq::push(t.x) }
            { Fq::push(t.y) }
            { Fq::push(q.x) }
            { Fq::push(q.y) }
            { hinted_check_chord_line.clone()}
        };
        let exec_result = execute_script(script);
        assert!(exec_result.success);
        println!(
            "hinted_check_chord_line: {} @ {} stack",
            hinted_check_chord_line.len(),
            exec_result.stats.max_nb_stack_items
        );
    }

    #[test]
    fn test_g1_affine_hinted_add() {
        //println!("G1.hinted_add: {} bytes", G1Affine::check_add().len());
        let mut prng = ChaCha20Rng::seed_from_u64(0);
        let t = ark_bn254::G1Affine::rand(&mut prng);
        let q = ark_bn254::G1Affine::rand(&mut prng);
        let alpha = (t.y - q.y) / (t.x - q.x);
        // -bias
        let bias_minus = alpha * t.x - t.y;

        let x = alpha.square() - t.x - q.x;
        let y = bias_minus - alpha * x;
        let (hinted_add, hints) = G1Affine::hinted_add(t.x, q.x, alpha);

        let script = script! {
            for hint in hints {
                { hint.push() }
            }
            { Fq::push(alpha) }
            { Fq::push(bias_minus) }
            { Fq::push(t.x) }
            { Fq::push(q.x) }
            { hinted_add.clone() }
            // [x']
            { Fq::push(y) }
            // [x', y', y]
            { Fq::equalverify(1,0) }
            // [x']
            { Fq::push(x) }
            // [x', x]
            { Fq::equalverify(1,0) }
            // []
            OP_TRUE
            // [OP_TRUE]
        };
        let exec_result = execute_script(script);
        assert!(exec_result.success);
        println!(
            "hinted_add_line: {} @ {} stack",
            hinted_add.len(),
            exec_result.stats.max_nb_stack_items
        );
    }

    #[test]
    fn test_g1_affine_hinted_check_add() {
        //println!("G1.hinted_add: {} bytes", G1Affine::check_add().len());
        let mut prng = ChaCha20Rng::seed_from_u64(0);
        let t = ark_bn254::G1Affine::rand(&mut prng);
        let q = ark_bn254::G1Affine::rand(&mut prng);
        let alpha = (t.y - q.y) / (t.x - q.x);
        // -bias
        let bias_minus = alpha * t.x - t.y;

        let x = alpha.square() - t.x - q.x;
        let y = bias_minus - alpha * x;

        let (hinted_check_add, hints) = G1Affine::hinted_check_add(t, q);

        let script = script! {
            for hint in hints {
                { hint.push() }
            }
            { Fq::push(t.x) }
            { Fq::push(t.y) }
            { Fq::push(q.x) }
            { Fq::push(q.y) }
            { hinted_check_add.clone() }
            // [x']
            { Fq::push(y) }
            // [x', y', y]
            { Fq::equalverify(1,0) }
            // [x']
            { Fq::push(x) }
            // [x', x]
            { Fq::equalverify(1,0) }
            // []
            OP_TRUE
            // [OP_TRUE]
        };
        let exec_result = execute_script(script);
        assert!(exec_result.success);
        println!(
            "hinted_add_line: {} @ {} stack",
            hinted_check_add.len(),
            exec_result.stats.max_nb_stack_items
        );
    }

    #[test]
    fn test_g1_affine_hinted_check_double() {
        //println!("G1.hinted_add: {} bytes", G1Affine::check_add().len());
        let mut prng = ChaCha20Rng::seed_from_u64(0);
        let t = ark_bn254::G1Affine::rand(&mut prng);
        let alpha = (t.x.square() + t.x.square() + t.x.square()) / (t.y + t.y);
        // -bias
        let bias_minus = alpha * t.x - t.y;

        let x = alpha.square() - t.x - t.x;
        let y = bias_minus - alpha * x;

        let (hinted_check_double, hints) = G1Affine::hinted_check_double(t);

        let script = script! {
            for hint in hints {
                { hint.push() }
            }
            { Fq::push(t.x) }
            { Fq::push(t.y) }
            { hinted_check_double.clone() }
            { Fq::push(y) }
            { Fq::equalverify(1,0) }
            { Fq::push(x) }
            { Fq::equalverify(1,0) }
            OP_TRUE
        };
        let exec_result = execute_script(script);
        assert!(exec_result.success);
        println!(
            "hinted_check_double: {} @ {} stack",
            hinted_check_double.len(),
            exec_result.stats.max_nb_stack_items
        );
    }

    #[test]
    fn test_affine_equalverify() {
        let equalverify = G1Affine::equalverify();
        println!("G1Affine.equalverify: {} bytes", equalverify.len());

        let mut prng = ChaCha20Rng::seed_from_u64(0);

        for _ in 0..1 {
            let scalar = ark_bn254::Fr::rand(&mut prng);

            let p = ark_bn254::G1Projective::rand(&mut prng).mul(scalar);
            let q = p.into_affine();

            let script = script! {
                { G1Affine::push(p.into_affine()) }
                { G1Affine::push(q) }
                { equalverify.clone() }
                OP_TRUE
            };
            println!("curves::test_equalverify = {} bytes", script.len());
            run(script);
        }
    }

    #[test]
    fn test_hinted_affine_is_on_curve() {
        let mut prng = ChaCha20Rng::seed_from_u64(0);

        for _ in 0..3 {
            let p = ark_bn254::G1Affine::rand(&mut prng);
            let (affine_is_on_curve, hints) = G1Affine::hinted_is_on_curve(p.x, p.y);

            let script = script! {
                for hint in hints {
                    { hint.push() }
                }
                { Fq::push(p.x) }
                { Fq::push(p.y) }
                { affine_is_on_curve.clone() }
            };
            let res = execute_script(script);
            assert!(res.success);

            let (affine_is_on_curve, hints) = G1Affine::hinted_is_on_curve(p.x, p.y + p.y);
            let script = script! {
                for hint in hints {
                    { hint.push() }
                }
                { Fq::push(p.x) }
                { Fq::push(p.y) }
                { Fq::double(0) }
                { affine_is_on_curve.clone() }
                OP_NOT
            };
            println!("curves::test_affine_is_on_curve = {} bytes", script.len());
            let res = execute_script(script);
            assert!(res.success);
        }
    }

    #[test]
    fn test_hinted_from_eval_point() {
        let mut prng = ChaCha20Rng::seed_from_u64(1);
        let p = ark_bn254::G1Affine::rand(&mut prng);
        let (eval_scr, hints) = hinted_from_eval_point(p);
        let pyinv = p.y.inverse().unwrap();

        let script = script! {
            for tmp in hints {
                { tmp.push() }
            }
            { Fq::push_u32_le(&BigUint::from(pyinv).to_u32_digits()) } // aux hint

            { Fq::push_u32_le(&BigUint::from(p.x).to_u32_digits()) } // input
            { Fq::push_u32_le(&BigUint::from(p.y).to_u32_digits()) }
            { eval_scr }
            { Fq::push_u32_le(&BigUint::from(-p.x / p.y).to_u32_digits()) } // expected output
            { Fq::push_u32_le(&BigUint::from(pyinv).to_u32_digits()) }
            { Fq2::equalverify() }
            OP_TRUE
        };
        let exec_result = execute_script(script);
        assert!(exec_result.success);
    }

    #[test]
    fn test_hintedx_from_eval_point() {
        let mut prng = ChaCha20Rng::seed_from_u64(0);
        let p = ark_bn254::G1Affine::rand(&mut prng);
        let (ell_by_constant_affine_script, hints) =
            hinted_x_from_eval_point(p, p.y.inverse().unwrap());
        let script = script! {
            for tmp in hints {
                { tmp.push() }
            }
            { Fq::push_u32_le(&BigUint::from(p.y.inverse().unwrap()).to_u32_digits()) }
            { Fq::push_u32_le(&BigUint::from(p.x).to_u32_digits()) }
            { Fq::push_u32_le(&BigUint::from(p.y).to_u32_digits()) }
            { ell_by_constant_affine_script.clone() }
            { Fq::push_u32_le(&BigUint::from(-p.x / p.y).to_u32_digits()) }
            {Fq::equalverify(1,0)}
            OP_TRUE
        };
        let exec_result = execute_script(script);
        assert!(exec_result.success);
    }

    #[test]
    fn test_hintedy_from_eval_point() {
        let mut prng = ChaCha20Rng::seed_from_u64(0);
        let p = ark_bn254::G1Affine::rand(&mut prng);
        let (ell_by_constant_affine_script, hints) =
            hinted_y_from_eval_point(p.y, p.y.inverse().unwrap());
        let script = script! {
            for tmp in hints {
                { tmp.push() }
            }
            { Fq::push_u32_le(&BigUint::from(p.y.inverse().unwrap()).to_u32_digits()) }
            { Fq::push_u32_le(&BigUint::from(p.y).to_u32_digits()) }
            { ell_by_constant_affine_script.clone() }
            OP_TRUE
        };
        let exec_result = execute_script(script);
        assert!(exec_result.success);
    }
}<|MERGE_RESOLUTION|>--- conflicted
+++ resolved
@@ -527,20 +527,11 @@
     use crate::bn254::fp254impl::Fp254Impl;
     use crate::bn254::fq::Fq;
     use crate::bn254::fq2::Fq2;
-<<<<<<< HEAD
-    use crate::bn254::fr::Fr;
-=======
-
->>>>>>> 450ef71e
     use crate::bn254::g1::G1Affine;
     use crate::bn254::g2::G2Affine;
 
     use super::*;
-<<<<<<< HEAD
-    use crate::{execute_script_without_stack_limit, treepp::*, ExecuteInfo};
-=======
     use crate::{treepp::*, ExecuteInfo};
->>>>>>> 450ef71e
     use ark_ec::CurveGroup;
     use ark_ff::Field;
     use ark_std::UniformRand;
