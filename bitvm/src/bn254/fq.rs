--- conflicted
+++ resolved
@@ -1470,7 +1470,6 @@
             )
         }
     }
-<<<<<<< HEAD
 
     #[test]
     fn test_is_valid() {
@@ -1537,6 +1536,4 @@
             })
         }
     }
-=======
->>>>>>> d2a4bb44
 }