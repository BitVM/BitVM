use super::utils::Hint;
use crate::bn254::ell_coeffs::EllCoeff;
use crate::bn254::ell_coeffs::G2Prepared;
use crate::bn254::fp254impl::Fp254Impl;
use crate::bn254::fq::Fq;
use crate::bn254::fq12::Fq12;
use crate::bn254::fq2::Fq2;
use crate::treepp::{script, Script};
use ark_ec::bn::BnConfig;
use ark_ec::AffineRepr;
use ark_ff::{AdditiveGroup, Field};
use num_bigint::BigUint;
use num_traits::Zero;
use std::str::FromStr;

pub struct G2Affine;

impl G2Affine {
    pub fn is_zero_keep_element() -> Script {
        // [px0, px1, qx0, qx1]
        script! (
            for i in 0..4 {
                {Fq::copy(i)}
                {Fq::is_zero(0)}
                OP_TOALTSTACK
            }
            {1}
            for _ in 0..4 {
                OP_FROMALTSTACK
                OP_BOOLAND
            }
        )
    }

    pub fn drop() -> Script {
        script! {
            { Fq2::drop() }
            { Fq2::drop() }
        }
    }

    pub fn roll(a: u32) -> Script {
        script! {
            { Fq::roll(a + 3) }
            { Fq::roll(a + 3) }
            { Fq::roll(a + 3) }
            { Fq::roll(a + 3) }
        }
    }

    // [ax, ay, bx, by]
    pub fn copy(a: u32) -> Script {
        script! {
            { Fq::copy(a + 3) }
            { Fq::copy(a + 3) }
            { Fq::copy(a + 3) }
            { Fq::copy(a + 3) }
        }
    }

    // [ax, ay, bx, by, a'x, a'y, b'x, b'y]
    pub fn equal() -> Script {
        script! {
            {Fq2::roll(4)}
            {Fq2::equal()}
            OP_TOALTSTACK
            {Fq2::equal()}
            OP_FROMALTSTACK
            OP_BOOLAND
        }
    }

    pub fn toaltstack() -> Script {
        script! {
            {Fq2::toaltstack()}
            {Fq2::toaltstack()}
        }
    }

    pub fn fromaltstack() -> Script {
        script! {
            {Fq2::fromaltstack()}
            {Fq2::fromaltstack()}
        }
    }

    pub fn hinted_is_on_curve(x: ark_bn254::Fq2, y: ark_bn254::Fq2) -> (Script, Vec<Hint>) {
        let (x_sq, x_sq_hint) = Fq2::hinted_square(x);
        let (x_cu, x_cu_hint) = Fq2::hinted_mul(0, x, 2, x * x);
        let (y_sq, y_sq_hint) = Fq2::hinted_square(y);

        let mut hints = Vec::new();
        hints.extend(y_sq_hint);
        hints.extend(x_sq_hint);
        hints.extend(x_cu_hint);

        let scr = script! {
            { y_sq }
            { Fq2::copy(2) }
            { x_sq }
            { Fq2::roll(4) }
            { x_cu }
            { Fq::push_dec("19485874751759354771024239261021720505790618469301721065564631296452457478373") }
            { Fq::push_dec("266929791119991161246907387137283842545076965332900288569378510910307636690") }
            { Fq2::add(2, 0) }
            { Fq2::equal() }
        };
        (scr, hints)
    }

    pub fn push(element: ark_bn254::G2Affine) -> Script {
        script! {
            { Fq2::push(element.x) }
            { Fq2::push(element.y) }
        }
    }

    pub fn read_from_stack(witness: Vec<Vec<u8>>) -> ark_bn254::G2Affine {
        assert_eq!(witness.len() as u32, Fq::N_LIMBS * 4);
        let x = Fq2::read_from_stack(witness[0..2 * Fq::N_LIMBS as usize].to_vec());
        let y = Fq2::read_from_stack(
            witness[2 * Fq::N_LIMBS as usize..4 * Fq::N_LIMBS as usize].to_vec(),
        );
<<<<<<< HEAD
        let mut element = ark_bn254::G2Affine {
            x,
            y,
            infinity: false,
        };
        if element.x.is_zero() && element.y.is_zero() {
            element = ark_bn254::G2Affine::zero();
=======

        let is_inf = x.is_zero() && y.is_zero();

        ark_bn254::G2Affine {
            x,
            y,
            infinity: is_inf,
>>>>>>> d2a4bb44
        }
        element
    }
}

// Stack: [q] q /in G2Affine
// compute q' = (q.x*beta_22, q.y)
pub fn hinted_mul_by_char_on_phi_q(
    qx: ark_bn254::Fq2,
    qy: ark_bn254::Fq2,
) -> ((ark_bn254::Fq2, ark_bn254::Fq2), Script, Vec<Hint>) {
    let beta_22x = BigUint::from_str(
        "21888242871839275220042445260109153167277707414472061641714758635765020556616",
    )
    .unwrap();
    let beta_22y = BigUint::from_str("0").unwrap();
    let beta_22 = ark_bn254::Fq2::from_base_prime_field_elems([
        ark_bn254::Fq::from(beta_22x.clone()),
        ark_bn254::Fq::from(beta_22y.clone()),
    ])
    .unwrap();

    let mut qqx = qx;
    let qqy = qy;
    let (beta22_mul, hints) = Fq2::hinted_mul(2, qx, 0, beta_22);
    qqx *= beta_22;

    let scr = script! {
        // [q.x, q.y]
        {Fq2::toaltstack()}
        {Fq2::push(beta_22)} // beta_22
        {beta22_mul}
        {Fq2::fromaltstack()}
    };
    ((qqx, qqy), scr, hints)
}

// Stack: [q] q /in G2Affine
// compute q' = (q.x.conjugate()*beta_12, q.y.conjugate() * beta_13)
pub fn hinted_mul_by_char_on_q(
    qx: ark_bn254::Fq2,
    qy: ark_bn254::Fq2,
) -> ((ark_bn254::Fq2, ark_bn254::Fq2), Script, Vec<Hint>) {
    let beta_12x = BigUint::from_str(
        "21575463638280843010398324269430826099269044274347216827212613867836435027261",
    )
    .unwrap();
    let beta_12y = BigUint::from_str(
        "10307601595873709700152284273816112264069230130616436755625194854815875713954",
    )
    .unwrap();
    let beta_12 = ark_bn254::Fq2::from_base_prime_field_elems([
        ark_bn254::Fq::from(beta_12x.clone()),
        ark_bn254::Fq::from(beta_12y.clone()),
    ])
    .unwrap();
    let beta_13x = BigUint::from_str(
        "2821565182194536844548159561693502659359617185244120367078079554186484126554",
    )
    .unwrap();
    let beta_13y = BigUint::from_str(
        "3505843767911556378687030309984248845540243509899259641013678093033130930403",
    )
    .unwrap();
    let beta_13 = ark_bn254::Fq2::from_base_prime_field_elems([
        ark_bn254::Fq::from(beta_13x.clone()),
        ark_bn254::Fq::from(beta_13y.clone()),
    ])
    .unwrap();

    let mut qqx = qx;
    let mut qqy = qy;
    qqx.conjugate_in_place();
    let (beta12_mul_scr, hint_beta12_mul) = Fq2::hinted_mul(2, qqx, 0, beta_12);
    qqx *= beta_12;

    qqy.conjugate_in_place();
    let (beta13_mul_scr, hint_beta13_mul) = Fq2::hinted_mul(2, qqy, 0, beta_13);
    qqy *= beta_13;

    let mut frob_hint: Vec<Hint> = vec![];
    for hint in hint_beta13_mul {
        frob_hint.push(hint);
    }
    for hint in hint_beta12_mul {
        frob_hint.push(hint);
    }

    let scr = script! {
        // [q.x, q.y]
        {Fq::neg(0)}
        {Fq2::push(beta_13)} // beta_13
        {beta13_mul_scr}
        {Fq2::toaltstack()}
        {Fq::neg(0)}
        {Fq2::push(beta_12)} // beta_12
        {beta12_mul_scr}
        {Fq2::fromaltstack()}
    };
    ((qqx, qqy), scr, frob_hint)
}

// Stack: [q] q /in G2Affine
// compute q' = (q.x.conjugate()*beta_12, q.y.conjugate() * beta_13)
pub fn hinted_mul_by_char_on_phi_sq_q(
    qx: ark_bn254::Fq2,
    qy: ark_bn254::Fq2,
) -> ((ark_bn254::Fq2, ark_bn254::Fq2), Script, Vec<Hint>) {
    let beta_32x = BigUint::from_str(
        "3772000881919853776433695186713858239009073593817195771773381919316419345261",
    )
    .unwrap();
    let beta_32y = BigUint::from_str(
        "2236595495967245188281701248203181795121068902605861227855261137820944008926",
    )
    .unwrap();
    let beta_32 = ark_bn254::Fq2::from_base_prime_field_elems([
        ark_bn254::Fq::from(beta_32x.clone()),
        ark_bn254::Fq::from(beta_32y.clone()),
    ])
    .unwrap();

    let beta_33x = BigUint::from_str(
        "19066677689644738377698246183563772429336693972053703295610958340458742082029",
    )
    .unwrap();
    let beta_33y = BigUint::from_str(
        "18382399103927718843559375435273026243156067647398564021675359801612095278180",
    )
    .unwrap();
    let beta_33 = ark_bn254::Fq2::from_base_prime_field_elems([
        ark_bn254::Fq::from(beta_33x.clone()),
        ark_bn254::Fq::from(beta_33y.clone()),
    ])
    .unwrap();

    let mut qqx = qx;
    let mut qqy = qy;

    qqx.conjugate_in_place();
    let (beta12_mul_scr, hint_beta12_mul) = Fq2::hinted_mul(2, qqx, 0, beta_32);
    qqx *= beta_32;

    qqy.conjugate_in_place();
    let (beta13_mul_scr, hint_beta13_mul) = Fq2::hinted_mul(2, qqy, 0, beta_33);
    qqy *= beta_33;

    let mut frob_hint: Vec<Hint> = vec![];
    for hint in hint_beta13_mul {
        frob_hint.push(hint);
    }
    for hint in hint_beta12_mul {
        frob_hint.push(hint);
    }

    let scr = script! {
        // [q.x, q.y]
        {Fq::neg(0)}
        {Fq2::push(beta_33)} // beta_13
        {beta13_mul_scr}
        {Fq2::toaltstack()}
        {Fq::neg(0)}
        {Fq2::push(beta_32)} // beta_12
        {beta12_mul_scr}
        {Fq2::fromaltstack()}
    };
    ((qqx, qqy), scr, frob_hint)
}

pub fn hinted_ell_by_constant_affine_and_sparse_mul(
    f: ark_bn254::Fq12,
    x: ark_bn254::Fq,
    y: ark_bn254::Fq,
    constant: &EllCoeff,
) -> (Script, Vec<Hint>) {
    assert_eq!(constant.0, ark_bn254::Fq2::ONE);
    let mut hints = Vec::new();

    let (hinted_script_ell, hint_ell) = hinted_ell_by_constant_affine(x, y, constant.1, constant.2);

    let mut c1 = constant.1;
    c1.mul_assign_by_fp(&x);
    let mut c2 = constant.2;
    c2.mul_assign_by_fp(&y);
    let (hinted_script5, hint5) = Fq12::hinted_mul_by_34(f, c1, c2);

    let hinted_script_constant = script! {
        for _ in 0..4 {
            for _ in 0..Fq::N_LIMBS {
                OP_DEPTH OP_1SUB OP_ROLL
            }
            { Fq::check_validity_and_keep_element() }
        }
    };
    let script = script! {
        {hinted_script_constant}
         // // [slope, bias, f,  x', y']
         // {Fq2::roll(16)}, {Fq2::roll(16)},
         // [f, x', y', slope, bias]
         {Fq2::roll(4)}
         // [f, slope, bias, x', y']
         {hinted_script_ell}
         // [f, c1', c2']
         // compute the new f with c1'(c3) and c2'(c4), where c1 is trival value 1
         {hinted_script5}
         // [f]
    };

    hints.extend_from_slice(&[
        Hint::Fq(constant.1.c0),
        Hint::Fq(constant.1.c1),
        Hint::Fq(constant.2.c0),
        Hint::Fq(constant.2.c1),
    ]);

    hints.extend(hint_ell);
    hints.extend(hint5);

    (script, hints)
}

// input:
//  f            12 elements
//  p.x          1 element
//  p.y          1 element
//
// output:
//  new f        12 elements
pub fn hinted_ell_by_constant_affine(
    x: ark_bn254::Fq,
    y: ark_bn254::Fq,
    slope: ark_bn254::Fq2,
    bias: ark_bn254::Fq2,
) -> (Script, Vec<Hint>) {
    let mut hints = Vec::new();

    let (hinted_script1, hint1) = Fq::hinted_mul(1, x, 0, slope.c0);
    let (hinted_script2, hint2) = Fq::hinted_mul(1, x, 0, slope.c1);
    let (hinted_script3, hint3) = Fq::hinted_mul(1, y, 0, bias.c0);
    let (hinted_script4, hint4) = Fq::hinted_mul(1, y, 0, bias.c1);

    let script = script! {
        // [slope, bias, x', y']
        // update c1, c1' = x' * c1
        {Fq::copy(1)}
        // [slope0, slope1, bias0, bias1, x', y', x']
        {Fq::roll(6)}
        // [slope1, bias0, bias1, x', y', x', slope0]
        {hinted_script1}
        // [slope1, bias0, bias1, x', y', x'* slope0]

        {Fq::roll(2)}
        // [slope1, bias0, bias1, y', x'* slope0, x']
        {Fq::roll(5)}
        // [bias0, bias1, y', x'* slope0, x', slope1]
        {hinted_script2}
        // [bias0, bias1, y', x'* slope0, x'* slope1]

        // update c2, c2' = -y' * c2
        {Fq::copy(2)}
        // [bias0, bias1, y', x'* slope0, x'* slope1, y']
        {Fq::roll(5)}
        // [bias1, y', x'* slope0, x'* slope1, y', bias0]
        {hinted_script3}
        // [bias1, y', x'* slope0, x'* slope1, y'*bias0]
        {Fq::roll(3)}
        // [bias1, x'* slope0, x'* slope1, y'*bias0, y']
        {Fq::roll(4)}
        // [x'* slope0, x'* slope1, y'*bias0, y', bias1]
        {hinted_script4}
        // [x'* slope0, x'* slope1, y'*bias0, y'* bias1]
    };

    hints.extend(hint1);
    hints.extend(hint2);
    hints.extend(hint3);
    hints.extend(hint4);

    (script, hints)
}

pub fn collect_line_coeffs(
    constants: Vec<G2Prepared>,
) -> Vec<Vec<Vec<(ark_bn254::Fq2, ark_bn254::Fq2, ark_bn254::Fq2)>>> {
    let mut constant_iters = constants
        .iter()
        .map(|item| item.ell_coeffs.iter())
        .collect::<Vec<_>>();
    let mut all_line_coeffs = vec![];

    for i in (1..ark_bn254::Config::ATE_LOOP_COUNT.len()).rev() {
        let mut line_coeffs = vec![];
        for constant in &mut constant_iters {
            // double line coeff
            let mut line_coeff = vec![];
            line_coeff.push(*constant.next().unwrap());
            // add line coeff
            if ark_bn254::Config::ATE_LOOP_COUNT[i - 1] == 1
                || ark_bn254::Config::ATE_LOOP_COUNT[i - 1] == -1
            {
                line_coeff.push(*constant.next().unwrap());
            }
            // line coeff for single point
            line_coeffs.push(line_coeff);
        }
        // line coeffs for all points
        all_line_coeffs.push(line_coeffs);
    }
    {
        let mut line_coeffs = vec![];
        for constant in &mut constant_iters {
            // add line coeff
            line_coeffs.push(vec![*constant.next().unwrap()]);
        }
        all_line_coeffs.push(line_coeffs);
    }
    {
        let mut line_coeffs = vec![];
        for constant in &mut constant_iters {
            // add line coeff
            line_coeffs.push(vec![*constant.next().unwrap()]);
        }
        all_line_coeffs.push(line_coeffs);
    }
    for constant in &mut constant_iters {
        assert_eq!(constant.next(), None);
    }
    assert_eq!(
        all_line_coeffs.len(),
        ark_bn254::Config::ATE_LOOP_COUNT.len() - 1 + 2
    );
    all_line_coeffs
}

/// add two points T and Q
///     x' = alpha^2 - T.x - Q.x
///     y' = -bias - alpha * x'
///
/// input on stack:
///     T.x (2 elements)
///     Q.x (2 elements)
///
/// input of parameters:
///     c3: alpha - line slope
///     c4: -bias - line intercept
///
/// output on stack:
///     T'.x (2 elements)
///     T'.y (2 elements)
pub fn hinted_affine_add_line(
    tx: ark_bn254::Fq2,
    qx: ark_bn254::Fq2,
    c3: ark_bn254::Fq2,
    _c4: ark_bn254::Fq2,
) -> (Script, Vec<Hint>) {
    let mut hints = Vec::new();
    let (hinted_script0, hint0) = Fq2::hinted_square(c3);
    let (hinted_script1, hint1) = Fq2::hinted_mul_w4(4, c3, 0, c3.square() - tx - qx);

    let script = script! {
        // [c3, c4, T.x, Q.x]
        {Fq2::neg(0)}
        // [c3, c4,T.x, -Q.x]
        {Fq2::roll(2)}
        // [c3, c4,-Q.x, T.x]
        {Fq2::neg(0)}
        // [c3, c4, -Q.x. -T.x]
        {Fq2::add(2, 0)}
        // [c3, c4, -T.x - Q.x]
       {Fq2::copy(4)} // Fq2::push(c3),
        // [c3, c4, -T.x - Q.x, alpha]
        {Fq2::copy(0)}
        {hinted_script0} // Fq2::push(c3.square()),
        // [c3, c4, -T.x - Q.x, alpha, alpha^2]
        // calculate x' = alpha^2 - T.x - Q.x
        {Fq2::add(4, 0)}
        // [c3, c4, alpha, x']
        {Fq2::copy(0)}
        // [c3, c4, alpha, x', x']
        {hinted_script1}
        // [c3, c4, x', alpha * x']
       {Fq2::neg(0)}
        // [c3, c4, x', -alpha * x']
        {Fq2::copy(4)}// Fq2::push(c4),
        // [x', -alpha * x', -bias]
        // compute y' = -bias - alpha * x'
        {Fq2::add(2, 0)}
        // [c3, c4, x', y']




    };
    hints.extend(hint0);
    hints.extend(hint1);

    (script, hints)
}

/// double a point T:
///     x' = alpha^2 - 2 * T.x
///     y' = -bias - alpha* x'
///
/// input on stack:
///     T.x (2 elements)
///
/// output on stack:
///     T'.x (2 elements)
///     T'.y (2 elements)
pub fn hinted_affine_double_line(
    tx: ark_bn254::Fq2,
    c3: ark_bn254::Fq2,
    _c4: ark_bn254::Fq2,
) -> (Script, Vec<Hint>) {
    let mut hints = Vec::new();

    let (hinted_script0, hint0) = Fq2::hinted_square(c3);
    let (hinted_script1, hint1) = Fq2::hinted_mul(4, c3, 0, c3.square() - tx - tx);

    let script = script! {//[c3(2), c4(2), t.x(2)]
        {Fq2::double(0)}
        {Fq2::neg(0)}                           // [c3(2), c4(2), - 2 * T.x(2)]
        {Fq2::copy(4)}                          // Fq2::push(c3),
        {Fq2::copy(0)}
        {hinted_script0}                        // [c3(2), c4(2), - 2 * T.x, alpha, alpha^2]
        {Fq2::add(4, 0)}
        {Fq2::copy(0)}                          // [c3(2), c4(2), alpha, x', x']
        {hinted_script1}
        {Fq2::neg(0)}                           // [c3(2), c4(2), x', -alpha * x']
        {Fq2::copy(4)}                          // [c3(2), c4(2), x', -alpha * x', c4(2)]
        {Fq2::add(2, 0)}                        // [c3(2), c4(2), x', y']
    };

    hints.extend(hint0);
    hints.extend(hint1);

    (script, hints)
}

/// check whether a tuple coefficient (alpha, -bias) of a tangent line is satisfied with expected point T (affine)
/// two aspects:
///     1. alpha * (2 * T.y) = 3 * T.x^2, make sure the alpha is the right ONE
///     2. T.y - alpha * T.x - bias = 0, make sure the -bias is the right ONE
///
/// input on stack:
///     T.x (2 element)
///     T.y (2 element)
///
/// input of parameters:
///     c3: alpha
///     c4: -bias
///
/// output:
///     true or false (consumed on stack)
pub fn hinted_check_tangent_line(
    t: ark_bn254::G2Affine,
    c3: ark_bn254::Fq2,
    c4: ark_bn254::Fq2,
) -> (Script, Vec<Hint>) {
    assert_ne!(t, ark_bn254::G2Affine::zero());
    let mut hints = Vec::new();

    // let (hinted_script1, hint1) = Fq2::hinted_mul_by_constant(t.y.double(), &c3);
    let (hinted_script1, hint1) = Fq2::hinted_mul(2, t.y.double(), 0, c3);
    let (hinted_script2, hint2) = Fq2::hinted_square(t.x);
    let (hinted_script3, hint3) = hinted_check_line_through_point(t.x, c3, c4);

    // [c3(2),c4(2),t(4) ]
    let script = script! {
        // alpha * (2 * T.y) = 3 * T.x^2
        { Fq2::copy(0) }
        { Fq2::double(0) }
        // [c3(2),c4(2),t(4),t.y*2 (2)]
        { Fq2::copy(8) }
        // [c3(2),c4(2),t(4),t.y*2 (2), c3(2)]
        { hinted_script1 }
        // [c3(2),c4(2), T.x(2), T.y(2), alpha * 2 * T.y (2)]
        { Fq2::copy(4) }
        // [c3(2),c4(2), T.x(2), T.y(2), alpha * 2 * T.y (2), T.x(2)]
        { hinted_script2 }
        // [c3(2),c4(2), T.x(2), T.y(2), alpha * 2 * T.y (2), T.x^2(2)]
        { Fq2::copy(0) }
        // [c3(2),c4(2), T.x(2), T.y(2), alpha * 2 * T.y (2), T.x^2(2), T.x^2(2) ]
        { Fq2::double(0) }
        // [c3(2),c4(2), T.x(2), T.y(2), alpha * 2 * T.y (2), T.x^2(2), 2 * T.x^2(2) ]
        { Fq2::add(2, 0) }
        // [c3(2),c4(2), T.x(2), T.y(2), alpha * 2 * T.y(2), 3 * T.x^2(2)]
        { Fq2::neg(0) }
        { Fq2::add(2, 0) }
        { Fq2::push_zero() }
        { Fq2::equalverify() }
        // [c3(2),c4(2), T.x(2), T.y(2)]

        // check: T.y - alpha * T.x - bias = 0
        { hinted_script3 }
        // [c3(2),c4(2)]
    };
    hints.extend(hint1);
    hints.extend(hint2);
    hints.extend(hint3);

    (script, hints)
}

pub fn hinted_check_tangent_line_keep_elements(
    tx: ark_bn254::Fq2,
    ty: ark_bn254::Fq2,
    c3: ark_bn254::Fq2,
    c4: ark_bn254::Fq2,
) -> (Script, Vec<Hint>) {
    let mut hints = Vec::new();

    let (hinted_script3, hint3) = hinted_check_line_through_point(tx, c3, c4);
    let (hinted_script1, hint1) = Fq2::hinted_mul(2, ty.double(), 0, c3);
    let (hinted_script2, hint2) = Fq2::hinted_square(tx);

    // [a, b, x, y]
    let scr = script!(
        // [a, b, x, y]
        {Fq2::copy(2)}  {Fq2::copy(2)}
        // [a, b, x, y, x, y]
        {Fq2::toaltstack()}  {Fq2::toaltstack()}
        // [a, b, x, y]
        {hinted_script3}
        // [a, b]
        {Fq2::fromaltstack()} {Fq2::fromaltstack()}
         // [a, b, x, y]
        // alpha * (2 * T.y) = 3 * T.x^2
        {Fq2::copy(0)}
        {Fq2::double(0)}
        {// [a, b, x, y, 2y]
        Fq2::copy(8)}
        {// [a, b, x, y, 2y, a]
        hinted_script1}
        {// [T.x, T.y, alpha * (2 * T.y)]
        Fq2::copy(4)}
        {hinted_script2}
        {Fq2::copy(0)}
        {Fq2::double(0)}
        {Fq2::add(2, 0)}
        {// [T.x, T.y, alpha * (2 * T.y), 3 * T.x^2]
        Fq2::neg(0)}
        {Fq2::add(2, 0)}
        {Fq2::push_zero()}
        {Fq2::equalverify()}
        // [T.x, T.y]
        // [a, b, x, y]
    );

    hints.extend(hint3);
    hints.extend(hint1);
    hints.extend(hint2);

    (scr, hints)
}

/// check line through one point, that is:
///     y - alpha * x - bias = 0
///
/// input on stack:
///     x (2 elements)
///     y (2 elements)
///
/// input of parameters:
///     c3: alpha
///     c4: -bias
///
/// output:
///     true or false (consumed on stack)
pub fn hinted_check_line_through_point(
    x: ark_bn254::Fq2,
    c3: ark_bn254::Fq2,
    _c4: ark_bn254::Fq2,
) -> (Script, Vec<Hint>) {
    let mut hints: Vec<Hint> = Vec::new();

    // let (hinted_script1, hint1) = Fq2::hinted_mul_by_constant(x, &c3);
    let (hinted_script1, hint1) = Fq2::hinted_mul(2, x, 0, c3);

    let script = script! {

           // [c3, c4, x, y]
           {Fq2::roll(2)}
           // [c3, c4, y, x]
           {Fq2::copy(6)}
           // [c3, c4, y, x,c3]
           {hinted_script1}
           // [c3, c4, y, alpha * x]
           {Fq2::neg(0)}
           // [c3, c4, y, -alpha * x]
           {Fq2::add(2, 0)}
           // [c3, c4, y - alpha * x]
           {Fq2::copy(2)} // Fq2::push(c4),
           // [c3, c4, y - alpha * x, -bias]
           {Fq2::add(2, 0)}
           // [c3, c4, y - alpha * x - bias]
           {Fq2::push_zero()}
           // [c3, c4, y - alpha * x - bias, 0]
           {Fq2::equalverify()}
           // [c3, c4]
    };
    hints.extend(hint1);

    (script, hints)
}

/// check whether a tuple coefficient (alpha, -bias) of a chord line is satisfied with expected points T and Q (both are affine cooordinates)
/// two aspects:
///     1. T.y - alpha * T.x - bias = 0
///     2. Q.y - alpha * Q.x - bias = 0, make sure the alpha/-bias are the right ONEs
///
/// input on stack:
///     T.x (2 elements)
///     T.y (2 elements)
///     Q.x (2 elements)
///     Q.y (2 elements)
///
/// input of parameters:
///     c3: alpha
///     c4: -bias
/// output:
///     true or false (consumed on stack)
pub fn hinted_check_chord_line(
    t: ark_bn254::G2Affine,
    q: ark_bn254::G2Affine,
    c3: ark_bn254::Fq2,
    c4: ark_bn254::Fq2,
) -> (Script, Vec<Hint>) {
    assert_ne!(t, ark_bn254::G2Affine::zero());
    assert_ne!(q, ark_bn254::G2Affine::zero());
    let mut hints = Vec::new();

    let (script1, hint1) = hinted_check_line_through_point(q.x, c3, c4);
    let (script2, hint2) = hinted_check_line_through_point(t.x, c3, c4);

    let script = script! {//[c3(2),c4(2),t(4),q(4)]
        {Fq2::copy(10)}                         // [c3(2),c4(2),t(4),q(4),c3(2)]
        {Fq2::copy(10)}                         // [c3(2),c4(2),t(4),q(4),c3(2),c4(2)]
        {Fq2::roll(6)}
        {Fq2::roll(6)}                          //[c3(2),c4(2),t(4),c3(2),c4(2),q(4)]
        {script1}                               //[c3(2),c4(2),t4(4),c3(2),c4(2)]
        {Fq2::roll(6)}
        {Fq2::roll(6)}                          // [c3(2),c4(2),c3(2),c4(2),t4(4)]
        {script2}                               // [c3(2),c4(2),c3(2),c4(2)]
        {Fq2::drop()}
        {Fq2::drop()}                           // [c3(2),c4(2)]
    };

    hints.extend(hint1);
    hints.extend(hint2);

    (script, hints)
}

#[cfg(test)]
mod test {
    use super::*;
    use crate::bn254::fq::Fq;
    use crate::bn254::fq2::Fq2;
    use crate::bn254::g1::hinted_from_eval_point;
    use crate::bn254::g2::G2Affine;
    use crate::{treepp::*, ExecuteInfo};
    use ark_ff::AdditiveGroup;
    use ark_std::UniformRand;
    use num_traits::One;
    use rand::SeedableRng;
    use rand_chacha::ChaCha20Rng;

    fn extract_witness_from_stack(res: ExecuteInfo) -> Vec<Vec<u8>> {
        res.final_stack.0.iter_str().fold(vec![], |mut vector, x| {
            vector.push(x);
            vector
        })
    }

    #[test]
    fn test_read_from_stack() {
        let mut prng = ChaCha20Rng::seed_from_u64(0);
        let a = ark_bn254::G2Affine::rand(&mut prng);
        let script = script! {
            {G2Affine::push(a)}
        };

        let res = execute_script(script);
        let witness = extract_witness_from_stack(res);
        let recovered_a = G2Affine::read_from_stack(witness);

        assert_eq!(a, recovered_a);

        let b = ark_bn254::G2Affine::identity();
        let script = script! {
            {G2Affine::push(b)}
        };

        let res = execute_script(script);
        let witness = extract_witness_from_stack(res);
        let recovered_b = G2Affine::read_from_stack(witness);

        assert_eq!(b, recovered_b);
    }

    #[test]
    fn test_hinted_g2_affine_is_on_curve() {
        let mut prng = ChaCha20Rng::seed_from_u64(0);

        for _ in 0..3 {
            let point = ark_bn254::G2Affine::rand(&mut prng);
            let (scr, hints) = G2Affine::hinted_is_on_curve(point.x, point.y);
            let script = script! {
                for hint in hints {
                    { hint.push() }
                }
                { Fq2::push(point.x) }
                { Fq2::push(point.y) }
                { scr}
            };
            println!("curves::test_affine_is_on_curve = {} bytes", script.len());
            let res = execute_script(script);
            assert!(res.success);

            let (scr, hints) = G2Affine::hinted_is_on_curve(point.x, point.y + point.y);
            let script = script! {
                for hint in hints {
                    { hint.push() }
                }
                { Fq2::push(point.x) }
                { Fq2::push(point.y) }
                {Fq2::double(0)}
                { scr}
                OP_NOT
            };
            println!("curves::test_affine_is_on_curve = {} bytes", script.len());
            let res = execute_script(script);
            assert!(res.success);
        }
    }

    #[test]
    fn test_hinted_ell_by_constant_affine() {
        let mut prng = ChaCha20Rng::seed_from_u64(0);

        let b = ark_bn254::g2::G2Affine::rand(&mut prng);
        let p = ark_bn254::g1::G1Affine::rand(&mut prng);

        // affine mode
        let coeffs = G2Prepared::from_affine(b).ell_coeffs[0];
        let (ell_by_constant_affine_script, hints) =
            hinted_ell_by_constant_affine(p.x, p.y, coeffs.1, coeffs.2);
        println!(
            "Pairing.ell_by_constant_affine: {} bytes",
            ell_by_constant_affine_script.len()
        );

        let script = script! {
            for tmp in hints {
                { tmp.push() }
            }
            // aux hints: Ellcoeffs: [slope, biasminus]
            { Fq2::push(coeffs.1) } // slope
            { Fq2::push(coeffs.2) } // biasminus

            // runtime input: P
            { Fq::push(p.x) }
            { Fq::push(p.y) }
            { ell_by_constant_affine_script }

            // validate output
            {Fq::push(coeffs.2.c0 * p.y)}
            {Fq::push(coeffs.2.c1 * p.y)}
            { Fq2::equalverify() }

            {Fq::push(coeffs.1.c0 * p.x)}
            {Fq::push(coeffs.1.c1 * p.x)}
            { Fq2::equalverify() }
            OP_TRUE
        };
        let exec_result = execute_script(script);
        assert!(exec_result.success);
    }

    #[test]
    fn test_hinted_ell_by_constant_affine_and_sparse_mul() {
        let mut prng = ChaCha20Rng::seed_from_u64(0);

        let f = ark_bn254::Fq12::rand(&mut prng);
        let b = ark_bn254::g2::G2Affine::rand(&mut prng);
        let p = ark_bn254::g1::G1Affine::rand(&mut prng);

        // affine mode
        let coeffs = G2Prepared::from_affine(b);
        let (from_eval_point_script, hints_eval) = hinted_from_eval_point(p.x, p.y);
        let (ell_by_constant_affine_script, hints) = hinted_ell_by_constant_affine_and_sparse_mul(
            f,
            -p.x / p.y,
            p.y.inverse().unwrap(),
            &coeffs.ell_coeffs[0],
        );
        println!(
            "Pairing.ell_by_constant_affine: {} bytes",
            ell_by_constant_affine_script.len()
        );

        // affine mode as well
        let hint = {
            assert_eq!(coeffs.ell_coeffs[0].0, ark_bn254::fq2::Fq2::ONE);

            let mut f1 = f;
            let mut c1new = coeffs.ell_coeffs[0].1;
            c1new.mul_assign_by_fp(&(-p.x / p.y));

            let mut c2new = coeffs.ell_coeffs[0].2;
            c2new.mul_assign_by_fp(&(p.y.inverse().unwrap()));

            f1.mul_by_034(&coeffs.ell_coeffs[0].0, &c1new, &c2new);
            f1
        };

        let script = script! {
            for tmp in hints_eval {
                { tmp.push() }
            }
            for tmp in hints {
                { tmp.push() }
            }
            { Fq12::push(f) }

            { Fq::push(p.y.inverse().unwrap()) }
            { Fq::push(p.x) }
            { Fq::push(p.y) }
            { from_eval_point_script }

            { ell_by_constant_affine_script.clone() }
            { Fq12::push(hint) }
            { Fq12::equalverify() }
            OP_TRUE
        };
        let exec_result = execute_script(script);
        assert!(exec_result.success);
    }

    #[test]
    fn test_hinted_affine_add_line() {
        // alpha = (t.y - q.y) / (t.x - q.x)
        // bias = t.y - alpha * t.x
        // x' = alpha^2 - T.x - Q.x
        // y' = -bias - alpha * x'
        let mut prng = ChaCha20Rng::seed_from_u64(0);
        let t = ark_bn254::G2Affine::rand(&mut prng);
        let q = ark_bn254::G2Affine::rand(&mut prng);
        let alpha = (t.y - q.y) / (t.x - q.x);
        // -bias
        let bias_minus = alpha * t.x - t.y;

        let x = alpha.square() - t.x - q.x;
        let y = bias_minus - alpha * x;
        let (hinted_add_line, hints) = hinted_affine_add_line(t.x, q.x, alpha, bias_minus);

        let script = script! {
            for hint in hints {
                { hint.push() }
            }
            { Fq2::push(alpha) }
            { Fq2::push(bias_minus) }
            { Fq2::push(t.x) }
            { Fq2::push(q.x) }
            { hinted_add_line.clone() }
            // [c3(2),c4(2),add(4)]
            { Fq2::roll(6) }
            { Fq2::roll(6) }
            { Fq2::drop() }
            { Fq2::drop() }
            // [x']
            { Fq2::push(y) }
            // [x', y', y]
            { Fq2::equalverify() }
            // [x']
            { Fq2::push(x) }
            // [x', x]
            { Fq2::equalverify() }
            // []
            OP_TRUE
            // [OP_TRUE]
        };
        let exec_result = execute_script(script);
        assert!(exec_result.success);
        println!(
            "hinted_add_line: {} @ {} stack",
            hinted_add_line.len(),
            exec_result.stats.max_nb_stack_items
        );
    }

    #[test]
    fn test_hinted_check_line_through_point() {
        let mut prng = ChaCha20Rng::seed_from_u64(0);
        let t = ark_bn254::G2Affine::rand(&mut prng);
        let two_inv = ark_bn254::Fq::one().double().inverse().unwrap();
        let three_div_two = (ark_bn254::Fq::one().double() + ark_bn254::Fq::one()) * two_inv;
        let mut alpha = t.x.square();
        alpha /= t.y;
        alpha.mul_assign_by_fp(&three_div_two);
        // -bias
        let bias_minus = alpha * t.x - t.y;

        let (scr, hints) = hinted_check_line_through_point(t.x, alpha, bias_minus);
        println!("hinted_check_line_through_point: {}", scr.len());

        let script = script! {
            for hint in hints {
                { hint.push() }
            }
            { Fq2::push(alpha) }
            { Fq2::push(bias_minus) }

            { Fq2::push(t.x) }
            { Fq2::push(t.y) }
            {scr}
            { Fq2::drop() }
            { Fq2::drop() }
            OP_TRUE
        };
        assert!(execute_script(script).success);
    }

    #[test]
    fn test_hinted_affine_double_line() {
        // slope: alpha = 3 * x^2 / 2 * y
        // intercept: bias = y - alpha * x
        // x' = alpha^2 - 2 * x
        // y' = -bias - alpha * x'
        let mut prng = ChaCha20Rng::seed_from_u64(0);
        let t = ark_bn254::G2Affine::rand(&mut prng);
        let two_inv = ark_bn254::Fq::one().double().inverse().unwrap();
        let three_div_two = (ark_bn254::Fq::one().double() + ark_bn254::Fq::one()) * two_inv;
        let mut alpha = t.x.square();
        alpha /= t.y;
        alpha.mul_assign_by_fp(&three_div_two);
        // -bias
        let bias_minus = alpha * t.x - t.y;

        let x = alpha.square() - t.x.double();
        let y = bias_minus - alpha * x;
        let (hinted_double_line, hints) = hinted_affine_double_line(t.x, alpha, bias_minus);
        println!("hinted_affine_double_line: {}", hinted_double_line.len());

        let script = script! {
            for hint in hints {
                { hint.push() }
            }
            { Fq2::push(alpha) }
            { Fq2::push(bias_minus) }
            { Fq2::push(t.x) }
            { hinted_double_line }
            // [c3(2),c4(2),add(4)]
            { Fq2::roll(6) }
            { Fq2::roll(6) }
            { Fq2::drop() }
            { Fq2::drop() }
            // [x']
            { Fq2::push(y) }
            // [x', y', y]
            { Fq2::equalverify() }
            // [x']
            { Fq2::push(x) }
            // [x', x]
            { Fq2::equalverify() }
            // []
            OP_TRUE
            // [OP_TRUE]
        };
        assert!(execute_script(script).success);
    }

    #[test]
    fn test_hinted_check_tangent_line() {
        let mut prng = ChaCha20Rng::seed_from_u64(0);
        let t = ark_bn254::G2Affine::rand(&mut prng);
        let two_inv = ark_bn254::Fq::one().double().inverse().unwrap();
        let three_div_two = (ark_bn254::Fq::one().double() + ark_bn254::Fq::one()) * two_inv;
        let mut alpha = t.x.square();
        alpha /= t.y;
        alpha.mul_assign_by_fp(&three_div_two);
        // -bias
        let bias_minus = alpha * t.x - t.y;
        assert_eq!(alpha * t.x - t.y, bias_minus);

        let (hinted_check_line, hints) = hinted_check_tangent_line(t, alpha, bias_minus);

        let script = script! {
            for hint in hints {
                { hint.push() }
            }
            { Fq2::push(alpha) }
            { Fq2::push(bias_minus) }
            { Fq2::push(t.x) }
            { Fq2::push(t.y) }
            { hinted_check_line.clone() }
            { Fq2::drop() }
            { Fq2::drop() }
            OP_TRUE
        };
        let exec_result = execute_script(script);
        assert!(exec_result.success);
        println!(
            "hinted_check_line: {} @ {} stack",
            hinted_check_line.len(),
            exec_result.stats.max_nb_stack_items
        );
    }

    #[test]
    fn test_hinted_check_tangent_line_keep_elements() {
        let mut prng = ChaCha20Rng::seed_from_u64(0);
        let t = ark_bn254::G2Affine::rand(&mut prng);
        let two_inv = ark_bn254::Fq::one().double().inverse().unwrap();
        let three_div_two = (ark_bn254::Fq::one().double() + ark_bn254::Fq::one()) * two_inv;
        let mut alpha = t.x.square();
        alpha /= t.y;
        alpha.mul_assign_by_fp(&three_div_two);
        // -bias
        let bias_minus = alpha * t.x - t.y;
        assert_eq!(alpha * t.x - t.y, bias_minus);

        let (hinted_check_line, hints) =
            hinted_check_tangent_line_keep_elements(t.x, t.y, alpha, bias_minus);

        let script = script! {
            for hint in hints {
                { hint.push() }
            }
            { Fq2::push(alpha) }
            { Fq2::push(bias_minus) }
            { Fq2::push(t.x) }
            { Fq2::push(t.y) }
            { hinted_check_line.clone() }
            for v in vec![t.y, t.x, bias_minus, alpha] {
                {Fq2::push(v)}
                {Fq2::equalverify()}
            }
            OP_TRUE
        };
        let exec_result = execute_script(script);
        for i in 0..exec_result.final_stack.len() {
            println!("{i:3}: {:?}", exec_result.final_stack.get(i));
        }
        assert!(exec_result.success);
        println!(
            "hinted_check_line: {} @ {} stack",
            hinted_check_line.len(),
            exec_result.stats.max_nb_stack_items
        );
    }

    #[test]
    fn test_hinted_check_chord_line() {
        let mut prng = ChaCha20Rng::seed_from_u64(0);
        let t = ark_bn254::G2Affine::rand(&mut prng);
        let q = ark_bn254::G2Affine::rand(&mut prng);
        let alpha = (t.y - q.y) / (t.x - q.x);
        // -bias
        let bias_minus = alpha * t.x - t.y;
        assert_eq!(alpha * t.x - t.y, bias_minus);
        let (hinted_check_line, hints) = hinted_check_chord_line(t, q, alpha, bias_minus);

        let script = script! {
            for hint in hints {
                { hint.push() }
            }
            { Fq2::push(alpha) }
            { Fq2::push(bias_minus) }
            { Fq2::push(t.x) }
            { Fq2::push(t.y) }
            { Fq2::push(q.x) }
            { Fq2::push(q.y) }
            { hinted_check_line.clone() }
            { Fq2::drop() }
            { Fq2::drop() }
            OP_TRUE
        };
        let exec_result = execute_script(script);
        assert!(exec_result.success);
        println!(
            "hinted_check_line: {} @ {} stack",
            hinted_check_line.len(),
            exec_result.stats.max_nb_stack_items
        );
    }

    #[test]
    fn test_hinted_mul_by_char_on_q() {
        let mut prng = ChaCha20Rng::seed_from_u64(0);
        let q = ark_bn254::G2Affine::rand(&mut prng);
        let ((qdashx, qdashy), scr_endo, hints) = hinted_mul_by_char_on_q(q.x, q.y);

        let script_len = scr_endo.len();
        let script = script!(
            for hint in hints {
                {hint.push()}
            }
            {G2Affine::push(q)}
            {scr_endo}
            {Fq2::push(qdashy)}
            {Fq2::equalverify()}
            {Fq2::push(qdashx)}
            {Fq2::equalverify()}
            OP_TRUE
        );

        let exec_result = execute_script(script);
        println!(
            "hinted_p_power_endomorphism script {} and stack {}",
            script_len, exec_result.stats.max_nb_stack_items
        );
        assert!(exec_result.success);
    }

    #[test]
    fn test_hinted_mul_by_char_on_phi_q() {
        let mut prng = ChaCha20Rng::seed_from_u64(0);
        let q = ark_bn254::G2Affine::rand(&mut prng);
        let ((qdashx, qdashy), scr_endo, hints) = hinted_mul_by_char_on_phi_q(q.x, q.y);

        let script_len = scr_endo.len();
        let script = script!(
            for hint in hints {
                {hint.push()}
            }
            {G2Affine::push(q)}
            {scr_endo}
            {Fq2::push(qdashy)}
            {Fq2::equalverify()}
            {Fq2::push(qdashx)}
            {Fq2::equalverify()}
            OP_TRUE
        );

        let exec_result = execute_script(script);
        println!(
            "hinted_endomorphism_affine script {} and stack {}",
            script_len, exec_result.stats.max_nb_stack_items
        );
        assert!(exec_result.success);
    }
}<|MERGE_RESOLUTION|>--- conflicted
+++ resolved
@@ -121,7 +121,6 @@
         let y = Fq2::read_from_stack(
             witness[2 * Fq::N_LIMBS as usize..4 * Fq::N_LIMBS as usize].to_vec(),
         );
-<<<<<<< HEAD
         let mut element = ark_bn254::G2Affine {
             x,
             y,
@@ -129,15 +128,6 @@
         };
         if element.x.is_zero() && element.y.is_zero() {
             element = ark_bn254::G2Affine::zero();
-=======
-
-        let is_inf = x.is_zero() && y.is_zero();
-
-        ark_bn254::G2Affine {
-            x,
-            y,
-            infinity: is_inf,
->>>>>>> d2a4bb44
         }
         element
     }
