use crate::bigint::U254;
use crate::bn254::fq::Fq;
use crate::bn254::fr::Fr;
use crate::bn254::g1::G1Affine;
use crate::bn254::msm;
use crate::bn254::utils::Hint;
use crate::chunk::api::NUM_PUBS;
use crate::{bn254::fp254impl::Fp254Impl, treepp::*};
use ark_ec::CurveGroup;
use ark_ff::{AdditiveGroup, Field, PrimeField};

use super::elements::ElementType;
use super::wrap_hasher::hash_messages;
use crate::bn254::fq2::Fq2;

pub(crate) fn chunk_msm(
    input_ks: Vec<ark_ff::BigInt<4>>,
    qs: Vec<ark_bn254::G1Affine>,
) -> Vec<(ark_bn254::G1Affine, bool, Script, Vec<Hint>)> {
    assert_eq!(qs.len(), NUM_PUBS);
    assert_eq!(input_ks.len(), NUM_PUBS);
    let num_pubs = input_ks.len();

    let ks = input_ks
        .iter()
        .map(|x| {
            if *x < ark_bn254::Fr::MODULUS {
                *x
            } else {
                ark_ff::BigInt::<4>::from(1u64)
            }
        })
        .collect::<Vec<ark_ff::BigInt<4>>>();

    let chunks = msm::g1_multi_scalar_mul(qs.clone(), ks.into_iter().map(|f| f.into()).collect());

    // [G1AccDashHash, G1AccHash, k0, k1, k2]
    // [hints, G1Acc]

    let mut chunk_scripts = vec![];
    for (msm_tap_index, (chunk, variable_index)) in chunks.iter().enumerate() {
        let ops_script = if msm_tap_index == 0 {
            script! {
                { Fq::push_zero() }
                { Fq::push_zero() }
                { Fr::fromaltstack()}

                { Fr::copy(0)}
                { Fr::push_hex(Fr::MODULUS) }
                { U254::lessthan(1, 0) }

                // [hints, G1Acc, k, 0/1]
                OP_IF
                    // [hints, G1Acc, k]
                    {chunk.1.clone()}
                    // [G1Acc, G1AccDash]
                    {Fq2::roll(2)} {Fq2::drop()}
                    //M: [G1AccDash]
                    //A: [G1AccDashHash]
                    {1}
                OP_ELSE
                    // [G1Acc, k]
                    {Fr::drop()}
                    {G1Affine::drop()}
                    // [] [G1AccDashHash]
                    {Fq::push(ark_bn254::Fq::ONE)}
                    {Fq::push(ark_bn254::Fq::ZERO)}
                    //M: [Mock_G1AccDash]
                    //A: [G1AccDashHash]
                    {0}
                OP_ENDIF
            }
        } else {
            script! {
                // [hints, G1Acc] [G1AccDashHash, G1AccHash]
                {Fr::fromaltstack()}

                {Fr::copy(0)}
                { Fr::push_hex(Fr::MODULUS) }
                { U254::lessthan(1, 0) }

                // [hints, G1Acc, k, 0/1] [G1AccDashHash, G1AccHash]
                OP_IF
                    // [hints, G1Acc, k]
                    // [hints, G1Acc, k] [G1AccDashHash, G1AccHash]
                    {chunk.1.clone()}
                    // [G1Acc, G1AccDash] [G1AccDashHash, G1AccHash]
                    {1}
                    // [G1Acc, G1AccDash, 1] [G1AccDashHash, G1AccHash]
                OP_ELSE
                    // [G1Acc, k]
                    {Fr::drop()}
                    {Fq::push(ark_bn254::Fq::ONE)}
                    {Fq::push(ark_bn254::Fq::ZERO)}
                    // [G1Acc, Mock_G1AccDash] [G1AccDashHash, G1AccHash]
                    {0}
                    // [G1Acc, Mock_G1AccDash, 0] [G1AccDashHash, G1AccHash]
                OP_ENDIF
            }
            // [G1Acc, Mock_G1AccDash, 1/0] [G1AccDashHash, G1AccHash]
        };

        let _hash_script = script! {
            if msm_tap_index == 0 {
                //M: [G1AccDash]
                //A: [G1AccDashHash]
                {hash_messages(vec![ElementType::G1])}
            } else {
                // [G1Acc, G1AccDash] [G1AccDashHash, G1AccHash]
                {hash_messages(vec![ElementType::G1, ElementType::G1])}
            }
            OP_TRUE
        };

        let sc = script! {
            {ops_script}
            // {hash_script}
        };
        if input_ks[*variable_index] < ark_bn254::Fr::MODULUS {
            chunk_scripts.push((chunk.0, true, sc, chunk.2.clone()));
        } else {
            chunk_scripts.push((chunk.0, false, sc, vec![]));
        }
    }
    chunk_scripts
}

// Hash P
//vk0: G1Affine

pub(crate) fn chunk_hash_p(
    hint_in_t: ark_bn254::G1Affine,
    hint_in_q: ark_bn254::G1Affine,
) -> (ark_bn254::G1Affine, bool, Script, Vec<Hint>) {
    // r (gp3) = t(msm) + q(vk0)
<<<<<<< HEAD
    // TODO: change the hinted_check_add to hinted_check_add_prevent_degenerate https://github.com/BitVM/BitVM/pull/379
    let (add_scr, add_hints) = G1Affine::hinted_check_add(hint_in_t, hint_in_q);
    let r = (hint_in_t + hint_in_q).into_affine();

=======
    let (tx, qx, ty, qy) = (hint_in_t.x, hint_in_q.x, hint_in_t.y, hint_in_q.y);
    let t = ark_bn254::G1Affine::new_unchecked(tx, ty);
    let q = ark_bn254::G1Affine::new_unchecked(qx, qy);
    let (add_scr, add_hints) = G1Affine::hinted_check_add(t, q);
    let r = (t + q).into_affine();
>>>>>>> d2a4bb44
    let ops_script = script! {
        // [t] [hash_r, hash_t]
        { Fq2::copy(0)}
        // [t, t]
        {G1Affine::push(hint_in_q)}
        // [t, t, q]
        {add_scr}
        // [t, r]
        {1}
    };

    let _hash_script = script! {
        {hash_messages(vec![ElementType::G1, ElementType::G1])}
        OP_TRUE
    };

    let sc = script! {
        {ops_script}
        // {hash_script}
    };

    let mut all_hints = vec![];
    all_hints.extend_from_slice(&add_hints);

    let valid_inputs = true;
    (r, valid_inputs, sc, all_hints)
}

#[cfg(test)]
mod test {

    use super::*;
    use crate::{
        bn254::{fq::Fq, fq2::Fq2, msm::dfs_with_constant_mul},
        chunk::{
            elements::{CompressedStateObject, DataType},
            helpers::extern_hash_nibbles,
        },
    };
    use ark_ec::AffineRepr;
    use ark_ff::{BigInt, Field, UniformRand};

    use rand::SeedableRng;
    use rand_chacha::ChaCha20Rng;

    fn u32_to_bits_vec(value: u32, window: usize) -> Vec<u8> {
        let mut bits = Vec::with_capacity(window);
        for i in (0..window).rev() {
            bits.push(((value >> i) & 1) as u8);
        }
        bits
    }

    #[test]
    fn test_precompute_table() {
        let window = 8;
        let mut prng = ChaCha20Rng::seed_from_u64(2);
        let q = ark_bn254::G1Affine::rand(&mut prng);
        let mut p_mul: Vec<ark_bn254::G1Affine> = Vec::new();
        p_mul.push(ark_bn254::G1Affine::zero());
        for _ in 1..(1 << window) {
            p_mul.push((*p_mul.last().unwrap() + q).into_affine());
        }

        let scr = script! {

            {dfs_with_constant_mul(0, window as u32 - 1, 0, &p_mul) }
        };
        let index = 1; //u32::rand(&mut prng) % (1 << window);
        let index_bits = u32_to_bits_vec(index, window);

        println!("index_bits {:?}", index_bits);
        println!("script len {:?}", scr.len());
        let script = script! {
            for i in index_bits {
                {i}
            }
            {scr}
            {Fq::push(p_mul[index as usize].y)}
            {Fq::equalverify(1, 0)}
            {Fq::push(p_mul[index as usize].x)}
            {Fq::equalverify(1, 0)}
            OP_TRUE
        };
        let res = execute_script(script);
        for i in 0..res.final_stack.len() {
            println!("{i:} {:?}", res.final_stack.get(i));
        }
        assert!(res.success);
    }

    #[test]
    fn test_hinted_check_tangent_line() {
        let mut prng = ChaCha20Rng::seed_from_u64(0);
        let t = ark_bn254::G1Affine::rand(&mut prng);
        let two_inv = ark_bn254::Fq::ONE.double().inverse().unwrap();
        let three_div_two = (ark_bn254::Fq::ONE.double() + ark_bn254::Fq::ONE) * two_inv;
        let mut alpha = t.x.square();
        alpha /= t.y;
        alpha *= three_div_two;
        // -bias
        let bias_minus = alpha * t.x - t.y;
        assert_eq!(alpha * t.x - t.y, bias_minus);

        let nx = alpha.square() - t.x.double();
        let ny = bias_minus - alpha * nx;

        let (hinted_check_line, hints) = G1Affine::hinted_check_tangent_line(t, alpha);
        let (hinted_double_line, hintsd) = G1Affine::hinted_double(t, alpha);

        let script = script! {
            for hint in hints {
                { hint.push() }
            }
            {Fq::push(alpha)}
            {Fq::push(bias_minus)}
            { Fq::push(t.x) }
            { Fq::push(t.y) }
            { hinted_check_line.clone() }
            OP_VERIFY
            OP_TRUE
        };
        let exec_result = execute_script(script);
        assert!(exec_result.success);
        println!(
            "hinted_check_line: {} @ {} stack",
            hinted_check_line.len(),
            exec_result.stats.max_nb_stack_items
        );

        let script = script! {
            for hint in hintsd {
                { hint.push() }
            }
            {Fq::push(alpha)}
            {Fq::push(bias_minus)}
            { Fq::push(t.x) }
            { hinted_double_line.clone() }
            {Fq::push(nx)}
            {Fq::push(ny)}
            {Fq2::equalverify()}
            OP_TRUE
        };
        let exec_result = execute_script(script);
        assert!(exec_result.success);
        println!(
            "hinted_double_line: {} @ {} stack",
            hinted_double_line.len(),
            exec_result.stats.max_nb_stack_items
        );

        // doubling check
    }

    #[test]
    fn test_hinted_affine_add_line() {
        // alpha = (t.y - q.y) / (t.x - q.x)
        // bias = t.y - alpha * t.x
        // x' = alpha^2 - T.x - Q.x
        // y' = -bias - alpha * x'
        let mut prng = ChaCha20Rng::seed_from_u64(0);
        let t = ark_bn254::G1Affine::rand(&mut prng);
        let q = ark_bn254::G1Affine::rand(&mut prng);
        let alpha = (t.y - q.y) / (t.x - q.x);
        // -bias
        let bias_minus = alpha * t.x - t.y;

        let x = alpha.square() - t.x - q.x;
        let y = bias_minus - alpha * x;
        let (hinted_add_line, hints) = G1Affine::hinted_add(t.x, q.x, alpha);

        let script = script! {
            for hint in hints {
                { hint.push() }
            }
            {Fq::push(alpha)}
            {Fq::push(bias_minus)}
            { Fq::push(t.x) }
            { Fq::push(q.x) }
            { hinted_add_line.clone() }
            { Fq::push(x) }
            { Fq::push(y) }
            { Fq2::equalverify() }
            OP_TRUE
        };
        let exec_result = execute_script(script);
        assert!(exec_result.success);
        println!(
            "hinted_add_line: {} @ {} stack",
            hinted_add_line.len(),
            exec_result.stats.max_nb_stack_items
        );
    }

    #[test]
    fn test_tap_hash_var_p() {
        let mut prng = ChaCha20Rng::seed_from_u64(1);
        let q = ark_bn254::G1Affine::rand(&mut prng);
        let t = ark_bn254::G1Affine::rand(&mut prng);
        let r = (t + q).into_affine();

        for should_corrupt_output_hash in [true, false] {
            let (hint_out, input_is_valid, op_scr, mut hint_script) = chunk_hash_p(t, q);
            assert!(input_is_valid);
            assert_eq!(r, hint_out);
            let t = DataType::G1Data(t.into());
            let hint_out = DataType::G1Data(hint_out.into());
            hint_script.extend_from_slice(&t.to_witness(ElementType::G1));

            let mut output_hash = hint_out.to_hash();

            if should_corrupt_output_hash {
                if let CompressedStateObject::Hash(r) = output_hash {
                    let random_hash = extern_hash_nibbles(vec![r, r]);
                    output_hash = CompressedStateObject::Hash(random_hash);
                }
            }

            let bitcom_scr = script! {
                {output_hash.as_hint_type().push()}
                {Fq::toaltstack()}
                {t.to_hash().as_hint_type().push()}
                {Fq::toaltstack()}
            };
            let hash_script = script! {
                {hash_messages(vec![ElementType::G1, ElementType::G1])}
                OP_TRUE
            };

            let tap_len = op_scr.len();
            let script = script! {
                for h in hint_script {
                    { h.push() }
                }
                {bitcom_scr}
                {op_scr}
                {hash_script}
            };

            let res = execute_script(script);
            if res.final_stack.len() > 1 {
                for i in 0..res.final_stack.len() {
                    println!("{i:} {:?}", res.final_stack.get(i));
                }
            }
            assert_eq!(res.success, should_corrupt_output_hash);
            assert!(res.final_stack.len() == 1);

            println!(
                "chunk_hash_p disprovable({}) script {} stack {}",
                should_corrupt_output_hash, tap_len, res.stats.max_nb_stack_items
            );
        }
    }

    #[test]
    fn test_tap_msm_valid_inputs() {
        let mut prng = ChaCha20Rng::seed_from_u64(1);
        let q = ark_bn254::G1Affine::rand(&mut prng);
        let scalar = ark_bn254::Fr::rand(&mut prng);
        let scalars = vec![scalar.into()];
        let qs = vec![q];

        let hints_msm = chunk_msm(scalars.clone(), qs.clone());

        for msm_chunk_index in 0..hints_msm.len() {
            let input_is_valid = hints_msm[msm_chunk_index].1;
            assert!(input_is_valid);
            let hint_in = if msm_chunk_index > 0 {
                DataType::G1Data(hints_msm[msm_chunk_index - 1].0.into())
            } else {
                DataType::G1Data(ark_bn254::G1Affine::identity().into())
            };
            let hint_out = DataType::G1Data(hints_msm[msm_chunk_index].0.into());

            let bitcom_scr = script! {
                {hint_out.to_hash().as_hint_type().push()}
                {Fq::toaltstack()}
                if msm_chunk_index > 0 {
                    {hint_in.to_hash().as_hint_type().push()}
                    {Fq::toaltstack()}
                }

                {Fr::push(ark_bn254::Fr::from(scalar))}
                {Fr::toaltstack()}
            };

            let mut op_hints = vec![];
            if msm_chunk_index > 0 {
                op_hints.extend_from_slice(&hint_in.to_witness(ElementType::G1));
            }

            let hash_script = script! {
                if msm_chunk_index == 0 {
                    //M: [G1AccDash]
                    //A: [G1AccDashHash]
                    {hash_messages(vec![ElementType::G1])}
                } else {
                    // [G1Acc, G1AccDash] [G1AccDashHash, G1AccHash]
                    {hash_messages(vec![ElementType::G1, ElementType::G1])}
                }
                OP_TRUE
            };
            let script = script! {
                for h in &hints_msm[msm_chunk_index].3 {
                    {h.push()}
                }
                for i in op_hints {
                    {i.push()}
                }
                {bitcom_scr}
                {hints_msm[msm_chunk_index].2.clone()}
                {hash_script}
            };

            let tap_len = script.len();

            let res = execute_script(script);
            if res.final_stack.len() > 1 {
                for i in 0..res.final_stack.len() {
                    println!("{i:} {:?}", res.final_stack.get(i));
                }
            }
            assert!(!res.success);
            assert!(res.final_stack.len() == 1);

            println!("script {} stack {}", tap_len, res.stats.max_nb_stack_items);
        }
    }

    #[test]
    fn test_tap_msm_invalid_inputs_scalar_not_fr() {
        let mut prng = ChaCha20Rng::seed_from_u64(1);
        let q = ark_bn254::G1Affine::rand(&mut prng);
        let scalar = BigInt::one() << 255;
        let scalars = vec![scalar];
        let qs = vec![q];

        let hints_msm = chunk_msm(scalars.clone(), qs.clone());

        for msm_chunk_index in 0..hints_msm.len() {
            let input_is_valid = hints_msm[msm_chunk_index].1;
            assert!(!input_is_valid);
            let hint_in = if msm_chunk_index > 0 {
                DataType::G1Data(hints_msm[msm_chunk_index - 1].0.into())
            } else {
                DataType::G1Data(ark_bn254::G1Affine::identity().into())
            };
            let hint_out = DataType::G1Data(hints_msm[msm_chunk_index].0.into());

            let bitcom_scr = script! {
                {hint_out.to_hash().as_hint_type().push()}
                {Fq::toaltstack()}
                if msm_chunk_index > 0 {
                    {hint_in.to_hash().as_hint_type().push()}
                    {Fq::toaltstack()}
                }
                {Hint::U256(scalar.into()).push()}
                {Fr::toaltstack()}
            };

            let mut op_hints = vec![];
            if msm_chunk_index > 0 {
                op_hints.extend_from_slice(&hint_in.to_witness(ElementType::G1));
            }
            let hash_script = script! {
                if msm_chunk_index == 0 {
                    //M: [G1AccDash]
                    //A: [G1AccDashHash]
                    {hash_messages(vec![ElementType::G1])}
                } else {
                    // [G1Acc, G1AccDash] [G1AccDashHash, G1AccHash]
                    {hash_messages(vec![ElementType::G1, ElementType::G1])}
                }
                OP_TRUE
            };
            let script = script! {
                for h in &hints_msm[msm_chunk_index].3 {
                    {h.push()}
                }
                for i in op_hints {
                    {i.push()}
                }
                {bitcom_scr}
                {hints_msm[msm_chunk_index].2.clone()}
                {hash_script}
            };

            let res = execute_script(script);
            if res.final_stack.len() > 1 {
                for i in 0..res.final_stack.len() {
                    println!("{i:} {:?}", res.final_stack.get(i));
                }
            }
            assert!(res.success);
            assert!(res.final_stack.len() == 1);
        }
    }
}<|MERGE_RESOLUTION|>--- conflicted
+++ resolved
@@ -133,18 +133,9 @@
     hint_in_q: ark_bn254::G1Affine,
 ) -> (ark_bn254::G1Affine, bool, Script, Vec<Hint>) {
     // r (gp3) = t(msm) + q(vk0)
-<<<<<<< HEAD
     // TODO: change the hinted_check_add to hinted_check_add_prevent_degenerate https://github.com/BitVM/BitVM/pull/379
     let (add_scr, add_hints) = G1Affine::hinted_check_add(hint_in_t, hint_in_q);
     let r = (hint_in_t + hint_in_q).into_affine();
-
-=======
-    let (tx, qx, ty, qy) = (hint_in_t.x, hint_in_q.x, hint_in_t.y, hint_in_q.y);
-    let t = ark_bn254::G1Affine::new_unchecked(tx, ty);
-    let q = ark_bn254::G1Affine::new_unchecked(qx, qy);
-    let (add_scr, add_hints) = G1Affine::hinted_check_add(t, q);
-    let r = (t + q).into_affine();
->>>>>>> d2a4bb44
     let ops_script = script! {
         // [t] [hash_r, hash_t]
         { Fq2::copy(0)}
