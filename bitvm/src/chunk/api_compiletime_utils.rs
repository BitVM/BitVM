--- conflicted
+++ resolved
@@ -294,11 +294,7 @@
         &wots_pubkeys
             .2
             .iter()
-<<<<<<< HEAD
-            .map(|f| WOTSPubKey::P160(*f))
-=======
             .map(|f| WOTSPubKey::PHash(*f))
->>>>>>> 450ef71e
             .collect::<Vec<WOTSPubKey>>(),
     );
 
