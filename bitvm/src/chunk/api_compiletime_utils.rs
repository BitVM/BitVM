--- conflicted
+++ resolved
@@ -277,11 +277,6 @@
     let mut bitcom_scripts: Vec<treepp::Script> = vec![];
 
     let mut pubkeys_arr = vec![];
-<<<<<<< HEAD
-    pubkeys_arr.extend_from_slice(&wots_pubkeys.0.iter().map(|f| WOTSPubKey::P256(*f)).collect::<Vec<WOTSPubKey>>());
-    pubkeys_arr.extend_from_slice(&wots_pubkeys.1.iter().map(|f| WOTSPubKey::P256(*f)).collect::<Vec<WOTSPubKey>>());
-    pubkeys_arr.extend_from_slice(&wots_pubkeys.2.iter().map(|f| WOTSPubKey::PHash(*f)).collect::<Vec<WOTSPubKey>>());
-=======
     pubkeys_arr.extend_from_slice(
         &wots_pubkeys
             .0
@@ -300,10 +295,9 @@
         &wots_pubkeys
             .2
             .iter()
-            .map(|f| WOTSPubKey::P160(*f))
+            .map(|f| WOTSPubKey::PHash(*f))
             .collect::<Vec<WOTSPubKey>>(),
     );
->>>>>>> 90acda86
 
     for seg in segments {
         if seg.scr_type == ScriptType::NonDeterministic {
