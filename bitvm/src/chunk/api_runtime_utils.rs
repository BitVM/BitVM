--- conflicted
+++ resolved
@@ -5,14 +5,11 @@
 use crate::bn254::fp254impl::Fp254Impl;
 use crate::bn254::fq::Fq;
 use crate::chunk::api_compiletime_utils::partial_scripts_from_segments;
-<<<<<<< HEAD
-=======
 use crate::chunk::elements::HashBytes;
-use crate::chunk::g16_runner_core::{
-    groth16_generate_segments, InputProof, InputProofRaw, PublicParams,
-};
-use crate::chunk::wrap_wots::{byte_array_to_wots160_sig, byte_array_to_wots256_sig};
->>>>>>> 90acda86
+use crate::chunk::g16_runner_core::groth16_generate_segments;
+use crate::chunk::g16_runner_core::InputProof;
+use crate::chunk::g16_runner_core::InputProofRaw;
+use crate::chunk::g16_runner_core::PublicParams;
 use crate::groth16::offchain_checker::compute_c_wi;
 use crate::signatures::wots_api::{wots_hash, wots256, SignatureImpl};
 use crate::treepp::Script;
@@ -24,21 +21,11 @@
 
 use crate::{bn254::utils::Hint, execute_script};
 
-<<<<<<< HEAD
 
 use super::api::{Assertions, PublicKeys, Signatures, NUM_TAPS, NUM_PUBS, NUM_HASH, NUM_U256};
 use super::g16_runner_utils::{ScriptType, Segment};
 use super::wrap_hasher::BLAKE3_HASH_LENGTH;
 use super::{elements::CompressedStateObject, wrap_wots::{wots_hash_sig_to_byte_array, wots256_sig_to_byte_array}};
-=======
-use super::api::{Assertions, PublicKeys, Signatures, NUM_PUBS, NUM_TAPS, NUM_U160, NUM_U256};
-use super::g16_runner_utils::{ScriptType, Segment};
-use super::wrap_hasher::BLAKE3_HASH_LENGTH;
-use super::{
-    elements::CompressedStateObject,
-    wrap_wots::{wots160_sig_to_byte_array, wots256_sig_to_byte_array},
-};
->>>>>>> 90acda86
 
 #[derive(Debug, Clone)]
 enum SigData {
@@ -83,27 +70,12 @@
 
     let len = public_input_assertion_data.len() + proof_input_assertion_data.len();
     let mut intermediate_hash_assertion_data = vec![];
-<<<<<<< HEAD
     for i in 0..NUM_HASH {
         let val = &arr_of_output_state[i+len];
         let val: [u8; BLAKE3_HASH_LENGTH] = val.serialize_to_byte_array().try_into().unwrap();
         intermediate_hash_assertion_data.push(val);
     }
     let batch3: [[u8; BLAKE3_HASH_LENGTH]; NUM_HASH] = intermediate_hash_assertion_data.try_into().unwrap();
-
-    (public_input_assertion_data, proof_input_assertion_data, batch3)
-}
-
-// deserialize assertions to CompressedState (i.e. concrete types of bigint and hasbytes) and get proof
-fn utils_deserialize_assertions(asserts: Assertions) -> ([CompressedStateObject; NUM_PUBS], [CompressedStateObject; NUM_U256], [CompressedStateObject; NUM_HASH]) {
-=======
-    for i in 0..NUM_U160 {
-        let val = &arr_of_output_state[i + len];
-        let val: [u8; BLAKE3_HASH_LENGTH] = val.serialize_to_byte_array().try_into().unwrap();
-        intermediate_hash_assertion_data.push(val);
-    }
-    let batch3: [[u8; BLAKE3_HASH_LENGTH]; NUM_U160] =
-        intermediate_hash_assertion_data.try_into().unwrap();
 
     (
         public_input_assertion_data,
@@ -113,14 +85,7 @@
 }
 
 // deserialize assertions to CompressedState (i.e. concrete types of bigint and hasbytes) and get proof
-fn utils_deserialize_assertions(
-    asserts: Assertions,
-) -> (
-    [CompressedStateObject; NUM_PUBS],
-    [CompressedStateObject; NUM_U256],
-    [CompressedStateObject; NUM_U160],
-) {
->>>>>>> 90acda86
+fn utils_deserialize_assertions(asserts: Assertions) -> ([CompressedStateObject; NUM_PUBS], [CompressedStateObject; NUM_U256], [CompressedStateObject; NUM_HASH]) {
     let mut cobj_pubs = vec![];
     for i in 0..NUM_PUBS {
         let nibs = asserts.0[i].to_vec();
@@ -145,15 +110,7 @@
     }
     let cobj_hashes: [CompressedStateObject; NUM_HASH] = cobj_hashes.try_into().unwrap();
 
-<<<<<<< HEAD
     let cobjs: ([CompressedStateObject; NUM_PUBS], [CompressedStateObject; NUM_U256], [CompressedStateObject; NUM_HASH]) = (cobj_pubs, cobj_fqs, cobj_hashes);
-=======
-    let cobjs: (
-        [CompressedStateObject; NUM_PUBS],
-        [CompressedStateObject; NUM_U256],
-        [CompressedStateObject; NUM_U160],
-    ) = (cobj_pubs, cobj_fqs, cobj_hashes);
->>>>>>> 90acda86
 
     cobjs
 }
@@ -212,14 +169,7 @@
         Some(eval_ins)
     }
 
-<<<<<<< HEAD
     fn extract_hashes_from_assertions(state_hashes: [CompressedStateObject; NUM_HASH]) -> Option<Vec<HashBytes>> { // Intermediates
-=======
-    fn extract_hashes_from_assertions(
-        state_hashes: [CompressedStateObject; NUM_U160],
-    ) -> Option<Vec<HashBytes>> {
-        // Intermediates
->>>>>>> 90acda86
         let mut hashes: Vec<HashBytes> = vec![];
         for i in 0..NUM_HASH {
             let cobj = &state_hashes[i];
@@ -354,20 +304,12 @@
 
     let mut hsig: Vec<wots_hash::Signature> = vec![];
     for i in 0..hs.len() {
-<<<<<<< HEAD
         let hsi =
             wots_hash::get_signature(secrets[i+NUM_PUBS+NUM_U256].as_str(), &hs[i]);
         hsig.push(hsi);
     }
     let hsig: Box<[wots_hash::Signature; NUM_HASH]> = Box::new(hsig.try_into().unwrap());
     
-=======
-        let hsi = wots160::get_signature(secrets[i + NUM_PUBS + NUM_U256].as_str(), &hs[i]);
-        hsig.push(hsi);
-    }
-    let hsig: Box<[wots160::Signature; NUM_U160]> = Box::new(hsig.try_into().unwrap());
-
->>>>>>> 90acda86
     (psig, fsig, hsig)
 }
 
@@ -391,7 +333,6 @@
     }
     let num_fqs: [[u8; 32]; NUM_U256] = numfqs.try_into().unwrap();
 
-<<<<<<< HEAD
     let mut numhashes: Vec<[u8;BLAKE3_HASH_LENGTH]> = vec![];
     for i in 0..NUM_HASH {
         let nibs = wots_hash_sig_to_byte_array(signed_asserts.2[i]);
@@ -400,16 +341,6 @@
     }
 
     let num_hashes: [[u8;BLAKE3_HASH_LENGTH]; NUM_HASH] = numhashes.try_into().unwrap();
-=======
-    let mut numhashes: Vec<[u8; BLAKE3_HASH_LENGTH]> = vec![];
-    for i in 0..NUM_U160 {
-        let nibs = wots160_sig_to_byte_array(signed_asserts.2[i]);
-        let nibs: [u8; BLAKE3_HASH_LENGTH] = nibs.try_into().unwrap();
-        numhashes.push(nibs);
-    }
-
-    let num_hashes: [[u8; BLAKE3_HASH_LENGTH]; NUM_U160] = numhashes.try_into().unwrap();
->>>>>>> 90acda86
 
     let asst: Assertions = (ks, num_fqs, num_hashes);
     asst
@@ -561,32 +492,10 @@
 ) -> Option<(usize, Script)> {
     // if there is a disprove script; with locking script; i can use bitcom witness
     // segments and signatures
-<<<<<<< HEAD
     fn collect_wots_sig_as_witness_per_segment(segments: &Vec<Segment>, signed_asserts: Signatures) -> Vec<Script> {
         let scalar_sigs: Vec<SigData> = signed_asserts.0.iter().map(|f| SigData::Sig256(*f)).collect();
         let felts_sigs: Vec<SigData> = signed_asserts.1.iter().map(|f| SigData::Sig256(*f)).collect();
         let hash_sigs: Vec<SigData> = signed_asserts.2.iter().map(|f| SigData::SigHash(*f)).collect();
-=======
-    fn collect_wots_sig_as_witness_per_segment(
-        segments: &Vec<Segment>,
-        signed_asserts: Signatures,
-    ) -> Vec<Script> {
-        let scalar_sigs: Vec<SigData> = signed_asserts
-            .0
-            .iter()
-            .map(|f| SigData::Sig256(*f))
-            .collect();
-        let felts_sigs: Vec<SigData> = signed_asserts
-            .1
-            .iter()
-            .map(|f| SigData::Sig256(*f))
-            .collect();
-        let hash_sigs: Vec<SigData> = signed_asserts
-            .2
-            .iter()
-            .map(|f| SigData::Sig160(*f))
-            .collect();
->>>>>>> 90acda86
         let mut bitcom_sig_arr = vec![];
         bitcom_sig_arr.extend_from_slice(&scalar_sigs);
         bitcom_sig_arr.extend_from_slice(&felts_sigs);
@@ -646,15 +555,9 @@
         fq_arr.push(p256);
     }
     let mut h_arr = vec![];
-<<<<<<< HEAD
     for i in 0..NUM_HASH {
         let phash = wots_hash::generate_public_key(secret_key[i+NUM_PUBS+NUM_U256].as_str());
         h_arr.push(phash);
-=======
-    for i in 0..NUM_U160 {
-        let p160 = wots160::generate_public_key(secret_key[i + NUM_PUBS + NUM_U256].as_str());
-        h_arr.push(p160);
->>>>>>> 90acda86
     }
     let wotspubkey: PublicKeys = (
         pubins.try_into().unwrap(),
@@ -765,13 +668,7 @@
         // get_sig from assts
         const MOCK_SECRET: &str = "a238982ce17ac813d505a5b40b665d404e9528e7";
         println!("get_signature_from_assertion");
-<<<<<<< HEAD
         let secrets = (0..NUM_PUBS+NUM_U256+NUM_HASH).map(|idx| format!("{MOCK_SECRET}{:04x}", idx)).collect::<Vec<String>>();
-=======
-        let secrets = (0..NUM_PUBS + NUM_U256 + NUM_U160)
-            .map(|idx| format!("{MOCK_SECRET}{:04x}", idx))
-            .collect::<Vec<String>>();
->>>>>>> 90acda86
         let signed_assts = get_signature_from_assertion(assts, secrets.clone());
 
         println!("get_assertions_from_signature");
@@ -779,13 +676,7 @@
         assert_eq!(assts, new_assts);
 
         println!("get_pubkeys");
-<<<<<<< HEAD
         let secrets = (0..NUM_PUBS+NUM_U256+NUM_HASH).map(|idx| format!("{MOCK_SECRET}{:04x}", idx)).collect::<Vec<String>>();
-=======
-        let secrets = (0..NUM_PUBS + NUM_U256 + NUM_U160)
-            .map(|idx| format!("{MOCK_SECRET}{:04x}", idx))
-            .collect::<Vec<String>>();
->>>>>>> 90acda86
         let pubkeys = get_pubkeys(secrets);
         println!("execute_script_from_signature");
         let partial_scripts: Vec<Script> = partial_scripts_from_segments(&segments)
