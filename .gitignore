# Generated by Cargo
# will have compiled files and executables
debug/
target/

# Remove Cargo.lock from gitignore if creating an executable, leave it for libraries
# More information here https://doc.rust-lang.org/cargo/guide/cargo-toml-vs-cargo-lock.html
Cargo.lock

# These are backup files generated by rustfmt
**/*.rs.bk

# MSVC Windows builds of rustc generate these, which store debugging information
*.pdb


# Added by cargo

/target

.idea
<<<<<<< HEAD
.vscode
ideas

.DS_Store
=======
.vscode
>>>>>>> 0603d030
<|MERGE_RESOLUTION|>--- conflicted
+++ resolved
@@ -19,11 +19,4 @@
 /target
 
 .idea
-<<<<<<< HEAD
-.vscode
-ideas
-
-.DS_Store
-=======
-.vscode
->>>>>>> 0603d030
+.vscode