[package]
name = "bitvm"
version = "0.1.0"
edition = "2021"
exclude = ["tests"]

[dependencies]
#bitcoin-script = { path = "../rust-bitcoin-script"}
#bitcoin-scriptexec = { path = "../rust-bitcoin-scriptexec"}
bitcoin-script = { git = "https://github.com/BitVM/rust-bitcoin-script", branch= "chunker" }
bitcoin = { git = "https://github.com/rust-bitcoin/rust-bitcoin", branch = "bitvm", features = ["rand-std"]}
strum = "0.26"
strum_macros = "0.26"
hex = "0.4.3"
bitcoin-scriptexec = { git = "https://github.com/BitVM/rust-bitcoin-scriptexec/"}
serde = { version = "1.0.197", features = ["derive"] }
num-bigint = "0.4.4"
num-traits = "0.2.18"
ark-bn254 = { git = "https://github.com/chainwayxyz/algebra/", branch = "new-ate-loop", features = ["curve"], default-features = false }
ark-ff = { git = "https://github.com/chainwayxyz/algebra/", branch = "new-ate-loop" }
ark-ec = { git = "https://github.com/chainwayxyz/algebra/", branch = "new-ate-loop" }
ark-groth16 = { git = "https://github.com/arkworks-rs/groth16" }
sha2 = "0.10.8"
tokio = { version = "1.37.0", features = ["full"] }
esplora-client = { git = "https://github.com/BitVM/rust-esplora-client" }
serde_json = "1.0.116"
lazy_static = "1.4.0"
bitcoin-script-stack = { git = "https://github.com/FairgateLabs/rust-bitcoin-script-stack"}
rand = "0.8.5"
rand_chacha = "0.3.1"
once_cell = "1.19.0"
dotenv = "0.15.0"
aws-sdk-s3 = "1.40.0"
regex = "1.10.5"
blake3 = "=1.5.1"
paste = "1.0.15"
musig2 = { version = "0.0.11", features = ["serde", "rand"] }
futures = "0.3.30"
async-trait = "0.1.81"
suppaftp = { version = "6.0.1", features = ["async", "async-native-tls"] }
openssh-sftp-client = { version = "0.14.6", features = ["openssh"] }
openssh = { version = "0.10.4", features = ["native-mux"] }
alloy = { version = "0.2.1", features = ["full"] }
clap = { version = "4.5.16", features = ["derive", "cargo"] }
toml = "0.5.11"
colored = "2.0.0"

[dev-dependencies]
num-bigint = { version = "0.4.4", features = ["rand"] }
ark-std = { version = "0.4.0", default-features = false, features = ["print-trace"] }
<<<<<<< HEAD
ark-crypto-primitives = { git = "https://github.com/arkworks-rs/crypto-primitives", features = ["snark", "sponge"] }
ark-relations = { git = "https://github.com/arkworks-rs/snark/" }
=======
ark-crypto-primitives = { git = "https://github.com/Antalpha-Labs/crypto-primitives", features = ["snark", "sponge"] }
ark-relations = { git = "https://github.com/Antalpha-Labs/snark/" }
serial_test = "*"
>>>>>>> 8e8a8ddd

[profile.dev]
opt-level = 3

[profile.release]
lto = true

[patch.crates-io]
base58check = { git = "https://github.com/rust-bitcoin/rust-bitcoin", branch = "bitvm"}
bitcoin = { git = "https://github.com/rust-bitcoin/rust-bitcoin", branch = "bitvm"}
bitcoin_hashes = { git = "https://github.com/rust-bitcoin/rust-bitcoin", branch = "bitvm"}
bitcoin-internals = { git = "https://github.com/rust-bitcoin/rust-bitcoin", branch = "bitvm"}
bitcoin-io = { git = "https://github.com/rust-bitcoin/rust-bitcoin", branch = "bitvm"}
bitcoin-units = { git = "https://github.com/rust-bitcoin/rust-bitcoin", branch = "bitvm"}

<<<<<<< HEAD
ark-ff = { git = "https://github.com/chainwayxyz/algebra/", branch = "new-ate-loop" }
ark-ec = { git = "https://github.com/chainwayxyz/algebra/", branch = "new-ate-loop" }
ark-poly = { git = "https://github.com/chainwayxyz/algebra/", branch = "new-ate-loop" }
ark-serialize = { git = "https://github.com/chainwayxyz/algebra/", branch = "new-ate-loop" }
ark-bn254 = { git = "https://github.com/chainwayxyz/algebra/", branch = "new-ate-loop", features = ["curve"], default-features = false }
=======

ark-ff = { git = "https://github.com/Antalpha-Labs/algebra/" }
ark-ec = { git = "https://github.com/Antalpha-Labs/algebra/" }
ark-poly = { git = "https://github.com/Antalpha-Labs/algebra/" }
ark-serialize = { git = "https://github.com/Antalpha-Labs/algebra/" }
ark-bn254 = { git = "https://github.com/Antalpha-Labs/algebra/", features = ["curve"], default-features = false }
>>>>>>> 8e8a8ddd

ark-r1cs-std = { git = "https://github.com/arkworks-rs/r1cs-std/" }
ark-crypto-primitives = { git = "https://github.com/arkworks-rs/crypto-primitives/" }

<<<<<<< HEAD
ark-relations = { git = "https://github.com/arkworks-rs/snark/" }
ark-snark = { git = "https://github.com/arkworks-rs/snark/" }
ark-groth16 = { git = "https://github.com/arkworks-rs/groth16" }
=======
ark-relations = { git = "https://github.com/Antalpha-Labs/snark/" }
ark-snark = { git = "https://github.com/Antalpha-Labs/snark/" }
ark-groth16 = { git = "https://github.com/Antalpha-Labs/groth16" }


[[bin]]
name = "cli"

[[bin]]
name = "cli-query"
path = "src/bin/cli_query/main.rs"
>>>>>>> 8e8a8ddd
<|MERGE_RESOLUTION|>--- conflicted
+++ resolved
@@ -48,14 +48,8 @@
 [dev-dependencies]
 num-bigint = { version = "0.4.4", features = ["rand"] }
 ark-std = { version = "0.4.0", default-features = false, features = ["print-trace"] }
-<<<<<<< HEAD
 ark-crypto-primitives = { git = "https://github.com/arkworks-rs/crypto-primitives", features = ["snark", "sponge"] }
 ark-relations = { git = "https://github.com/arkworks-rs/snark/" }
-=======
-ark-crypto-primitives = { git = "https://github.com/Antalpha-Labs/crypto-primitives", features = ["snark", "sponge"] }
-ark-relations = { git = "https://github.com/Antalpha-Labs/snark/" }
-serial_test = "*"
->>>>>>> 8e8a8ddd
 
 [profile.dev]
 opt-level = 3
@@ -71,38 +65,22 @@
 bitcoin-io = { git = "https://github.com/rust-bitcoin/rust-bitcoin", branch = "bitvm"}
 bitcoin-units = { git = "https://github.com/rust-bitcoin/rust-bitcoin", branch = "bitvm"}
 
-<<<<<<< HEAD
 ark-ff = { git = "https://github.com/chainwayxyz/algebra/", branch = "new-ate-loop" }
 ark-ec = { git = "https://github.com/chainwayxyz/algebra/", branch = "new-ate-loop" }
 ark-poly = { git = "https://github.com/chainwayxyz/algebra/", branch = "new-ate-loop" }
 ark-serialize = { git = "https://github.com/chainwayxyz/algebra/", branch = "new-ate-loop" }
 ark-bn254 = { git = "https://github.com/chainwayxyz/algebra/", branch = "new-ate-loop", features = ["curve"], default-features = false }
-=======
-
-ark-ff = { git = "https://github.com/Antalpha-Labs/algebra/" }
-ark-ec = { git = "https://github.com/Antalpha-Labs/algebra/" }
-ark-poly = { git = "https://github.com/Antalpha-Labs/algebra/" }
-ark-serialize = { git = "https://github.com/Antalpha-Labs/algebra/" }
-ark-bn254 = { git = "https://github.com/Antalpha-Labs/algebra/", features = ["curve"], default-features = false }
->>>>>>> 8e8a8ddd
 
 ark-r1cs-std = { git = "https://github.com/arkworks-rs/r1cs-std/" }
 ark-crypto-primitives = { git = "https://github.com/arkworks-rs/crypto-primitives/" }
 
-<<<<<<< HEAD
 ark-relations = { git = "https://github.com/arkworks-rs/snark/" }
 ark-snark = { git = "https://github.com/arkworks-rs/snark/" }
 ark-groth16 = { git = "https://github.com/arkworks-rs/groth16" }
-=======
-ark-relations = { git = "https://github.com/Antalpha-Labs/snark/" }
-ark-snark = { git = "https://github.com/Antalpha-Labs/snark/" }
-ark-groth16 = { git = "https://github.com/Antalpha-Labs/groth16" }
-
 
 [[bin]]
 name = "cli"
 
 [[bin]]
 name = "cli-query"
-path = "src/bin/cli_query/main.rs"
->>>>>>> 8e8a8ddd
+path = "src/bin/cli_query/main.rs"