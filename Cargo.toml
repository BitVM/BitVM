[workspace]
resolver = "2"
members = [
    "bitvm",
    "bridge",
<<<<<<< HEAD
    "header-chain",
    "final-spv",
    "prover",
    "header-chain/header-chain-guest",
    "final-spv/final-spv-guest"
=======
    "fuzz",
>>>>>>> 89558b3a
]

[workspace.dependencies]
bitcoin-script = { git = "https://github.com/BitVM/rust-bitcoin-script" }
bitcoin = { version = "0.32.5", features = ["rand-std"] }
strum = "0.26"
strum_macros = "0.26"
hex = "0.4.3"
bitcoin-scriptexec = { git = "https://github.com/BitVM/rust-bitcoin-scriptexec" }
serde = { version = "1.0.197", features = ["derive"] }
# num-bigint = "0.4.4"
num-traits = "0.2.18"
ark-bn254 = { git = "https://github.com/chainwayxyz/algebra/", branch = "new-ate-loop", features = ["curve"], default-features = false }
ark-ff = { git = "https://github.com/chainwayxyz/algebra/", branch = "new-ate-loop" }
ark-ec = { git = "https://github.com/chainwayxyz/algebra/", branch = "new-ate-loop" }
ark-groth16 = { git = "https://github.com/arkworks-rs/groth16" }
ark-serialize = { git = "https://github.com/chainwayxyz/algebra/", branch = "new-ate-loop" }
sha2 = "0.10.8"
tokio = { version = "1.37.0", features = ["full"] }
esplora-client = { git = "https://github.com/BitVM/rust-esplora-client" }
serde_json = "1.0.116"
bitcoin-script-stack = { git = "https://github.com/BitVM/rust-bitcoin-script-stack" }
rand = "0.8.5"
rand_chacha = "0.3.1"
dotenv = "0.15.0"
aws-sdk-s3 = "1.40.0"
regex = "1.10.5"
blake3 = "=1.5.1"
paste = "1.0.15"
musig2 = { version = "0.1.0", features = ["serde", "rand"] }
futures = "0.3.30"
async-trait = "0.1.81"
suppaftp = { version = "6.0.1", features = ["async", "async-native-tls"] }
openssh-sftp-client = { version = "0.14.6", features = ["openssh"] }
openssh = { version = "0.10.4", features = ["native-mux"] }
alloy = { version = "0.2.1", features = ["full"] }
clap = { version = "4.5.23", features = ["derive", "cargo", "env"] }
toml = "0.5.11"
colored = "2.0.0"
itertools = "0.13.0"
serde-big-array = "0.5.1"
num-bigint = { version = "0.4.4", features = ["rand"] }
ark-std = { version = "0.4.0", default-features = false, features = ["print-trace"] }
ark-crypto-primitives = { git = "https://github.com/arkworks-rs/crypto-primitives", features = ["snark", "sponge"] }
ark-relations = { git = "https://github.com/arkworks-rs/snark/" }
serial_test = "*"
tqdm = "0.7"
secp256k1 = { version = "0.29.1", features = ["global-context"]}

[profile.dev]
opt-level = 3

[profile.release]
lto = true

[patch.crates-io]
ark-ff = { git = "https://github.com/chainwayxyz/algebra/", branch = "new-ate-loop" }
ark-ec = { git = "https://github.com/chainwayxyz/algebra/", branch = "new-ate-loop" }
ark-poly = { git = "https://github.com/chainwayxyz/algebra/", branch = "new-ate-loop" }
ark-serialize = { git = "https://github.com/chainwayxyz/algebra/", branch = "new-ate-loop" }
ark-bn254 = { git = "https://github.com/chainwayxyz/algebra/", branch = "new-ate-loop", features = ["curve"], default-features = false }
ark-r1cs-std = { git = "https://github.com/arkworks-rs/r1cs-std/" }
ark-crypto-primitives = { git = "https://github.com/arkworks-rs/crypto-primitives/" }
ark-relations = { git = "https://github.com/arkworks-rs/snark/" }
ark-snark = { git = "https://github.com/arkworks-rs/snark/" }
ark-groth16 = { git = "https://github.com/arkworks-rs/groth16" }<|MERGE_RESOLUTION|>--- conflicted
+++ resolved
@@ -3,15 +3,12 @@
 members = [
     "bitvm",
     "bridge",
-<<<<<<< HEAD
+    "fuzz",
     "header-chain",
     "final-spv",
     "prover",
     "header-chain/header-chain-guest",
-    "final-spv/final-spv-guest"
-=======
-    "fuzz",
->>>>>>> 89558b3a
+    "final-spv/final-spv-guest",
 ]
 
 [workspace.dependencies]
