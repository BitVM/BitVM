[package]
name = "bitvm"
version = "0.1.0"
edition = "2021"
exclude = ["tests"]

[dependencies]
#bitcoin-script = { path = "../rust-bitcoin-script"}
#bitcoin-scriptexec = { path = "../rust-bitcoin-scriptexec"}
bitcoin-script = { git = "https://github.com/BitVM/rust-bitcoin-script", branch= "StructuredScript" }
bitcoin = { git = "https://github.com/rust-bitcoin/rust-bitcoin", branch = "bitvm", features = ["rand-std"]}
strum = "0.26"
strum_macros = "0.26"
hex = "0.4.3"
bitcoin-scriptexec = { git = "https://github.com/BitVM/rust-bitcoin-scriptexec/"}
serde = { version = "1.0.197", features = ["derive"] }
num-bigint = "0.4.4"
num-traits = "0.2.18"
ark-bn254 = { git = "https://github.com/chainwayxyz/algebra/", branch = "new-ate-loop", features = ["curve"], default-features = false }
ark-ff = { git = "https://github.com/chainwayxyz/algebra/", branch = "new-ate-loop" }
ark-ec = { git = "https://github.com/chainwayxyz/algebra/", branch = "new-ate-loop" }
ark-groth16 = { git = "https://github.com/arkworks-rs/groth16" }
sha2 = "0.10.8"
tokio = { version = "1.37.0", features = ["full"] }
esplora-client = { git = "https://github.com/BitVM/rust-esplora-client" }
serde_json = "1.0.116"
lazy_static = "1.4.0"
bitcoin-script-stack = { git = "https://github.com/BitVM/rust-bitcoin-script-stack", branch = "bitvm" }
rand = "0.8.5"
rand_chacha = "0.3.1"
once_cell = "1.19.0"
dotenv = "0.15.0"
aws-sdk-s3 = "1.40.0"
regex = "1.10.5"
blake3 = "=1.5.1"
paste = "1.0.15"
musig2 = { version = "0.0.11", features = ["serde", "rand"] }
futures = "0.3.30"
async-trait = "0.1.81"
suppaftp = { version = "6.0.1", features = ["async", "async-native-tls"] }
openssh-sftp-client = { version = "0.14.6", features = ["openssh"] }
openssh = { version = "0.10.4", features = ["native-mux"] }
alloy = { version = "0.2.1", features = ["full"] }
clap = { version = "4.5.16", features = ["derive", "cargo"] }
toml = "0.5.11"
colored = "2.0.0"

[dev-dependencies]
num-bigint = { version = "0.4.4", features = ["rand"] }
ark-std = { version = "0.4.0", default-features = false, features = ["print-trace"] }
ark-crypto-primitives = { git = "https://github.com/arkworks-rs/crypto-primitives", features = ["snark", "sponge"] }
ark-relations = { git = "https://github.com/arkworks-rs/snark/" }
<<<<<<< HEAD
serial_test = "*"
=======
tqdm = "0.7"
>>>>>>> be4674b0

[profile.dev]
opt-level = 3

[profile.release]
lto = true

[patch.crates-io]
base58check = { git = "https://github.com/rust-bitcoin/rust-bitcoin", branch = "bitvm"}
bitcoin = { git = "https://github.com/rust-bitcoin/rust-bitcoin", branch = "bitvm"}
bitcoin_hashes = { git = "https://github.com/rust-bitcoin/rust-bitcoin", branch = "bitvm"}
bitcoin-internals = { git = "https://github.com/rust-bitcoin/rust-bitcoin", branch = "bitvm"}
bitcoin-io = { git = "https://github.com/rust-bitcoin/rust-bitcoin", branch = "bitvm"}
bitcoin-units = { git = "https://github.com/rust-bitcoin/rust-bitcoin", branch = "bitvm"}

ark-ff = { git = "https://github.com/chainwayxyz/algebra/", branch = "new-ate-loop" }
ark-ec = { git = "https://github.com/chainwayxyz/algebra/", branch = "new-ate-loop" }
ark-poly = { git = "https://github.com/chainwayxyz/algebra/", branch = "new-ate-loop" }
ark-serialize = { git = "https://github.com/chainwayxyz/algebra/", branch = "new-ate-loop" }
ark-bn254 = { git = "https://github.com/chainwayxyz/algebra/", branch = "new-ate-loop", features = ["curve"], default-features = false }

ark-r1cs-std = { git = "https://github.com/arkworks-rs/r1cs-std/" }
ark-crypto-primitives = { git = "https://github.com/arkworks-rs/crypto-primitives/" }

ark-relations = { git = "https://github.com/arkworks-rs/snark/" }
ark-snark = { git = "https://github.com/arkworks-rs/snark/" }
ark-groth16 = { git = "https://github.com/arkworks-rs/groth16" }

[[bin]]
name = "cli"

[[bin]]
name = "cli-query"
path = "src/bin/cli_query/main.rs"<|MERGE_RESOLUTION|>--- conflicted
+++ resolved
@@ -50,11 +50,8 @@
 ark-std = { version = "0.4.0", default-features = false, features = ["print-trace"] }
 ark-crypto-primitives = { git = "https://github.com/arkworks-rs/crypto-primitives", features = ["snark", "sponge"] }
 ark-relations = { git = "https://github.com/arkworks-rs/snark/" }
-<<<<<<< HEAD
 serial_test = "*"
-=======
 tqdm = "0.7"
->>>>>>> be4674b0
 
 [profile.dev]
 opt-level = 3
