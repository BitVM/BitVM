--- conflicted
+++ resolved
@@ -28,13 +28,10 @@
 rand = "0.8.5"
 rand_chacha = "0.3.1"
 once_cell = "1.19.0"
-<<<<<<< HEAD
 dotenv = "0.15.0"
 aws-sdk-s3 = "1.40.0"
 regex = "1.10.5"
-=======
 blake3 = "=1.5.1"
->>>>>>> 2025f98b
 
 [dev-dependencies]
 num-bigint = { version = "0.4.4", features = ["rand"] }
