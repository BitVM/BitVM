use std::{borrow::Cow, collections::BTreeMap, path::Path, str::FromStr, time::Duration};

use ark_bn254::g1::G1Affine;
use ark_std::{test_rng, UniformRand};

use bitcoin::hashes::hash160::Hash;
use bitcoin::{
    block::{Header, Version},
    hex::{Case::Lower, DisplayHex},
    Address, Amount, BlockHash, CompactTarget, Network, OutPoint, Transaction, TxMerkleNode,
};
use bitcoin::{PubkeyHash, PublicKey, Txid};

use bitvm::chunk::api::type_conversion_utils::RawProof;
use bitvm::chunk::api::{NUM_HASH, NUM_PUBS, NUM_U256};
use bitvm::signatures::wots_api;
use bridge::client::chain::chain::PegOutEvent;
use bridge::client::data_store::local_file::TEST_DATA_DIRECTORY_NAME;
use bridge::proof::get_proof;
use bridge::{
    client::client::BitVMClient,
    graphs::{
        base::{BaseGraph, REWARD_MULTIPLIER, REWARD_PRECISION},
        peg_in::PegInGraph,
        peg_out::PegOutGraph,
    },
    utils::{num_blocks_per_network, read_disk_cache, write_disk_cache},
};

use colored::Colorize;
use rand::{RngCore, SeedableRng};
use tokio::time::sleep;

// Test environment config file and its variables
const TEST_ENV_FILE: &str = ".env.test";
const REGTEST_BLOCK_TIME: &str = "REGTEST_BLOCK_TIME";

fn load_u32_env_var_from_file(var: &str, file_name: &str) -> u32 {
    dotenv::from_filename(file_name)
        .expect(format!("Please create a {file_name} file with the {var} variable").as_str());
    dotenv::var(var)
        .expect(format!("{var} variable missing in {file_name}").as_str())
        .parse()
        .expect(format!("Could not parse {var} specified in {file_name}").as_str())
}

/// Returns expected block time for the given network in seconds.
fn network_block_time(network: Network) -> u32 {
    match network {
        Network::Regtest => load_u32_env_var_from_file(REGTEST_BLOCK_TIME, TEST_ENV_FILE),
        _ => 35, // Testnet, signet. This value is for Alpen signet. See https://mempool0713bb23.devnet-annapurna.stratabtc.org/
    }
}

/// Provides a safe waiting duration in seconds for transaction confirmation on the specified network.
/// This duration must be at least as long as the expected block time for that network.
/// Returns network block time + 1 second to avoid race conditions.
fn tx_wait_time(network: Network) -> u64 {
    (network_block_time(network) + 1).into()
}

pub const TX_RELAY_FEE_CHECK_FAIL_MSG: &str =
    "Output sum should be equal to initial amount, check MIN_RELAY_FEE_* definitions?";

pub fn check_tx_output_sum(input_amount_without_relay_fee: u64, tx: &Transaction) {
    assert_eq!(
        input_amount_without_relay_fee,
        tx.output.iter().map(|o| o.value.to_sat()).sum::<u64>(),
        "{TX_RELAY_FEE_CHECK_FAIL_MSG}"
    );
}

pub fn get_reward_amount(initial_amount: u64) -> u64 {
    initial_amount * REWARD_MULTIPLIER / REWARD_PRECISION
}

const DURATION_COLOR: &str = "\x1b[30;46m"; // Black on cyan background
const RESET_COLOR: &str = "\x1b[0m";

async fn wait_with_message(timeout: Duration, message: &str) {
    println!(
        "Waiting {DURATION_COLOR}{:?}{RESET_COLOR}{}...",
        timeout, message
    );
    sleep(timeout).await;
}

pub async fn wait_for_confirmation_with_message(network: Network, message: Option<&str>) {
    let timeout = Duration::from_secs(tx_wait_time(network));
    let message = format!(" for {}", message.unwrap_or("tx confirmation"));

    wait_with_message(timeout, message.as_str()).await;
}

pub async fn wait_for_confirmation(network: Network) {
    wait_for_confirmation_with_message(network, None).await;
}

pub async fn wait_for_timelock_expiry(network: Network, timelock_name: Option<&str>) {
    // Note that the extra 1 second from tx_wait_time() compounds here. Normally this will not be an issue.
    // You'll just wait a couple seconds longer than the required number of blocks. However, if you need to
    // wait for an exact number of seconds, consider using a simple sleep (or adding a sister helper function).
    let tx_wait_time = tx_wait_time(network);
    let timeout = Duration::from_secs(
        tx_wait_time * num_blocks_per_network(network, 0) as u64 + tx_wait_time,
    );
    let message = format!(
        " for{} timelock to expire",
        match timelock_name {
            Some(timelock_name) => format!(" {}", timelock_name),
            None => String::new(),
        }
    );

    wait_with_message(timeout, message.as_str()).await;
}

pub async fn generate_stub_outpoint(
    client: &BitVMClient,
    funding_utxo_address: &Address,
    input_value: Amount,
) -> OutPoint {
    let funding_utxo = client
        .get_initial_utxo(funding_utxo_address.clone(), input_value)
        .await
        .unwrap_or_else(|| {
            panic!(
                "Fund {:?} with {} sats at {}",
                funding_utxo_address,
                input_value.to_sat(),
                client.esplora.url(),
            );
        });
    OutPoint {
        txid: funding_utxo.txid,
        vout: funding_utxo.vout,
    }
}

pub async fn generate_stub_outpoints(
    client: &BitVMClient,
    funding_utxo_address: &Address,
    input_value: Amount,
) -> Vec<OutPoint> {
    let funding_utxos = client
        .get_initial_utxos(funding_utxo_address.clone(), input_value)
        .await
        .unwrap_or_else(|| {
            panic!(
                "Fund {:?} with {} sats at {}",
                funding_utxo_address,
                input_value.to_sat(),
                client.esplora.url(),
            );
        });
    funding_utxos
        .iter()
        .map(|utxo| OutPoint {
            txid: utxo.txid,
            vout: utxo.vout,
        })
        .collect()
}

pub async fn verify_funding_inputs(client: &BitVMClient, funding_inputs: &Vec<(&Address, Amount)>) {
    let mut inputs_to_fund: Vec<(&Address, Amount)> = vec![];

    for funding_input in funding_inputs {
        if client
            .get_initial_utxo(funding_input.0.clone(), funding_input.1)
            .await
            .is_none()
        {
            inputs_to_fund.push((funding_input.0, funding_input.1));
        }
    }

    for input_to_fund in inputs_to_fund.clone() {
        println!(
            "Fund {:?} with {} sats at {}",
            input_to_fund.0,
            input_to_fund.1.to_sat(),
            client.esplora.url(),
        );
    }
    if !inputs_to_fund.is_empty() {
        panic!("You need to fund {} addresses first.", inputs_to_fund.len());
    }
}

pub fn find_peg_in_graph(client: &BitVMClient, peg_in_graph_id: &str) -> Option<PegInGraph> {
    let peg_in_graph = client
        .data()
        .peg_in_graphs
        .iter()
        .find(|&graph| graph.id().eq(peg_in_graph_id));

    peg_in_graph.cloned()
}

pub fn find_peg_out_graph(client: &BitVMClient, peg_out_graph_id: &str) -> Option<PegOutGraph> {
    let peg_out_graph = client
        .data()
        .peg_out_graphs
        .iter()
        .find(|&graph| graph.id().eq(&peg_out_graph_id));

    peg_out_graph.cloned()
}

pub fn find_peg_in_graph_by_peg_out(
    client: &BitVMClient,
    peg_out_graph_id: &str,
) -> Option<PegInGraph> {
    let peg_out_graph = find_peg_out_graph(client, peg_out_graph_id);
    match peg_out_graph {
        Some(peg_out_graph) => find_peg_in_graph(client, &peg_out_graph.peg_in_graph_id),
        None => None,
    }
}

pub fn get_superblock_header() -> Header {
    Header {
        version: Version::from_consensus(0x200d2000),
        prev_blockhash: BlockHash::from_str(
            "000000000000000000027c9f5b07f21e39ba31aa4d900d519478bdac32f4a15d",
        )
        .unwrap(),
        merkle_root: TxMerkleNode::from_str(
            "0064b0d54f20412756ba7ce07b0594f3548b06f2dad5cfeaac2aca508634ed19",
        )
        .unwrap(),
        time: 1729251961,
        bits: CompactTarget::from_hex("0x17030ecd").unwrap(),
        nonce: 0x400e345c,
    }
}

pub fn get_default_peg_out_event() -> PegOutEvent {
    PegOutEvent {
        withdrawer_chain_address: "".to_string(),
        withdrawer_destination_address: "".to_string(),
        withdrawer_public_key_hash: PubkeyHash::from_raw_hash(
            Hash::from_str("0e6719ac074b0e3cac76d057643506faa1c266b3").unwrap(),
        ),
        source_outpoint: OutPoint {
            txid: Txid::from_str(
                "0e6719ac074b0e3cac76d057643506faa1c266b322aa9cf4c6f635fe63b14327",
            )
            .unwrap(),
            vout: 0,
        },
        amount: Amount::from_sat(0),
        operator_public_key: PublicKey::from_str(
            "03484db4a2950d63da8455a1b705b39715e4075dd33511d0c7e3ce308c93449deb",
        )
        .unwrap(),
        timestamp: 0,
        tx_hash: vec![],
    }
}

pub fn random_hex<'a>(size: usize) -> Cow<'a, str> {
    let mut buffer = vec![0u8; size];
    let mut rng = rand::rngs::OsRng;
    rand::RngCore::fill_bytes(&mut rng, &mut buffer);
    Cow::Owned(buffer.to_hex_string(Lower))
}

const INTERMEDIATE_VARIABLES_FILE_NAME: &str = "intermediates.bin";
const TEST_CACHE_DIRECTORY_NAME: &str = "test_cache";

pub fn get_intermediate_variables_cached() -> BTreeMap<String, usize> {
    let intermediate_variables_cache_path = Path::new(TEST_DATA_DIRECTORY_NAME)
        .join(TEST_CACHE_DIRECTORY_NAME)
        .join(INTERMEDIATE_VARIABLES_FILE_NAME);
    let intermediate_variables = if intermediate_variables_cache_path.exists() {
        read_disk_cache(&intermediate_variables_cache_path)
            .inspect_err(|e| {
                eprintln!(
                    "Failed to read intermediate variables cache after validates its existence: {}",
                    e
                );
            })
            .ok()
    } else {
        None
    };

    intermediate_variables.unwrap_or_else(|| {
        println!("Generating new intermediate variables...");
        let mut intermediate_variables: BTreeMap<String, usize> = BTreeMap::new();
        for i in 0..NUM_PUBS {
            intermediate_variables.insert(format!("{}", i), 32);
        }
        for i in 0..NUM_U256 {
            intermediate_variables.insert(format!("{}", i + NUM_PUBS), 32);
        }
<<<<<<< HEAD
        for i in 0..NUM_U160 {
            intermediate_variables.insert(format!("{}", i + NUM_PUBS + NUM_U256), 20);
=======
        for i in 0..NUM_HASH {
            intermediate_variables.insert(
                format!("{}", i + NUM_PUBS + NUM_U256),
                wots_api::HASH_LEN as usize,
            );
>>>>>>> 450ef71e
        }

        write_disk_cache(&intermediate_variables_cache_path, &intermediate_variables).unwrap();
        intermediate_variables
    })
}

pub fn get_valid_proof() -> RawProof {
    get_proof()
}

pub fn invalidate_proof(valid_proof: &RawProof) -> RawProof {
    let mut invalid_proof = valid_proof.clone();
    let mut rng = ark_std::rand::rngs::StdRng::seed_from_u64(test_rng().next_u64());
    invalid_proof.proof.a = G1Affine::rand(&mut rng);

    invalid_proof
}

pub fn print_tx_broadcasted(tx_name: &str, txid: Txid) {
    println!("Broadcasted {} with txid: {txid}", tx_name.bold().green(),);
}<|MERGE_RESOLUTION|>--- conflicted
+++ resolved
@@ -296,16 +296,11 @@
         for i in 0..NUM_U256 {
             intermediate_variables.insert(format!("{}", i + NUM_PUBS), 32);
         }
-<<<<<<< HEAD
-        for i in 0..NUM_U160 {
-            intermediate_variables.insert(format!("{}", i + NUM_PUBS + NUM_U256), 20);
-=======
         for i in 0..NUM_HASH {
             intermediate_variables.insert(
                 format!("{}", i + NUM_PUBS + NUM_U256),
                 wots_api::HASH_LEN as usize,
             );
->>>>>>> 450ef71e
         }
 
         write_disk_cache(&intermediate_variables_cache_path, &intermediate_variables).unwrap();
