--- conflicted
+++ resolved
@@ -4,13 +4,8 @@
 use strum::{Display, EnumIter, IntoEnumIterator};
 
 use bitvm::{
-<<<<<<< HEAD
-    chunk::api::{NUM_PUBS, NUM_U160, NUM_U256},
-    signatures::signing_winternitz::WinternitzSecret,
-=======
     chunk::api::{NUM_HASH, NUM_PUBS, NUM_U256},
     signatures::{signing_winternitz::WinternitzSecret, wots_api},
->>>>>>> 450ef71e
 };
 
 use super::{
@@ -121,15 +116,9 @@
             commitment_map.insert(
                 CommitmentMessageId::Groth16IntermediateValues((
                     format!("{}", i + NUM_PUBS + NUM_U256),
-<<<<<<< HEAD
-                    20,
-                )),
-                WinternitzSecret::new(20),
-=======
                     wots_api::HASH_LEN as usize,
                 )),
                 WinternitzSecret::new(wots_api::HASH_LEN as usize),
->>>>>>> 450ef71e
             );
         }
 
