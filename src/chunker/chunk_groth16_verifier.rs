--- conflicted
+++ resolved
@@ -415,13 +415,8 @@
 
         let proof = Groth16::<E>::prove(pk, circuit, rng).unwrap();
 
-<<<<<<< HEAD
-        let mut assigner = DummyAssinger {};
-        let segments = groth16_verify_to_segments(&mut assigner, &vec![c], &proof, vk);
-=======
         let mut assigner = DummyAssinger::default();
         let segments = groth16_verify_to_segments(&mut assigner, &vec![c], &proof, &vk);
->>>>>>> cbfdd607
 
         println!("segments number: {}", segments.len());
 
