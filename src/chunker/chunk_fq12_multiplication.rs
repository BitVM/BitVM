use super::elements::{DataType::Fq12Data, DataType::Fq6Data, ElementTrait, Fq12Type, Fq6Type};
use super::{assigner::BCAssigner, segment::Segment};
use crate::bn254::fq12::Fq12;
use crate::bn254::fq6::Fq6;
use crate::treepp::*;
use std::ops::{Add, Mul};

/// a * b -> c
pub fn fq12_mul_wrapper<T: BCAssigner>(
    assigner: &mut T,
    prefix: &str,
    pa: Fq12Type,
    pb: Fq12Type,
    a: ark_bn254::Fq12,
    b: ark_bn254::Fq12,
) -> (Vec<Segment>, Fq12Type) {
    chunk_fq12_multiplication(assigner, prefix, pa, pb, a, b)
}

/// a * b -> c
pub fn chunk_fq12_multiplication<T: BCAssigner>(
    assigner: &mut T,
    prefix: &str,
    pa: Fq12Type,
    pb: Fq12Type,
    a: ark_bn254::Fq12,
    b: ark_bn254::Fq12,
) -> (Vec<Segment>, Fq12Type) {
    let c = a.mul(b);
    let (hinted_script1, hint1) = Fq6::hinted_mul(6, a.c0, 0, b.c0);
    let (hinted_script2, hint2) = Fq6::hinted_mul(6, a.c1, 0, b.c1);
    let (hinted_script3, hint3) = Fq6::hinted_mul(6, a.c0 + a.c1, 0, b.c0 + b.c1);

    // intermediate states
    let mut a0b0 = Fq6Type::new(assigner, &format!("{}{}", prefix, "a0b0"));
    let mut a1b1 = Fq6Type::new(assigner, &format!("{}{}", prefix, "a1b1"));
    // let mut a0_a1 = Fq6Type::new(assigner, &format!("{}{}", prefix, "a0_a1")); // means a0+a1
    // let mut b0_b1 = Fq6Type::new(assigner, &format!("{}{}", prefix, "b0_b1")); // means b0+b1
    let mut ab = Fq6Type::new(assigner, &format!("{}{}", prefix, "a0_a1 * b0_b1"));

    a0b0.fill_with_data(Fq6Data(a.c0.mul(b.c0)));
    a1b1.fill_with_data(Fq6Data(a.c1.mul(b.c1)));
    // a0_a1.fill_with_data(Fq6Data(a.c0.add(a.c1)));
    // b0_b1.fill_with_data(Fq6Data(b.c0.add(b.c1)));
    ab.fill_with_data(Fq6Data(a.c0.add(a.c1).mul(b.c0.add(b.c1))));

    // final states
    // let mut c0 = Fq6Type::new(assigner, &format!("{}{}", prefix, "c0"));
    // let mut c1 = Fq6Type::new(assigner, &format!("{}{}", prefix, "c1"));

    // c0.fill_with_data(Fq6Data(c.c0));
    // c1.fill_with_data(Fq6Data(c.c1));

    let segment1 = Segment::new_with_name(
        format!("{}{}", prefix, "a0 * b0"),
        script! {
            //[a0,a1, b0, b1]
            {Fq6::drop()}
            //[a0,a1, b0]
            {Fq6::roll(6)}
            //[a0, b0, a1]
            {Fq6::drop()}
            // [a0, b0]
            {hinted_script1}
        },
    )
    .add_parameter(&pa)
    .add_parameter(&pb)
    .add_result(&a0b0)
    .add_hint(hint1);

    let segment2 = Segment::new_with_name(
        format!("{}{}", prefix, "a1 * b1"),
        script! {
            //[a0,a1, b0, b1]
            {Fq6::roll(6)}
            //[a0,a1, b1, b0]
            {Fq6::drop()}
            //[a0,a1, b1]
            {Fq6::roll(12)}
            //[a1, b1, a0]
            {Fq6::drop()}
            // [a1, b1]
            {hinted_script2}
        },
    )
    .add_parameter(&pa)
    .add_parameter(&pb)
    .add_result(&a1b1)
    .add_hint(hint2);

    let segment4 = Segment::new_with_name(
        format!("{}{}", prefix, "(a0 + a1) * (b0 + b1)"),
        script! {
            {Fq6::add(0, 6)}
            {Fq6::add(6, 12)}
            {Fq6::roll(6)}
            {hinted_script3}
        },
    )
    .add_parameter(&pa)
    .add_parameter(&pb)
    .add_result(&ab)
    .add_hint(hint3);

    let mut tc = Fq12Type::new(assigner, &format!("{}{}", prefix, "c"));
    tc.fill_with_data(Fq12Data(c));

    let segment6 = Segment::new_with_name(
        format!("{}{}", prefix, "fq6_to_fq12"),
        script! {
            // [ab, a0b0, a1b1]
            {Fq6::copy(6)}
            {Fq6::copy(6)}
            // [ab, a0b0, a1b1, a0b0,a1b1]
            {Fq12::mul_fq6_by_nonresidue()}
            { Fq6::add(6, 0) }
            // [ab, a0b0, a1b1, c0]
            {Fq6::toaltstack()}
            // [ab, a0b0, a1b1 | c0]
            {Fq6::add(0, 6)}
            {Fq6::sub(6, 0)}
            // [c1 | c0]
            {Fq6::fromaltstack()}
            // [c1, c0]
            {Fq6::roll(6)}
            // [c0, c1]
        },
    )
    .add_parameter(&ab)
    .add_parameter(&a0b0)
    .add_parameter(&a1b1)
    .add_result(&tc);

    (
        vec![
            segment1, segment2, /*segment3,*/ segment4,
            /*segment5,*/ segment6, /*segment7,*/
        ],
        tc,
    )
}

#[cfg(test)]
mod test {
    use super::fq12_mul_wrapper;
    use crate::{
        chunker::{
            assigner::DummyAssinger,
<<<<<<< HEAD
            elements::{DataType::Fq12Data, ElementTrait, Fq12Type},
            segment::{Segment},
        }, execute_script_with_inputs,
=======
            elements::{DataType::Fq12Data, DataType::Fq6Data, ElementTrait, Fq12Type, Fq6Type},
            segment::Segment,
        },
        execute_script_with_inputs,
>>>>>>> cbfdd607
    };
    use ark_ff::UniformRand;
    use rand::SeedableRng;
    use rand_chacha::ChaCha20Rng;
    use std::ops::Mul;

    #[test]
    fn test_fq12_wrapper() {
        let mut assigner = DummyAssinger::default();

        let mut a_type = Fq12Type::new(&mut assigner, "a");
        let mut b_type = Fq12Type::new(&mut assigner, "b");

        let mut prng: ChaCha20Rng = ChaCha20Rng::seed_from_u64(0);
        let a = ark_bn254::Fq12::rand(&mut prng);
        let b = ark_bn254::Fq12::rand(&mut prng);
        let c = a.mul(&b);

        // Output segment with data
        a_type.fill_with_data(Fq12Data(a));
        b_type.fill_with_data(Fq12Data(b));

        let (filled_segments, c): (Vec<Segment>, Fq12Type) =
            fq12_mul_wrapper(&mut assigner, "test_", a_type, b_type, a, b);

        println!("segements num {}", filled_segments.len());

        for segment in filled_segments {
            let witness = segment.witness(&assigner);
            let script = segment.script(&assigner);

            let mut lenw = 0;
            for w in witness.clone() {
                lenw += w.len();
            }
            println!(
                "segment name {} script size {} witness size {}",
                segment.name,
                segment.script.clone().len(),
                lenw
            );

            let res = execute_script_with_inputs(script, witness);
            let zero: Vec<u8> = vec![];
            assert_eq!(res.final_stack.len(), 1, "{}", segment.name); // only one element left
            assert_eq!(res.final_stack.get(0), zero, "{}", segment.name);
            assert!(
                res.stats.max_nb_stack_items < 1000,
                "{}",
                res.stats.max_nb_stack_items
            );
        }
    }
}<|MERGE_RESOLUTION|>--- conflicted
+++ resolved
@@ -147,16 +147,10 @@
     use crate::{
         chunker::{
             assigner::DummyAssinger,
-<<<<<<< HEAD
-            elements::{DataType::Fq12Data, ElementTrait, Fq12Type},
-            segment::{Segment},
-        }, execute_script_with_inputs,
-=======
             elements::{DataType::Fq12Data, DataType::Fq6Data, ElementTrait, Fq12Type, Fq6Type},
             segment::Segment,
         },
         execute_script_with_inputs,
->>>>>>> cbfdd607
     };
     use ark_ff::UniformRand;
     use rand::SeedableRng;
