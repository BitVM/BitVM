--- conflicted
+++ resolved
@@ -423,13 +423,8 @@
         );
 
         println!("chunk:");
-<<<<<<< HEAD
-        let mut assigner = DummyAssinger {};
-        let mut pa = Fq12Type::new(&mut assigner, "i_a");
-=======
         let mut assigner = DummyAssinger::default();
         let mut pa = Fq12Type::new(&mut assigner, &format!("i_a"));
->>>>>>> cbfdd607
         pa.fill_with_data(Fq12Data(b));
         let (segments, r) = make_chunk_square(
             &mut assigner,
