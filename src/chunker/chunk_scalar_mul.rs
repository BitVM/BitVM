use std::cmp::min;

use ark_ec::{AffineRepr, CurveGroup};
use ark_ff::{AdditiveGroup, BigInteger, PrimeField};
use bitcoin_script::script;

use super::assigner::BCAssigner;
use super::elements::FrType;
use super::segment::Segment;
use crate::{
    bn254::{curves::G1Affine, fp254impl::Fp254Impl, fq::Fq, fr::Fr, utils::Hint},
    chunker::elements::{ElementTrait, G1PointType},
};

/// This function do scalar multiplication in G1 curve group.
/// Return all segements generated and the result of scalar multiplication.
pub fn chunk_hinted_scalar_mul_by_constant<T: BCAssigner>(
    assigner: &mut T,
    prefix: &str,
    scalar: ark_bn254::Fr,
    scalar_type: FrType,
    p: &mut ark_bn254::G1Affine,
    coeff: Vec<(ark_bn254::Fq, ark_bn254::Fq)>,
    step_p: Vec<ark_bn254::G1Affine>,
    trace: Vec<ark_bn254::G1Affine>,
) -> (Vec<Segment>, G1PointType) {
    let mut segments = vec![];
    let mut type_acc = G1PointType::new(assigner, &format!("{}_{}", prefix, 0));

    let mut hints = vec![];
    let mut coeff_iter = coeff.iter();
    let mut step_p_iter = step_p.iter();
    let mut trace_iter = trace.iter();
    let mut loop_scripts = Vec::new();
    let mut i = 0;
    // options: i_step = 2-15
    let i_step = 12;

    // precomputed lookup table (affine)
    let mut p_mul: Vec<ark_bn254::G1Affine> = Vec::new();
    p_mul.push(ark_bn254::G1Affine::zero());
    for _ in 1..(1 << i_step) {
        p_mul.push((p_mul.last().unwrap().clone() + p.clone()).into_affine());
    }
    let mut c: ark_bn254::G1Affine = ark_bn254::G1Affine::zero();
    let scalar_bigint = scalar.into_bigint();

    while i < Fr::N_BITS {
        let depth = min(Fr::N_BITS - i, i_step);
        // double(step-size) point
        if i > 0 {
            // divide this part into three to fit into 4mb chunk and 1000 stack limit
            if depth > 2 * i_step / 3 {
                for _ in 0..(i_step / 3) {
                    let double_coeff = coeff_iter.next().unwrap();
                    let step = step_p_iter.next().unwrap();
                    let point_after_double = trace_iter.next().unwrap();
<<<<<<< HEAD
                    let (double_loop_script, double_hints) = G1Affine::hinted_check_double(c);
    
=======

                    let (double_loop_script, double_hints) =
                        G1Affine::hinted_check_double(c, double_coeff.0, double_coeff.1);

>>>>>>> cbfdd607
                    loop_scripts.push(double_loop_script);
                    hints.extend(double_hints);

                    c = (c + c).into_affine();
                }

                let mut segment_script = script! {};
                for script in loop_scripts.clone() {
                    segment_script = segment_script.push_script(script.compile());
                }
                loop_scripts.clear();

                let mut update = G1PointType::new(assigner, &format!("{}_{}_piece_1", prefix, i));
                update.fill_with_data(crate::chunker::elements::DataType::G1PointData(c));
                let segment = Segment::new_with_name(
                    format!("{}_loop_{}_piece_1", prefix, i),
                    segment_script,
                )
                .add_parameter(&type_acc)
                .add_result(&update)
                .add_hint(hints.clone());
                hints.clear();
                segments.push(segment);

                type_acc = update;

                for _ in (i_step / 3)..(2 * i_step / 3) {
                    let double_coeff = coeff_iter.next().unwrap();
                    let step = step_p_iter.next().unwrap();
                    let point_after_double = trace_iter.next().unwrap();
<<<<<<< HEAD
                    let (double_loop_script, double_hints) = G1Affine::hinted_check_double(c);
    
=======

                    let (double_loop_script, double_hints) =
                        G1Affine::hinted_check_double(c, double_coeff.0, double_coeff.1);

>>>>>>> cbfdd607
                    loop_scripts.push(double_loop_script);
                    hints.extend(double_hints);

                    c = (c + c).into_affine();
                }

                let mut segment_script = script! {};
                for script in loop_scripts.clone() {
                    segment_script = segment_script.push_script(script.compile());
                }
                loop_scripts.clear();

                let mut update = G1PointType::new(assigner, &format!("{}_{}_piece_2", prefix, i));
                update.fill_with_data(crate::chunker::elements::DataType::G1PointData(c));
                let segment = Segment::new_with_name(
                    format!("{}_loop_{}_piece_2", prefix, i),
                    segment_script,
                )
                .add_parameter(&type_acc)
                .add_result(&update)
                .add_hint(hints.clone());
                hints.clear();
                segments.push(segment);

                type_acc = update;

                for _ in (2 * i_step / 3)..depth {
                    let double_coeff = coeff_iter.next().unwrap();
                    let step = step_p_iter.next().unwrap();
                    let point_after_double = trace_iter.next().unwrap();
<<<<<<< HEAD
                    let (double_loop_script, double_hints) = G1Affine::hinted_check_double(c);
    
=======

                    let (double_loop_script, double_hints) =
                        G1Affine::hinted_check_double(c, double_coeff.0, double_coeff.1);

>>>>>>> cbfdd607
                    loop_scripts.push(double_loop_script);
                    hints.extend(double_hints);

                    c = (c + c).into_affine();
                }

                let mut segment_script = script! {};
                for script in loop_scripts.clone() {
                    segment_script = segment_script.push_script(script.compile());
                }
                loop_scripts.clear();

                let mut update = G1PointType::new(assigner, &format!("{}_{}_piece_3", prefix, i));
                update.fill_with_data(crate::chunker::elements::DataType::G1PointData(c));
                let segment = Segment::new_with_name(
                    format!("{}_loop_{}_piece_3", prefix, i),
                    segment_script,
                )
                .add_parameter(&type_acc)
                .add_result(&update)
                .add_hint(hints.clone());
                hints.clear();
                segments.push(segment);

                type_acc = update;
            } else if depth > i_step / 3 {
                for _ in 0..(i_step / 3) {
                    let double_coeff = coeff_iter.next().unwrap();
                    let step = step_p_iter.next().unwrap();
                    let point_after_double = trace_iter.next().unwrap();
<<<<<<< HEAD
                    let (double_loop_script, double_hints) = G1Affine::hinted_check_double(c);
    
=======

                    let (double_loop_script, double_hints) =
                        G1Affine::hinted_check_double(c, double_coeff.0, double_coeff.1);

>>>>>>> cbfdd607
                    loop_scripts.push(double_loop_script);
                    hints.extend(double_hints);

                    c = (c + c).into_affine();
                }

                let mut segment_script = script! {};
                for script in loop_scripts.clone() {
                    segment_script = segment_script.push_script(script.compile());
                }
                loop_scripts.clear();

                let mut update = G1PointType::new(assigner, &format!("{}_{}_piece_1", prefix, i));
                update.fill_with_data(crate::chunker::elements::DataType::G1PointData(c));
                let segment = Segment::new_with_name(
                    format!("{}_loop_{}_piece_1", prefix, i),
                    segment_script,
                )
                .add_parameter(&type_acc)
                .add_result(&update)
                .add_hint(hints.clone());
                hints.clear();
                segments.push(segment);

                type_acc = update;

                for _ in (i_step / 3)..depth {
                    let double_coeff = coeff_iter.next().unwrap();
                    let step = step_p_iter.next().unwrap();
                    let point_after_double = trace_iter.next().unwrap();
<<<<<<< HEAD
                    let (double_loop_script, double_hints) = G1Affine::hinted_check_double(c);
    
=======

                    let (double_loop_script, double_hints) =
                        G1Affine::hinted_check_double(c, double_coeff.0, double_coeff.1);

>>>>>>> cbfdd607
                    loop_scripts.push(double_loop_script);
                    hints.extend(double_hints);

                    c = (c + c).into_affine();
                }

                let mut segment_script = script! {};
                for script in loop_scripts.clone() {
                    segment_script = segment_script.push_script(script.compile());
                }
                loop_scripts.clear();

                let mut update = G1PointType::new(assigner, &format!("{}_{}_piece_2", prefix, i));
                update.fill_with_data(crate::chunker::elements::DataType::G1PointData(c));
                let segment = Segment::new_with_name(
                    format!("{}_loop_{}_piece_2", prefix, i),
                    segment_script,
                )
                .add_parameter(&type_acc)
                .add_result(&update)
                .add_hint(hints.clone());
                hints.clear();
                segments.push(segment);

                type_acc = update;
            } else {
                for _ in 0..depth {
                    let double_coeff = coeff_iter.next().unwrap();
                    let step = step_p_iter.next().unwrap();
                    let point_after_double = trace_iter.next().unwrap();
<<<<<<< HEAD
                    let (double_loop_script, double_hints) = G1Affine::hinted_check_double(c);
    
=======

                    let (double_loop_script, double_hints) =
                        G1Affine::hinted_check_double(c, double_coeff.0, double_coeff.1);

>>>>>>> cbfdd607
                    loop_scripts.push(double_loop_script);
                    hints.extend(double_hints);

                    c = (c + c).into_affine();
                }

                let mut segment_script = script! {};
                for script in loop_scripts.clone() {
                    segment_script = segment_script.push_script(script.compile());
                }
                loop_scripts.clear();

                let mut update = G1PointType::new(assigner, &format!("{}_{}_piece_3", prefix, i));
                update.fill_with_data(crate::chunker::elements::DataType::G1PointData(c));
                let segment = Segment::new_with_name(
                    format!("{}_loop_{}_piece_3", prefix, i),
                    segment_script,
                )
                .add_parameter(&type_acc)
                .add_result(&update)
                .add_hint(hints.clone());
                hints.clear();
                segments.push(segment);

                type_acc = update;
            }
        }

        // squeeze a bucket scalar
        loop_scripts.push(script! {
            for _ in 0..i {
                OP_FROMALTSTACK OP_DROP
            }
            for _ in 0..depth {
                OP_FROMALTSTACK
            }
            for _ in 0..(Fr::N_BITS - i - depth) {
                OP_FROMALTSTACK
                OP_DROP
            }
        });

        let mut mask = 0;

        for j in 0..depth {
            mask *= 2;
            mask += scalar_bigint.get_bit((Fr::N_BITS - i - j - 1) as usize) as u32;
        }

        // add point
        if i == 0 {
            loop_scripts.push(G1Affine::dfs_with_constant_mul_not_montgomery(
                0,
                depth - 1,
                0,
                &p_mul,
            ));
            let point_after_add = trace_iter.next().unwrap();
        } else {
            let add_coeff = *coeff_iter.next().unwrap();
            let point_after_add = trace_iter.next().unwrap();
            let (add_script, add_hints) =
<<<<<<< HEAD
            G1Affine::hinted_check_add(c, p_mul[mask as usize], add_coeff.0); // add_coeff.1
=======
                G1Affine::hinted_check_add(c, p_mul[mask as usize], add_coeff.0, add_coeff.1);
>>>>>>> cbfdd607
            let add_loop = script! {
                // query bucket point through lookup table
                { G1Affine::dfs_with_constant_mul_not_montgomery(0, depth - 1, 0, &p_mul) }
                // check before usage
                { add_script }
            };
            loop_scripts.push(add_loop.clone());
            hints.extend(add_hints);
        }
        c = (c + p_mul[mask as usize]).into_affine();

        let mut segment_script = script! {
            { Fr::convert_to_le_bits_toaltstack() }
        };
        for script in loop_scripts.clone() {
            segment_script = segment_script.push_script(script.compile());
        }
        loop_scripts.clear();

        if i == 0 {
            type_acc.fill_with_data(crate::chunker::elements::DataType::G1PointData(c));
            let segment = Segment::new_with_name(format!("{}_loop_{}", prefix, i), segment_script)
                .add_parameter(&scalar_type)
                .add_result(&type_acc)
                .add_hint(hints.clone());
            hints.clear();
            segments.push(segment);
        } else {
            let mut update = G1PointType::new(assigner, &format!("{}_{}", prefix, i));
            update.fill_with_data(crate::chunker::elements::DataType::G1PointData(c));
            let segment = Segment::new_with_name(format!("{}_loop_{}", prefix, i), segment_script)
                .add_parameter(&type_acc)
                .add_parameter(&scalar_type)
                .add_result(&update)
                .add_hint(hints.clone());
            hints.clear();
            segments.push(segment);

            type_acc = update;
        }

        i += i_step;
    }
    assert!(coeff_iter.next() == None);
    assert!(step_p_iter.next() == None);
    assert!(trace_iter.next() == None);

    println!("debug: c:{:?}", c);
    *p = c;

    (segments, type_acc)
}

#[cfg(test)]
mod tests {
    use crate::{
        bn254::{curves::G1Affine, msm::prepare_msm_input},
        chunker::{
            assigner::DummyAssinger,
            chunk_scalar_mul::chunk_hinted_scalar_mul_by_constant,
            elements::{ElementTrait, FrType},
        },
        execute_script_with_inputs,
        treepp::*,
    };
    use alloy::signers::k256::elliptic_curve::scalar;
    use ark_ec::{AffineRepr as _, CurveGroup};
    use ark_ff::UniformRand;
    use ark_std::test_rng;
    use std::ops::Mul;

    #[test]
    fn test_stable_script() {
        let k = 0;
        let n = 1 << k;
        let rng = &mut test_rng();
        let mut assigner = DummyAssinger::default();

        let mut bases = (0..n)
            .map(|_| ark_bn254::G1Projective::rand(rng).into_affine())
            .collect::<Vec<_>>();

        // first run
        let mut bases1 = bases.clone();
        let scalars = (0..n).map(|_| ark_bn254::Fr::rand(rng)).collect::<Vec<_>>();
        let q = bases[0].mul(scalars[0]).into_affine();
        println!("debug: expected res:{:?}", q);
        let (inner_coeffs, _) = prepare_msm_input(&bases, &scalars, 12);
        let mut scalar_type = FrType::new(&mut assigner, "init");
        scalar_type.fill_with_data(crate::chunker::elements::DataType::FrData(scalars[0]));

        let (segments1, _) = chunk_hinted_scalar_mul_by_constant(
            &mut assigner,
            "g1_mul",
            scalars[0],
            scalar_type,
            &mut bases1[0],
            inner_coeffs[0].0.clone(),
            inner_coeffs[0].1.clone(),
            inner_coeffs[0].2.clone(),
        );

        // second run
        let mut bases2 = bases.clone();
        let scalars = (0..n).map(|_| ark_bn254::Fr::rand(rng)).collect::<Vec<_>>();
        let q = bases[0].mul(scalars[0]).into_affine();
        println!("debug: expected res:{:?}", q);
        let (inner_coeffs, _) = prepare_msm_input(&bases, &scalars, 12);
        let mut scalar_type = FrType::new(&mut assigner, "init");
        scalar_type.fill_with_data(crate::chunker::elements::DataType::FrData(scalars[0]));

        let (segments2, _) = chunk_hinted_scalar_mul_by_constant(
            &mut assigner,
            "g1_mul",
            scalars[0],
            scalar_type,
            &mut bases2[0],
            inner_coeffs[0].0.clone(),
            inner_coeffs[0].1.clone(),
            inner_coeffs[0].2.clone(),
        );

        assert_eq!(segments1.len(), segments2.len());
        for (seg1, seg2) in segments1.into_iter().zip(segments2) {
            if seg1.script.compile().into_bytes() != seg2.script.compile().into_bytes() {
                println!("bad {} != {}", seg1.name, seg2.name);
            } else {
                println!("good {} == {}", seg1.name, seg2.name);
            }
        }
    }

    #[test]
    fn test_dfs() {
        let depth = 12;
        let i_step = 12;

        let rng = &mut test_rng();
        let p = ark_bn254::G1Projective::rand(rng).into_affine();

        // precomputed lookup table (affine)
        let mut p_mul: Vec<ark_bn254::G1Affine> = Vec::new();
        p_mul.push(ark_bn254::G1Affine::zero());
        for _ in 1..(1 << i_step) {
            p_mul.push((p_mul.last().unwrap().clone() + p.clone()).into_affine());
        }

        let script1 = script! {
            { G1Affine::dfs_with_constant_mul_not_montgomery(0, depth - 1, 0, &p_mul) }
        };

        let script2 = script! {
            { G1Affine::dfs_with_constant_mul_not_montgomery(0, depth - 1, 0, &p_mul) }
        };

        if script1.compile().into_bytes() != script2.compile().into_bytes() {
            println!("bad");
        } else {
            println!("good");
        }
    }

    #[test]
    fn test_hinted_scalar_mul_by_constant_g1_affine() {
        let k = 0;
        let n = 1 << k;
        let rng = &mut test_rng();
        let mut assigner = DummyAssinger::default();

        let scalars = (0..n).map(|_| ark_bn254::Fr::rand(rng)).collect::<Vec<_>>();

        let mut bases = (0..n)
            .map(|_| ark_bn254::G1Projective::rand(rng).into_affine())
            .collect::<Vec<_>>();

        let q = bases[0].mul(scalars[0]).into_affine();
        println!("debug: expected res:{:?}", q);
        let (inner_coeffs, _) = prepare_msm_input(&bases, &scalars, 12);

        let mut scalar_type = FrType::new(&mut assigner, "init");
        scalar_type.fill_with_data(crate::chunker::elements::DataType::FrData(scalars[0]));

        let (segments, _) = chunk_hinted_scalar_mul_by_constant(
            &mut assigner,
            "g1_mul",
            scalars[0],
            scalar_type,
            &mut bases[0],
            inner_coeffs[0].0.clone(),
            inner_coeffs[0].1.clone(),
            inner_coeffs[0].2.clone(),
        );

        println!("segments count: {}", segments.len());

        for (_, segment) in segments.iter().enumerate() {
            let witness = segment.witness(&assigner);
            let script = segment.script(&assigner);

            let mut lenw = 0;
            for w in witness.iter() {
                lenw += w.len();
            }
            assert!(
                script.len() + lenw < 4000000,
                "script and witness len is over 4M {} in {}",
                script.len() + lenw,
                segment.name
            );

            let res = execute_script_with_inputs(script, witness);
            let zero: Vec<u8> = vec![];
            assert_eq!(res.final_stack.len(), 1, "{}", segment.name); // only one element left
            assert_eq!(res.final_stack.get(0), zero, "{}", segment.name);
            assert!(
                res.stats.max_nb_stack_items < 1000,
                "stack limit exceeded {} in {}",
                res.stats.max_nb_stack_items,
                segment.name
            );
        }
    }
}<|MERGE_RESOLUTION|>--- conflicted
+++ resolved
@@ -55,15 +55,9 @@
                     let double_coeff = coeff_iter.next().unwrap();
                     let step = step_p_iter.next().unwrap();
                     let point_after_double = trace_iter.next().unwrap();
-<<<<<<< HEAD
+
                     let (double_loop_script, double_hints) = G1Affine::hinted_check_double(c);
-    
-=======
-
-                    let (double_loop_script, double_hints) =
-                        G1Affine::hinted_check_double(c, double_coeff.0, double_coeff.1);
-
->>>>>>> cbfdd607
+
                     loop_scripts.push(double_loop_script);
                     hints.extend(double_hints);
 
@@ -94,15 +88,9 @@
                     let double_coeff = coeff_iter.next().unwrap();
                     let step = step_p_iter.next().unwrap();
                     let point_after_double = trace_iter.next().unwrap();
-<<<<<<< HEAD
+
                     let (double_loop_script, double_hints) = G1Affine::hinted_check_double(c);
     
-=======
-
-                    let (double_loop_script, double_hints) =
-                        G1Affine::hinted_check_double(c, double_coeff.0, double_coeff.1);
-
->>>>>>> cbfdd607
                     loop_scripts.push(double_loop_script);
                     hints.extend(double_hints);
 
@@ -133,15 +121,9 @@
                     let double_coeff = coeff_iter.next().unwrap();
                     let step = step_p_iter.next().unwrap();
                     let point_after_double = trace_iter.next().unwrap();
-<<<<<<< HEAD
+
                     let (double_loop_script, double_hints) = G1Affine::hinted_check_double(c);
     
-=======
-
-                    let (double_loop_script, double_hints) =
-                        G1Affine::hinted_check_double(c, double_coeff.0, double_coeff.1);
-
->>>>>>> cbfdd607
                     loop_scripts.push(double_loop_script);
                     hints.extend(double_hints);
 
@@ -172,15 +154,9 @@
                     let double_coeff = coeff_iter.next().unwrap();
                     let step = step_p_iter.next().unwrap();
                     let point_after_double = trace_iter.next().unwrap();
-<<<<<<< HEAD
+
                     let (double_loop_script, double_hints) = G1Affine::hinted_check_double(c);
     
-=======
-
-                    let (double_loop_script, double_hints) =
-                        G1Affine::hinted_check_double(c, double_coeff.0, double_coeff.1);
-
->>>>>>> cbfdd607
                     loop_scripts.push(double_loop_script);
                     hints.extend(double_hints);
 
@@ -211,15 +187,9 @@
                     let double_coeff = coeff_iter.next().unwrap();
                     let step = step_p_iter.next().unwrap();
                     let point_after_double = trace_iter.next().unwrap();
-<<<<<<< HEAD
+
                     let (double_loop_script, double_hints) = G1Affine::hinted_check_double(c);
     
-=======
-
-                    let (double_loop_script, double_hints) =
-                        G1Affine::hinted_check_double(c, double_coeff.0, double_coeff.1);
-
->>>>>>> cbfdd607
                     loop_scripts.push(double_loop_script);
                     hints.extend(double_hints);
 
@@ -250,15 +220,9 @@
                     let double_coeff = coeff_iter.next().unwrap();
                     let step = step_p_iter.next().unwrap();
                     let point_after_double = trace_iter.next().unwrap();
-<<<<<<< HEAD
+
                     let (double_loop_script, double_hints) = G1Affine::hinted_check_double(c);
-    
-=======
-
-                    let (double_loop_script, double_hints) =
-                        G1Affine::hinted_check_double(c, double_coeff.0, double_coeff.1);
-
->>>>>>> cbfdd607
+
                     loop_scripts.push(double_loop_script);
                     hints.extend(double_hints);
 
@@ -321,11 +285,8 @@
             let add_coeff = *coeff_iter.next().unwrap();
             let point_after_add = trace_iter.next().unwrap();
             let (add_script, add_hints) =
-<<<<<<< HEAD
             G1Affine::hinted_check_add(c, p_mul[mask as usize], add_coeff.0); // add_coeff.1
-=======
-                G1Affine::hinted_check_add(c, p_mul[mask as usize], add_coeff.0, add_coeff.1);
->>>>>>> cbfdd607
+
             let add_loop = script! {
                 // query bucket point through lookup table
                 { G1Affine::dfs_with_constant_mul_not_montgomery(0, depth - 1, 0, &p_mul) }
