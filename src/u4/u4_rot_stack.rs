//use crate::treepp::{pushable, script, Script};
//use sha2::digest::typenum::bit;

use bitcoin_script_stack::stack::{StackTracker, StackVariable};

use super::u4_shift_stack::{u4_2_nib_shift_stack, u4_rshift_stack};

pub fn u4_rrot_nib_from_u32(
    stack: &mut StackTracker,
    tables: StackVariable,
    number: StackVariable,
    nib: u32,
    shift: u32,
    is_shift: bool,
) -> StackVariable {
    let pos_shift = shift / 4;

    if pos_shift > nib && is_shift {
        return stack.number(0);
    }

    let y = (8 - pos_shift + nib - 1) % 8;
    let x = (8 - pos_shift + nib) % 8;

    stack.copy_var_sub_n(number, x);

    let bit_shift = shift % 4;

    if y == 7 && is_shift {
        u4_rshift_stack(stack, tables, bit_shift)
    } else {
        stack.copy_var_sub_n(number, y);
        u4_2_nib_shift_stack(stack, tables, bit_shift)
    }
}

pub fn u4_rrot_u32(
    stack: &mut StackTracker,
    tables: StackVariable,
    number: StackVariable,
    shift: u32,
    is_shift: bool,
) -> StackVariable {
    let vars: Vec<StackVariable> = (0..8)
        .map(|nib| u4_rrot_nib_from_u32(stack, tables, number, nib, shift, is_shift))
        .collect();
<<<<<<< HEAD
    let mut nib0 = vars[0].clone();
=======
    let mut nib0 = vars[0];
>>>>>>> 0603d030
    stack.join_count(&mut nib0, 7);
    nib0
}

#[cfg(test)]
mod tests {

    use super::*;
    use crate::treepp::{pushable, script};
    use crate::u4::u4_shift_stack::u4_push_shift_tables_stack;
    use bitcoin_script_stack::stack::StackTracker;
    use rand::Rng;

    fn rrot(x: u32, n: u32) -> u32 {
        if n == 0 {
            return x;
        }
        (x >> n) | (x << (32 - n))
    }

    fn rshift(x: u32, n: u32) -> u32 {
        if n == 0 {
            return x;
        }
        x >> n
    }

    #[test]
    fn test_rshift_rand() {
        let mut rng = rand::thread_rng();
        for _ in 0..100 {
            let x: u32 = rng.gen();
            let mut n: u32 = rng.gen();
            n %= 32;
            if n % 4 == 0 {
                n += 1;
            }

            let mut stack = StackTracker::new();
            let tables = u4_push_shift_tables_stack(&mut stack);
            let pos = stack.number_u32(x);
            u4_rrot_u32(&mut stack, tables, pos, n, true);

            stack.number_u32(rshift(x, n));

            stack.custom(
                script! {
                    for i in 0..8 {
                        { 8 - i}
                        OP_ROLL
                        OP_EQUALVERIFY
                    }
                },
                2,
                false,
                0,
                "verify",
            );

            stack.drop(pos);
            stack.drop(tables);
            stack.op_true();

            assert!(stack.run().success);
        }
    }

    #[test]
    fn test_rrot_rand() {
        let mut rng = rand::thread_rng();
        for _ in 0..100 {
            let x: u32 = rng.gen();
            let mut n: u32 = rng.gen();
            n %= 32;
            if n % 4 == 0 {
                n += 1;
            }

            let mut stack = StackTracker::new();
            let tables = u4_push_shift_tables_stack(&mut stack);
            let pos = stack.number_u32(x);
            u4_rrot_u32(&mut stack, tables, pos, n, false);

            stack.number_u32(rrot(x, n));

            stack.custom(
                script! {
                    for i in 0..8 {
                        { 8 - i}
                        OP_ROLL
                        OP_EQUALVERIFY
                    }
                },
                2,
                false,
                0,
                "verify",
            );

            stack.drop(pos);
            stack.drop(tables);
            stack.op_true();

            assert!(stack.run().success);
        }
    }
}<|MERGE_RESOLUTION|>--- conflicted
+++ resolved
@@ -44,11 +44,7 @@
     let vars: Vec<StackVariable> = (0..8)
         .map(|nib| u4_rrot_nib_from_u32(stack, tables, number, nib, shift, is_shift))
         .collect();
-<<<<<<< HEAD
-    let mut nib0 = vars[0].clone();
-=======
     let mut nib0 = vars[0];
->>>>>>> 0603d030
     stack.join_count(&mut nib0, 7);
     nib0
 }
