--- conflicted
+++ resolved
@@ -130,17 +130,10 @@
         remaining_script: exec.remaining_script().to_asm_string(),
         stats: exec.stats().clone(),
     };
-<<<<<<< HEAD
-    // println!("info.stats: {:?}\n\n", info.stats);
-    // println!("info.final_stack: {:?}\n\n", info.final_stack);
-    // println!("info.last_opcode: {:?}\n\n", info.last_opcode);
-    // println!("info.remaining_script: {:?}\n\n", info.remaining_script);
-=======
     println!("info.stats: {:?}\n\n", info.stats);
     // println!("info.final_stack: {:?}\n\n", info.final_stack);
     println!("info.last_opcode: {:?}\n\n", info.last_opcode);
     println!("info.remaining_script: {:?}\n\n", info.remaining_script);
->>>>>>> df68d97b
     info
 }
 
