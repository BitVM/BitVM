<<<<<<< HEAD
=======

use bitcoin::opcodes::all::OP_GREATERTHAN;

use crate::treepp::*;
>>>>>>> 0772ace4
use crate::bigint::U254;
use crate::treepp::*;

const USE_STRICT: bool = false;

// assert 0 ≤ a ≤ max
// a
fn assert_nn_le(max: u32) -> Script {
    script! {
        if USE_STRICT {
            // a
            OP_DUP
            // a a
            OP_0 { max + 1 }
            // a a 0 2³⁰
            OP_WITHIN
            // a 0≤a≤max
            OP_VERIFY
            // a
        }
    }
}

// A₀ | A₁ A₂ A₃ ⋯ A₂₆ A₂₇ A₂₈
// A₂₈…₀
fn u29_bits_to_altstack() -> Script {
    // NOTE: A₀ is left in the basket
    script! {
        // A₂₈…₀
        { assert_nn_le(0x1FFFFFFF) } // 0≤A₂₈…₀<2²⁹
        // A₂₈…₀
        { 0x10000000 }
        // A₂₈…₀ 2²⁸
        OP_SWAP
        // 2²⁸ A₂₈…₀
        for _ in 0..27 {
            OP_2DUP OP_LESSTHANOREQUAL
            // 2²⁸ A₂₈…₀ A₂₈
            OP_DUP OP_TOALTSTACK
            // 2²⁸ A₂₈…₀ A₂₈ | A₂₈
            OP_IF OP_OVER OP_SUB OP_ENDIF
            // 2²⁸ A₂₇…₀
            OP_DUP OP_ADD
            // 2²⁸ 2¹⋅A₂₇…₀
        }
        // 2²⁸ 2²⁷⋅A₁…₀ | A₂ A₃ A₄ ⋯ A₂₆ A₂₇ A₂₈
        OP_2DUP OP_LESSTHANOREQUAL
        // 2²⁸ 2²⁷⋅A₁…₀ A₁
        OP_DUP OP_TOALTSTACK
        // 2²⁸ 2²⁷⋅A₁…₀ A₁ | A₁ A₂ A₃ ⋯ A₂₆ A₂₇ A₂₈
        OP_IF OP_SWAP OP_SUB OP_ELSE OP_NIP OP_ENDIF
        // 2²⁷⋅A₀
        OP_0NOTEQUAL
        // A₀ | A₁ A₂ A₃ ⋯ A₂₆ A₂₇ A₂₈
    }
}

// (A₂₈…₀ ⋅ B₂₈…₀)₂₈…₀ (A₂₈…₀ ⋅ B₂₈…₀)₅₇…₂₉
// A₂₈…₀ B₂₈…₀
fn u29_mul_carry_29() -> Script {
    script! {
        // A₂₈…₀ B₂₈…₀
        { assert_nn_le(0x1FFFFFFF) } // 0≤A₂₈…₀<2²⁹
        // A₂₈…₀ B₂₈…₀
        { u29_bits_to_altstack() }
        // A₂₈…₀ B₀ | B₁ B₂ B₃ ⋯ B₂₆ B₂₇ B₂₈
        OP_IF OP_DUP OP_ELSE OP_0 OP_SWAP OP_ENDIF
        // A₂₈…₀⋅B₀ A₂₈…₀
        OP_DUP OP_ADD
        // A₂₈…₀⋅B₀ 2¹⋅A₂₈…₀
        { 0x20000000 }
        // A₂₈…₀⋅B₀ 2¹⋅A₂₈…₀ 2²⁹
        OP_SWAP
        // A₂₈…₀⋅B₀ 2²⁹ 2¹⋅A₂₈…₀
        OP_2DUP OP_LESSTHANOREQUAL
        // A₂₈…₀⋅B₀ 2²⁹ 2¹⋅A₂₈…₀ A₂₈
        OP_TUCK
        // A₂₈…₀⋅B₀ 2²⁹ A₂₈ 2¹⋅A₂₈…₀ A₂₈
        OP_IF OP_2 OP_PICK OP_SUB OP_ENDIF
        // A₂₈…₀⋅B₀ 2²⁹ A₂₈ 2¹⋅A₂₇…₀
        OP_FROMALTSTACK
        // A₂₈…₀⋅B₀ 2²⁹ A₂₈ 2¹⋅A₂₇…₀ B₁ | B₂ B₃ B₄ ⋯ B₂₆ B₂₇ B₂₈
        OP_IF OP_2DUP OP_ELSE OP_0 OP_0 OP_ENDIF
        // A₂₈…₀⋅B₀ 2²⁹ A₂₈ 2¹⋅A₂₇…₀ A₂₈⋅B₁ 2¹⋅A₂₇…₀⋅B₁
        OP_5 OP_ROLL
        // 2²⁹ A₂₈ 2¹⋅A₂₇…₀ A₂₈⋅B₁ 2¹⋅A₂₇…₀⋅B₁ A₂₈…₀⋅B₀
        OP_ADD
        // 2²⁹ A₂₈ 2¹⋅A₂₇…₀ A₂₈⋅B₁ A₂₈…₀⋅B₀+2¹⋅A₂₇…₀⋅B₁
        OP_4 OP_PICK
        // 2²⁹ A₂₈ 2¹⋅A₂₇…₀ A₂₈⋅B₁ A₂₈…₀⋅B₀+2¹⋅A₂₇…₀⋅B₁ 2²⁹
        OP_2DUP OP_GREATERTHANOREQUAL
        // 2²⁹ A₂₈ 2¹⋅A₂₇…₀ A₂₈⋅B₁ A₂₈…₀⋅B₀+2¹⋅A₂₇…₀⋅B₁ 2²⁹ (A₂₈…₀⋅B₀+2¹⋅A₂₇…₀⋅B₁)₂₉
        OP_IF OP_SUB OP_SWAP OP_1ADD OP_ELSE OP_DROP OP_SWAP OP_ENDIF
        // 2²⁹ A₂₈ 2¹⋅A₂₇…₀ (A₂₈…₀⋅B₀+2¹⋅A₂₇…₀⋅B₁)₂₈…₀ A₂₈⋅B₁+(A₂₈…₀⋅B₀+2¹⋅A₂₇…₀⋅B₁)₂₉
        OP_2SWAP
        // 2²⁹ (A₂₈…₀⋅B₀+2¹⋅A₂₇…₀⋅B₁)₂₈…₀ A₂₈⋅B₁+(A₂₈…₀⋅B₀+2¹⋅A₂₇…₀⋅B₁)₂₉ A₂₈ 2¹⋅A₂₇…₀
        OP_SWAP
        // 2²⁹ (A₂₈…₀⋅B₀+2¹⋅A₂₇…₀⋅B₁)₂₈…₀ A₂₈⋅B₁+(A₂₈…₀⋅B₀+2¹⋅A₂₇…₀⋅B₁)₂₉ 2¹⋅A₂₇…₀ A₂₈
        OP_DUP OP_ADD
        // 2²⁹ (A₂₈…₀⋅B₀+2¹⋅A₂₇…₀⋅B₁)₂₈…₀ A₂₈⋅B₁+(A₂₈…₀⋅B₀+2¹⋅A₂₇…₀⋅B₁)₂₉ 2¹⋅A₂₇…₀ 2¹⋅A₂₈
        OP_SWAP
        // 2²⁹ (A₂₈…₀⋅B₀+2¹⋅A₂₇…₀⋅B₁)₂₈…₀ A₂₈⋅B₁+(A₂₈…₀⋅B₀+2¹⋅A₂₇…₀⋅B₁)₂₉ 2¹⋅A₂₈ 2¹⋅A₂₇…₀
        OP_DUP OP_ADD
        // 2²⁹ (A₂₈…₀⋅B₀+2¹⋅A₂₇…₀⋅B₁)₂₈…₀ A₂₈⋅B₁+(A₂₈…₀⋅B₀+2¹⋅A₂₇…₀⋅B₁)₂₉ 2¹⋅A₂₈ 2²⋅A₂₇…₀
        OP_4 OP_PICK
        // 2²⁹ (A₂₈…₀⋅B₀+2¹⋅A₂₇…₀⋅B₁)₂₈…₀ A₂₈⋅B₁+(A₂₈…₀⋅B₀+2¹⋅A₂₇…₀⋅B₁)₂₉ 2¹⋅A₂₈ 2²⋅A₂₇…₀ 2²⁹
        OP_2DUP OP_GREATERTHANOREQUAL
        // 2²⁹ (A₂₈…₀⋅B₀+2¹⋅A₂₇…₀⋅B₁)₂₈…₀ A₂₈⋅B₁+(A₂₈…₀⋅B₀+2¹⋅A₂₇…₀⋅B₁)₂₉ 2¹⋅A₂₈ 2²⋅A₂₇…₀ 2²⁹ A₂₇
        OP_IF OP_SUB OP_SWAP OP_1ADD OP_ELSE OP_DROP OP_SWAP OP_ENDIF
        // 2²⁹ (A₂₈…₀⋅B₀+2¹⋅A₂₇…₀⋅B₁)₂₈…₀ A₂₈⋅B₁+(A₂₈…₀⋅B₀+2¹⋅A₂₇…₀⋅B₁)₂₉ 2²⋅A₂₆…₀ A₂₈…₂₇
        for _ in 0..26 {
            // 2²⁹ (A₂₈…₀⋅B₀+2¹⋅A₂₇…₀⋅B₁)₂₈…₀ A₂₈⋅B₁+(A₂₈…₀⋅B₀+2¹⋅A₂₇…₀⋅B₁)₂₉ 2²⋅A₂₆…₀ A₂₈…₂₇
            OP_FROMALTSTACK
            // 2²⁹ (A₂₈…₀⋅B₀+2¹⋅A₂₇…₀⋅B₁)₂₈…₀ A₂₈⋅B₁+(A₂₈…₀⋅B₀+2¹⋅A₂₇…₀⋅B₁)₂₉ 2²⋅A₂₆…₀ A₂₈…₂₇ B₂ | B₃ B₄ B₅ ⋯ B₂₆ B₂₇ B₂₈
            OP_IF OP_2DUP OP_ELSE OP_0 OP_0 OP_ENDIF
            // 2²⁹ (A₂₈…₀⋅B₀+2¹⋅A₂₇…₀⋅B₁)₂₈…₀ A₂₈⋅B₁+(A₂₈…₀⋅B₀+2¹⋅A₂₇…₀⋅B₁)₂₉ 2²⋅A₂₆…₀ A₂₈…₂₇ 2²⋅A₂₆…₀⋅B₂ A₂₈…₂₇⋅B₂
            OP_2ROT
            // 2²⁹ 2²⋅A₂₆…₀ A₂₈…₂₇ 2²⋅A₂₆…₀⋅B₂ A₂₈…₂₇⋅B₂ (A₂₈…₀⋅B₀+2¹⋅A₂₇…₀⋅B₁)₂₈…₀ A₂₈⋅B₁+(A₂₈…₀⋅B₀+2¹⋅A₂₇…₀⋅B₁)₂₉
            OP_ROT
            // 2²⁹ 2²⋅A₂₆…₀ A₂₈…₂₇ 2²⋅A₂₆…₀⋅B₂ (A₂₈…₀⋅B₀+2¹⋅A₂₇…₀⋅B₁)₂₈…₀ A₂₈⋅B₁+(A₂₈…₀⋅B₀+2¹⋅A₂₇…₀⋅B₁)₂₉ A₂₈…₂₇⋅B₂
            OP_ADD
            // 2²⁹ 2²⋅A₂₆…₀ A₂₈…₂₇ 2²⋅A₂₆…₀⋅B₂ (A₂₈…₀⋅B₀+2¹⋅A₂₇…₀⋅B₁)₂₈…₀ A₂₈⋅B₁+A₂₈…₂₇⋅B₂+(A₂₈…₀⋅B₀+2¹⋅A₂₇…₀⋅B₁)₂₉
            OP_ROT
            // 2²⁹ 2²⋅A₂₆…₀ A₂₈…₂₇ (A₂₈…₀⋅B₀+2¹⋅A₂₇…₀⋅B₁)₂₈…₀ A₂₈⋅B₁+A₂₈…₂₇⋅B₂+(A₂₈…₀⋅B₀+2¹⋅A₂₇…₀⋅B₁)₂₉ 2²⋅A₂₆…₀⋅B₂
            OP_ROT
            // 2²⁹ 2²⋅A₂₆…₀ A₂₈…₂₇ A₂₈⋅B₁+A₂₈…₂₇⋅B₂+(A₂₈…₀⋅B₀+2¹⋅A₂₇…₀⋅B₁)₂₉ 2²⋅A₂₆…₀⋅B₂ (A₂₈…₀⋅B₀+2¹⋅A₂₇…₀⋅B₁)₂₈…₀
            OP_ADD
            // 2²⁹ 2²⋅A₂₆…₀ A₂₈…₂₇ A₂₈⋅B₁+A₂₈…₂₇⋅B₂+(A₂₈…₀⋅B₀+2¹⋅A₂₇…₀⋅B₁)₂₉ (A₂₈…₀⋅B₀+2¹⋅A₂₇…₀⋅B₁)₂₈…₀+2²⋅A₂₆…₀⋅B₂
            OP_4 OP_PICK
            // 2²⁹ 2²⋅A₂₆…₀ A₂₈…₂₇ A₂₈⋅B₁+A₂₈…₂₇⋅B₂+(A₂₈…₀⋅B₀+2¹⋅A₂₇…₀⋅B₁)₂₉ (A₂₈…₀⋅B₀+2¹⋅A₂₇…₀⋅B₁)₂₈…₀+2²⋅A₂₆…₀⋅B₂ 2²⁹
            OP_2DUP OP_GREATERTHANOREQUAL
            // 2²⁹ 2²⋅A₂₆…₀ A₂₈…₂₇ A₂₈⋅B₁+A₂₈…₂₇⋅B₂+(A₂₈…₀⋅B₀+2¹⋅A₂₇…₀⋅B₁)₂₉ (A₂₈…₀⋅B₀+2¹⋅A₂₇…₀⋅B₁)₂₈…₀+2²⋅A₂₆…₀⋅B₂ 2²⁹ (A₂₈…₀⋅B₀+2¹⋅A₂₇…₀⋅B₁)₂₈…₀+2²⋅A₂₆…₀⋅B₂≥2²⁹
            OP_IF OP_SUB OP_SWAP OP_1ADD OP_ELSE OP_DROP OP_SWAP OP_ENDIF
            // 2²⁹ 2²⋅A₂₆…₀ A₂₈…₂₇ (A₂₈…₀⋅B₀+2¹⋅A₂₇…₀⋅B₁+2²⋅A₂₆…₀⋅B₂)₂₈…₀ A₂₈⋅B₁+A₂₈…₂₇⋅B₂+(A₂₈…₀⋅B₀+2¹⋅A₂₇…₀⋅B₁+2²⋅A₂₆…₀⋅B₂)₃₀…₂₉
            OP_2SWAP
            // 2²⁹ (A₂₈…₀⋅B₀+2¹⋅A₂₇…₀⋅B₁+2²⋅A₂₆…₀⋅B₂)₂₈…₀ A₂₈⋅B₁+A₂₈…₂₇⋅B₂+(A₂₈…₀⋅B₀+2¹⋅A₂₇…₀⋅B₁+2²⋅A₂₆…₀⋅B₂)₃₀…₂₉ 2²⋅A₂₆…₀ A₂₈…₂₇
            OP_DUP OP_ADD
            // 2²⁹ (A₂₈…₀⋅B₀+2¹⋅A₂₇…₀⋅B₁+2²⋅A₂₆…₀⋅B₂)₂₈…₀ A₂₈⋅B₁+A₂₈…₂₇⋅B₂+(A₂₈…₀⋅B₀+2¹⋅A₂₇…₀⋅B₁+2²⋅A₂₆…₀⋅B₂)₃₀…₂₉ 2²⋅A₂₆…₀ 2¹⋅A₂₈…₂₇
            OP_SWAP
            // 2²⁹ (A₂₈…₀⋅B₀+2¹⋅A₂₇…₀⋅B₁+2²⋅A₂₆…₀⋅B₂)₂₈…₀ A₂₈⋅B₁+A₂₈…₂₇⋅B₂+(A₂₈…₀⋅B₀+2¹⋅A₂₇…₀⋅B₁+2²⋅A₂₆…₀⋅B₂)₃₀…₂₉ 2¹⋅A₂₈…₂₇ 2²⋅A₂₆…₀
            OP_DUP OP_ADD
            // 2²⁹ (A₂₈…₀⋅B₀+2¹⋅A₂₇…₀⋅B₁+2²⋅A₂₆…₀⋅B₂)₂₈…₀ A₂₈⋅B₁+A₂₈…₂₇⋅B₂+(A₂₈…₀⋅B₀+2¹⋅A₂₇…₀⋅B₁+2²⋅A₂₆…₀⋅B₂)₃₀…₂₉ 2¹⋅A₂₈…₂₇ 2³⋅A₂₆…₀
            OP_4 OP_PICK
            // 2²⁹ (A₂₈…₀⋅B₀+2¹⋅A₂₇…₀⋅B₁+2²⋅A₂₆…₀⋅B₂)₂₈…₀ A₂₈⋅B₁+A₂₈…₂₇⋅B₂+(A₂₈…₀⋅B₀+2¹⋅A₂₇…₀⋅B₁+2²⋅A₂₆…₀⋅B₂)₃₀…₂₉ 2¹⋅A₂₈…₂₇ 2³⋅A₂₆…₀ 2²⁹
            OP_2DUP OP_GREATERTHANOREQUAL
            // 2²⁹ (A₂₈…₀⋅B₀+2¹⋅A₂₇…₀⋅B₁+2²⋅A₂₆…₀⋅B₂)₂₈…₀ A₂₈⋅B₁+A₂₈…₂₇⋅B₂+(A₂₈…₀⋅B₀+2¹⋅A₂₇…₀⋅B₁+2²⋅A₂₆…₀⋅B₂)₃₀…₂₉ 2¹⋅A₂₈…₂₇ 2³⋅A₂₆…₀ 2²⁹ A₂₆
            OP_IF OP_SUB OP_SWAP OP_1ADD OP_ELSE OP_DROP OP_SWAP OP_ENDIF
            // 2²⁹ (2⁰⋅A₂₈…₀⋅B₀+2¹⋅A₂₇…₀⋅B₁+2²⋅A₂₆…₀⋅B₂)₂₈…₀ A₂₈⋅B₁+A₂₈…₂₇⋅B₂+(2⁰⋅A₂₈…₀⋅B₀+2¹⋅A₂₇…₀⋅B₁+2²⋅A₂₆…₀⋅B₂)₃₀…₂₉ 2³⋅A₂₅…₀ A₂₈…₂₆
        }
        // 2²⁹ (2⁰⋅A₂₈…₀⋅B₀⋯2²⁷⋅A₁…₀⋅B₂₇)₂₈…₀ A₂₈⋅B₁⋯A₂₈…₂⋅B₂₇+(2⁰⋅A₂₈…₀⋅B₀⋯2²⁷⋅A₁…₀⋅B₂₇)₅₅…₂₉ 2²⁸⋅A₀ A₂₈…₁ | B₂₈
        OP_FROMALTSTACK
        // 2²⁹ (2⁰⋅A₂₈…₀⋅B₀⋯2²⁷⋅A₁…₀⋅B₂₇)₂₈…₀ A₂₈⋅B₁⋯A₂₈…₂⋅B₂₇+(2⁰⋅A₂₈…₀⋅B₀⋯2²⁷⋅A₁…₀⋅B₂₇)₅₅…₂₉ 2²⁸⋅A₀ A₂₈…₁ B₂₈
        OP_NOTIF OP_2DROP OP_0 OP_0 OP_ENDIF
        // 2²⁹ (2⁰⋅A₂₈…₀⋅B₀⋯2²⁷⋅A₁…₀⋅B₂₇)₂₈…₀ A₂₈⋅B₁⋯A₂₈…₂⋅B₂₇+(2⁰⋅A₂₈…₀⋅B₀⋯2²⁷⋅A₁…₀⋅B₂₇)₅₅…₂₉ 2²⁸⋅A₀⋅B₂₈ A₂₈…₁⋅B₂₈
        OP_2SWAP
        // 2²⁹ 2²⁸⋅A₀⋅B₂₈ A₂₈…₁⋅B₂₈ (2⁰⋅A₂₈…₀⋅B₀⋯2²⁷⋅A₁…₀⋅B₂₇)₂₈…₀ A₂₈⋅B₁⋯A₂₈…₂⋅B₂₇+(2⁰⋅A₂₈…₀⋅B₀⋯2²⁷⋅A₁…₀⋅B₂₇)₅₅…₂₉
        OP_ROT
        // 2²⁹ 2²⁸⋅A₀⋅B₂₈ (2⁰⋅A₂₈…₀⋅B₀⋯2²⁷⋅A₁…₀⋅B₂₇)₂₈…₀ A₂₈⋅B₁⋯A₂₈…₂⋅B₂₇+(2⁰⋅A₂₈…₀⋅B₀⋯2²⁷⋅A₁…₀⋅B₂₇)₅₅…₂₉ A₂₈…₁⋅B₂₈
        OP_ADD
        // 2²⁹ 2²⁸⋅A₀⋅B₂₈ (2⁰⋅A₂₈…₀⋅B₀⋯2²⁷⋅A₁…₀⋅B₂₇)₂₈…₀ A₂₈⋅B₁⋯A₂₈…₁⋅B₂₈+(2⁰⋅A₂₈…₀⋅B₀⋯2²⁷⋅A₁…₀⋅B₂₇)₅₅…₂₉
        OP_ROT
        // 2²⁹ (2⁰⋅A₂₈…₀⋅B₀⋯2²⁷⋅A₁…₀⋅B₂₇)₂₈…₀ A₂₈⋅B₁⋯A₂₈…₁⋅B₂₈+(2⁰⋅A₂₈…₀⋅B₀⋯2²⁷⋅A₁…₀⋅B₂₇)₅₅…₂₉ 2²⁸⋅A₀⋅B₂₈
        OP_ROT
        // 2²⁹ A₂₈⋅B₁⋯A₂₈…₁⋅B₂₈+(2⁰⋅A₂₈…₀⋅B₀⋯2²⁷⋅A₁…₀⋅B₂₇)₅₅…₂₉ 2²⁸⋅A₀⋅B₂₈ (2⁰⋅A₂₈…₀⋅B₀⋯2²⁷⋅A₁…₀⋅B₂₇)₂₈…₀
        OP_ADD
        // 2²⁹ A₂₈⋅B₁⋯A₂₈…₁⋅B₂₈+(2⁰⋅A₂₈…₀⋅B₀⋯2²⁷⋅A₁…₀⋅B₂₇)₅₅…₂₉ (2⁰⋅A₂₈…₀⋅B₀⋯2²⁷⋅A₁…₀⋅B₂₇)₂₈…₀+2²⁸⋅A₀⋅B₂₈
        OP_ROT
        // A₂₈⋅B₁⋯A₂₈…₁⋅B₂₈+(2⁰⋅A₂₈…₀⋅B₀⋯2²⁷⋅A₁…₀⋅B₂₇)₅₅…₂₉ (2⁰⋅A₂₈…₀⋅B₀⋯2²⁷⋅A₁…₀⋅B₂₇)₂₈…₀+2²⁸⋅A₀⋅B₂₈ 2²⁹
        OP_2DUP OP_GREATERTHANOREQUAL
        // A₂₈⋅B₁⋯A₂₈…₁⋅B₂₈+(2⁰⋅A₂₈…₀⋅B₀⋯2²⁷⋅A₁…₀⋅B₂₇)₅₅…₂₉ (2⁰⋅A₂₈…₀⋅B₀⋯2²⁷⋅A₁…₀⋅B₂₇)₂₈…₀+2²⁸⋅A₀⋅B₂₈ 2²⁹ (2⁰⋅A₂₈…₀⋅B₀⋯2²⁷⋅A₁…₀⋅B₂₇)₂₈…₀+2²⁸⋅A₀⋅B₂₈≥2²⁹
        OP_IF OP_SUB OP_SWAP OP_1ADD OP_ELSE OP_DROP OP_SWAP OP_ENDIF
        // (2⁰⋅A₂₈…₀⋅B₀⋯2²⁸⋅A₀⋅B₂₈)₂₈…₀ A₂₈⋅B₁⋯A₂₈…₁⋅B₂₈+(2⁰⋅A₂₈…₀⋅B₀⋯2²⁸⋅A₀⋅B₂₈)₅₆…₂₉
        // OP_SWAP
        // A₂₈⋅B₁⋯A₂₈…₁⋅B₂₈+(2⁰⋅A₂₈…₀⋅B₀⋯2²⁸⋅A₀⋅B₂₈)₅₆…₂₉ (2⁰⋅A₂₈…₀⋅B₀⋯2²⁸⋅A₀⋅B₂₈)₂₈…₀
        // A₂₈⋅B₁⋯A₂₈…₁⋅B₂₈+(2⁰⋅A₂₈…₀⋅B₀⋯2²⁸⋅A₀⋅B₂₈)₅₆…₂₉ (2⁰⋅A₂₈…₀⋅B₀⋯2²⁸⋅A₀⋅B₂₈)₂₈…₀
        // (A₂₈…₀ ⋅ B₂₈…₀)₅₇…₂₉ (A₂₈…₀ ⋅ B₂₈…₀)₂₈…₀
    }
}

// (A₂₉…₀ ⋅ B₂₉…₀)₂₈…₀ (A₂₉…₀ ⋅ B₂₉…₀)₅₉…₂₉
// A₂₉…₀ B₂₉…₀
fn u30_mul_to_u29_carry_31() -> Script {
    script! {
        // A₂₉…₀ B₂₉…₀
        { assert_nn_le(0x3FFFFFFF) } // 0≤A₂₉…₀<2³⁰

        // Rearrange A₂₉…₀⋅B₂₉…₀ to A₂₈…₀⋅B₂₈…₀:
        //  (A₂₉⋅2²⁹+A₂₈…₀)₂₉…₀ ⋅ (B₂₉⋅2²⁹+B₂₈…₀)₂₉…₀ = A₂₈…₀⋅B₂₈…₀ + A₂₈…₀⋅B₂₉⋅2²⁹ + B₂₈…₀⋅A₂₉⋅2²⁹ + A₂₉⋅B₂₉⋅2⁵⁸

        // A₂₉…₀ B₂₉…₀
        { 0x20000000 }
        // A₂₉…₀ B₂₉…₀ 2²⁹
        OP_TUCK
        // A₂₉…₀ 2²⁹ B₂₉…₀ 2²⁹
        OP_2DUP OP_GREATERTHANOREQUAL
        // A₂₉…₀ 2²⁹ B₂₉…₀ 2²⁹ B₂₉
        OP_DUP OP_TOALTSTACK
        // A₂₉…₀ 2²⁹ B₂₉…₀ 2²⁹ B₂₉ | B₂₉
        OP_IF OP_SUB OP_ELSE OP_DROP OP_ENDIF
        // A₂₉…₀ 2²⁹ B₂₈…₀
        OP_TOALTSTACK
        // A₂₉…₀ 2²⁹ | B₂₈…₀ B₂₉
        OP_TUCK
        // 2²⁹ A₂₉…₀ 2²⁹
        OP_2DUP OP_GREATERTHANOREQUAL
        // 2²⁹ A₂₉…₀ 2²⁹ A₂₉
        OP_DUP OP_TOALTSTACK
        // 2²⁹ A₂₉…₀ 2²⁹ A₂₉ | A₂₉ B₂₈…₀ B₂₉
        OP_IF OP_SUB OP_ELSE OP_DROP OP_ENDIF
        // 2²⁹ A₂₈…₀
        OP_FROMALTSTACK
        OP_FROMALTSTACK
        OP_FROMALTSTACK
        // 2²⁹ A₂₈…₀ A₂₉ B₂₈…₀ B₂₉
        OP_2 OP_PICK
        OP_OVER
        // 2²⁹ A₂₈…₀ A₂₉ B₂₈…₀ B₂₉ A₂₉ B₂₉
        OP_BOOLAND
        OP_TOALTSTACK
        // 2²⁹ A₂₈…₀ A₂₉ B₂₈…₀ B₂₉ | A₂₉∧B₂₉
        OP_IF
            // 2²⁹ A₂₈…₀ A₂₉ B₂₈…₀
            OP_2 OP_PICK
            // 2²⁹ A₂₈…₀ A₂₉ B₂₈…₀ A₂₈…₀
        OP_ELSE
            // 2²⁹ A₂₈…₀ A₂₉ B₂₈…₀
            OP_0
            // 2²⁹ A₂₈…₀ A₂₉ B₂₈…₀ 0
        OP_ENDIF
        // 2²⁹ A₂₈…₀ A₂₉ B₂₈…₀ B₂₉⋅A₂₈…₀
        OP_ROT
        // 2²⁹ A₂₈…₀ B₂₈…₀ B₂₉⋅A₂₈…₀ A₂₉
        OP_IF
            // 2²⁹ A₂₈…₀ B₂₈…₀ B₂₉⋅A₂₈…₀
            OP_OVER
            // 2²⁹ A₂₈…₀ B₂₈…₀ B₂₉⋅A₂₈…₀ B₂₈…₀
        OP_ELSE
            // 2²⁹ A₂₈…₀ B₂₈…₀ B₂₉⋅A₂₈…₀
            OP_0
            // 2²⁹ A₂₈…₀ B₂₈…₀ B₂₉⋅A₂₈…₀ 0
        OP_ENDIF
        // 2²⁹ A₂₈…₀ B₂₈…₀ B₂₉⋅A₂₈…₀ A₂₉⋅B₂₈…₀
        OP_ADD OP_TOALTSTACK
        // 2²⁹ A₂₈…₀ B₂₈…₀ | B₂₉⋅A₂₈…₀+A₂₉⋅B₂₈…₀

        // Compute A₂₈…₀ ⋅ B₂₈…₀
        { u29_mul_carry_29() }
        // (A₂₉…₀ ⋅ B₂₉…₀)₂₈…₀  = (A₂₈…₀ ⋅ B₂₈…₀)₂₈…₀
        // (A₂₉…₀ ⋅ B₂₉…₀)₅₉…₂₉ = (A₂₈…₀ ⋅ B₂₈…₀)₅₇…₂₉ + A₂₉⋅B₂₈…₀ + B₂₉⋅A₂₈…₀ + A₂₉⋅B₂₉⋅2²⁹

        // 2²⁹ (A₂₈…₀⋅B₂₈…₀)₂₈…₀ (A₂₈…₀⋅B₂₈…₀)₂₉…₅₈ | B₂₉⋅A₂₈…₀+A₂₉⋅B₂₈…₀ A₂₉∧B₂₉
        OP_FROMALTSTACK
        // 2²⁹ (A₂₈…₀⋅B₂₈…₀)₂₈…₀ (A₂₈…₀⋅B₂₈…₀)₂₉…₅₈ B₂₉⋅A₂₈…₀+A₂₉⋅B₂₈…₀
        OP_ADD
        // 2²⁹ (A₂₈…₀⋅B₂₈…₀)₂₈…₀ (A₂₈…₀⋅B₂₈…₀)₂₉…₅₈+B₂₉⋅A₂₈…₀+A₂₉⋅B₂₈…₀
        OP_ROT
        // (A₂₈…₀⋅B₂₈…₀)₂₈…₀ (A₂₈…₀⋅B₂₈…₀)₂₉…₅₈+B₂₉⋅A₂₈…₀+A₂₉⋅B₂₈…₀ 2²⁹
        OP_FROMALTSTACK
        // (A₂₈…₀⋅B₂₈…₀)₂₈…₀ (A₂₈…₀⋅B₂₈…₀)₂₉…₅₈+B₂₉⋅A₂₈…₀+A₂₉⋅B₂₈…₀ 2²⁹ A₂₉∧B₂₉
        OP_IF
            // (A₂₈…₀⋅B₂₈…₀)₂₈…₀ (A₂₈…₀⋅B₂₈…₀)₂₉…₅₈+B₂₉⋅A₂₈…₀+A₂₉⋅B₂₈…₀ 2²⁹
            OP_ADD
            // (A₂₈…₀⋅B₂₈…₀)₂₈…₀ (A₂₈…₀⋅B₂₈…₀)₂₉…₅₈+B₂₉⋅A₂₈…₀+A₂₉⋅B₂₈…₀+2²⁹
        OP_ELSE
            // (A₂₈…₀⋅B₂₈…₀)₂₈…₀ (A₂₈…₀⋅B₂₈…₀)₂₉…₅₈+B₂₉⋅A₂₈…₀+A₂₉⋅B₂₈…₀ 2²⁹
            OP_DROP
            // (A₂₈…₀⋅B₂₈…₀)₂₈…₀ (A₂₈…₀⋅B₂₈…₀)₂₉…₅₈+B₂₉⋅A₂₈…₀+A₂₉⋅B₂₈…₀
        OP_ENDIF
        // (A₂₈…₀⋅B₂₈…₀)₂₈…₀ (A₂₈…₀⋅B₂₈…₀)₂₉…₅₈+B₂₉⋅A₂₈…₀+A₂₉⋅B₂₈…₀+A₂₉⋅B₂₉⋅2²⁹


        // A₂₉…₀ B₂₉…₀ 2²⁹⋅A₂₉⋅B₂₉ 2²⁹


        // Add A₂₉⋅B₂₈…₀
        // OP_IF /* A₂₉ */ OP_OVER /* (A₂₈…₀ ⋅ B₂₈…₀)₂₉…₅₈ */ OP_ADD /* B₂₈…₀ */ OP_ENDIF
        // Add B₂₉⋅A₂₈…₀
        // OP_IF /* B₂₉ */ OP_OVER /* (A₂₈…₀ ⋅ B₂₈…₀)₂₉…₅₈ + A₂₉⋅B₂₈…₀ */ OP_ADD /* A₂₈…₀ */ OP_ENDIF
        // Add 2²⁹⋅A₂₉⋅B₂₉
        // /* A₂₉ */ OP_BOOLAND /* B₂₉ */ OP_IF /* A₂₉⋅B₂₉ */ OP_ADD /* 2²⁹ */ OP_ENDIF

        // (A₂₉…₀ ⋅ B₂₉…₀)₂₈…₀ (A₂₉…₀ ⋅ B₂₉…₀)₅₉…₂₉
        // OP_SWAP
        // // (A₂₉…₀ ⋅ B₂₉…₀)₅₉…₂₉ (A₂₉…₀ ⋅ B₂₉…₀)₂₈…₀

    }
}

fn u29x2_sub_noborrow() -> Script {
    script! {
        OP_2SWAP
        // A₂₈…₀ A₅₇…₂₉ B₂₈…₀ B₅₉…₂₉
        OP_TOALTSTACK
        // A₂₈…₀ A₅₇…₂₉ B₂₈…₀ | B₅₉…₂₉
        OP_ROT
        // A₅₇…₂₉ B₂₈…₀ A₂₈…₀
        OP_2DUP OP_LESSTHAN
        // A₅₇…₂₉ B₂₈…₀ A₂₈…₀ B₂₈…₀<A₂₈…₀
        OP_ROT
        // A₅₇…₂₉ A₂₈…₀ B₂₈…₀<A₂₈…₀ B₂₈…₀
        OP_OVER
        // A₅₇…₂₉ A₂₈…₀ B₂₈…₀<A₂₈…₀ B₂₈…₀ B₂₈…₀<A₂₈…₀
        OP_IF
            // A₅₇…₂₉ A₂₈…₀ B₂₈…₀<A₂₈…₀ B₂₈…₀
            { 1 << 29 }
            // A₅₇…₂₉ A₂₈…₀ B₂₈…₀<A₂₈…₀ B₂₈…₀ 2²⁹
            OP_ADD
            // A₅₇…₂₉ A₂₈…₀ B₂₈…₀<A₂₈…₀ B₂₈…₀+2²⁹
        OP_ENDIF
        // A₅₇…₂₉ A₂₈…₀ B₂₈…₀<A₂₈…₀ B₂₈…₀[+2²⁹]
        OP_ROT
        // A₅₇…₂₉ B₂₈…₀<A₂₈…₀ B₂₈…₀[+2²⁹] A₂₈…₀
        OP_SUB
        // A₅₇…₂₉ B₂₈…₀<A₂₈…₀ (B₂₈…₀-A₂₈…₀)ᵐᵒᵈ2²⁹
        OP_FROMALTSTACK
        // A₅₇…₂₉ B₂₈…₀<A₂₈…₀ (B₂₈…₀-A₂₈…₀)ᵐᵒᵈ2²⁹ B₅₉…₂₉
        OP_SWAP
        // A₅₇…₂₉ B₂₈…₀<A₂₈…₀ B₅₉…₂₉ (B₂₈…₀-A₂₈…₀)ᵐᵒᵈ2²⁹
        OP_TOALTSTACK
        // A₅₇…₂₉ B₂₈…₀<A₂₈…₀ B₅₉…₂₉ | (B₂₈…₀-A₂₈…₀)ᵐᵒᵈ2²⁹
        OP_ROT
        // B₂₈…₀<A₂₈…₀ B₅₉…₂₉ A₅₇…₂₉
        OP_SUB
        // B₂₈…₀<A₂₈…₀ B₅₉…₂₉-A₅₇…₂₉
        OP_SWAP
        // B₅₉…₂₉-A₅₇…₂₉ B₂₈…₀<A₂₈…₀
        OP_SUB
        // B₅₉…₂₉-A₅₇…₂₉-(B₂₈…₀<A₂₈…₀)
        OP_FROMALTSTACK
        // B₅₉…₂₉-A₅₇…₂₉-(B₂₈…₀<A₂₈…₀) (B₂₈…₀-A₂₈…₀)ᵐᵒᵈ2²⁹
        OP_SWAP
        // (B₂₈…₀-A₂₈…₀)ᵐᵒᵈ2²⁹ B₅₉…₂₉-A₅₇…₂₉-(B₂₈…₀<A₂₈…₀)
    }
}

fn u29x2_add_u29() -> Script {
    script! {
        // A₂₈…₀ A₅₇…₂₉ B₂₈…₀
        OP_ROT
        // A₅₇…₂₉ B₂₈…₀ A₂₈…₀
        OP_ADD
        // A₅₇…₂₉ (B₂₈…₀+A₂₈…₀)₂₉…₀
        { 1 << 29 }
        // A₅₇…₂₉ (B₂₈…₀+A₂₈…₀)₂₉…₀ 2²⁹
        OP_2DUP OP_GREATERTHANOREQUAL
        // A₅₇…₂₉ (B₂₈…₀+A₂₈…₀)₂₉…₀ 2²⁹ (B₂₈…₀+A₂₈…₀)₂₉
        OP_TUCK
        // A₅₇…₂₉ (B₂₈…₀+A₂₈…₀)₂₉…₀ (B₂₈…₀+A₂₈…₀)₂₉ 2²⁹ (B₂₈…₀+A₂₈…₀)₂₉
        OP_IF
            // A₅₇…₂₉ (B₂₈…₀+A₂₈…₀)₂₉…₀ (B₂₈…₀+A₂₈…₀)₂₉ 2²⁹
            OP_ROT
            // A₅₇…₂₉ (B₂₈…₀+A₂₈…₀)₂₉ 2²⁹ (B₂₈…₀+A₂₈…₀)₂₉…₀
            OP_SWAP
            // A₅₇…₂₉ (B₂₈…₀+A₂₈…₀)₂₉ (B₂₈…₀+A₂₈…₀)₂₉…₀ 2²⁹
            OP_SUB
            // A₅₇…₂₉ (B₂₈…₀+A₂₈…₀)₂₉ (B₂₈…₀+A₂₈…₀)₂₈…₀
            OP_SWAP
            // A₅₇…₂₉ (B₂₈…₀+A₂₈…₀)₂₈…₀ (B₂₈…₀+A₂₈…₀)₂₉
        OP_ELSE
            // A₅₇…₂₉ (B₂₈…₀+A₂₈…₀)₂₈…₀ (B₂₈…₀+A₂₈…₀)₂₉ 2²⁹
            OP_DROP
            // A₅₇…₂₉ (B₂₈…₀+A₂₈…₀)₂₈…₀ (B₂₈…₀+A₂₈…₀)₂₉
        OP_ENDIF
        // A₅₇…₂₉ (B₂₈…₀+A₂₈…₀)₂₈…₀ (B₂₈…₀+A₂₈…₀)₂₉
        OP_ROT
        // (B₂₈…₀+A₂₈…₀)₂₈…₀ (B₂₈…₀+A₂₈…₀)₂₉ A₅₇…₂₉
        OP_ADD
        // (B₂₈…₀+A₂₈…₀)₂₈…₀ A₅₇…₂₉+(B₂₈…₀+A₂₈…₀)₂₉
    }
}

// A₀ A₁ A₂ B₀ B₁
fn u29x3_add_u29x2_nocarry() -> Script {
    script! {
        // A₀ A₁ A₂ B₀ B₁
        OP_ROT OP_TOALTSTACK OP_TOALTSTACK
        // A₀ A₁ B₀ | B₁ A₂
        { u29x2_add_u29() }
        // (A+B₀)₀ (A+B₀)₁ | B₁ A₂
        OP_FROMALTSTACK OP_FROMALTSTACK OP_SWAP
        // (A+B₀)₀ (A+B₀)₁ A₂ B₁
        { u29x2_add_u29() }
        // (A+B)₀ (A+B)₁ (A+B)₂
    }
}

fn u29x2_add_u29u30_carry() -> Script {
    script! {
        // ⋯ (A₀⋅B₀)₅₇…₂₉ (A₁⋅B₁)₂₈…₀ (A₁⋅B₀+A₀⋅B₁)₂₈…₀ (A₁⋅B₀+A₀⋅B₁)₅₈…₂₉
        { 1 << 29 } OP_2DUP OP_GREATERTHANOREQUAL
        // ⋯ (A₀⋅B₀)₅₇…₂₉ (A₁⋅B₁)₂₈…₀ (A₁⋅B₀+A₀⋅B₁)₂₈…₀ (A₁⋅B₀+A₀⋅B₁)₅₈…₂₉ 2²⁹ (A₁⋅B₀+A₀⋅B₁)₅₈
        OP_IF OP_SUB OP_1 OP_ELSE OP_DROP OP_0 OP_ENDIF
        // ⋯ (A₀⋅B₀)₅₇…₂₉ (A₁⋅B₁)₂₈…₀ (A₁⋅B₀+A₀⋅B₁)₂₈…₀ (A₁⋅B₀+A₀⋅B₁)₅₇…₂₉ (A₁⋅B₀+A₀⋅B₁)₅₈
        OP_4 OP_ROLL
        // ⋯ (A₁⋅B₁)₂₈…₀ (A₁⋅B₀+A₀⋅B₁)₂₈…₀ (A₁⋅B₀+A₀⋅B₁)₅₇…₂₉ (A₁⋅B₀+A₀⋅B₁)₅₈ (A₀⋅B₀)₅₇…₂₉
        OP_4 OP_ROLL
        // ⋯ (A₁⋅B₀+A₀⋅B₁)₂₈…₀ (A₁⋅B₀+A₀⋅B₁)₅₇…₂₉ (A₁⋅B₀+A₀⋅B₁)₅₈ (A₀⋅B₀)₅₇…₂₉ (A₁⋅B₁)₂₈…₀
        { u29x3_add_u29x2_nocarry() }
    }
}

// (A₀⋅B₀)₂₈…₀

// (A₀⋅B₀)₅₇…₂₉ +
// (A₁⋅B₀+A₀⋅B₁)₂₈…₀

// (A₁⋅B₀+A₀⋅B₁)₅₈…₂₉ +
// (A₁⋅B₁)₂₈…₀ + (A₂⋅B₀+A₀⋅B₂)₂₈…₀

// (A₁⋅B₁)₅₇…₂₉ + (A₂⋅B₀+A₀⋅B₂)₅₈…₂₉ +
// (A₃⋅B₀+A₀⋅B₃)₂₈…₀ + (A₂⋅B₁+A₁⋅B₂)₂₈…₀

// (A₃⋅B₀+A₀⋅B₃)₅₈…₂₉ + (A₂⋅B₁+A₁⋅B₂)₅₈…₂₉ +
// (A₂⋅B₂)₂₈…₀ + (A₄⋅B₀+A₀⋅B₄)₂₈…₀ + (A₃⋅B₁+A₁⋅B₃)₂₈…₀

// (A₂⋅B₂)₅₇…₂₉ + (A₄⋅B₀+A₀⋅B₄)₅₈…₂₉ + (A₃⋅B₁+A₁⋅B₃)₅₈…₂₉ +
// (A₅⋅B₀+A₀⋅B₅)₂₈…₀ + (A₄⋅B₁+A₁⋅B₄)₂₈…₀ + (A₃⋅B₂+A₂⋅B₃)₂₈…₀

// (A₅⋅B₀+A₀⋅B₅)₅₈…₂₉ + (A₄⋅B₁+A₁⋅B₄)₅₈…₂₉ + (A₃⋅B₂+A₂⋅B₃)₅₈…₂₉ +
// (A₃⋅B₃)₂₈…₀ + (A₆⋅B₀+A₀⋅B₆)₂₈…₀ + (A₅⋅B₁+A₁⋅B₅)₂₈…₀ + (A₄⋅B₂+A₂⋅B₄)₂₈…₀

// (A₃⋅B₃)₅₇…₂₉ + (A₆⋅B₀+A₀⋅B₆)₅₈…₂₉ + (A₅⋅B₁+A₁⋅B₅)₅₈…₂₉ + (A₄⋅B₂+A₂⋅B₄)₅₈…₂₉ +
// (A₇⋅B₀+A₀⋅B₇)₂₈…₀ + (A₆⋅B₁+A₁⋅B₆)₂₈…₀ + (A₅⋅B₂+A₂⋅B₅)₂₈…₀ + (A₄⋅B₃+A₃⋅B₄)₂₈…₀

// (A₇⋅B₀+A₀⋅B₇)₅₈…₂₉ + (A₆⋅B₁+A₁⋅B₆)₅₈…₂₉ + (A₅⋅B₂+A₂⋅B₅)₅₈…₂₉ + (A₄⋅B₃+A₃⋅B₄)₅₈…₂₉ +
// (A₄⋅B₄)₂₈…₀ + (A₈⋅B₀+A₀⋅B₈)₂₈…₀ + (A₇⋅B₁+A₁⋅B₇)₂₈…₀ + (A₆⋅B₂+A₂⋅B₆)₂₈…₀ + (A₅⋅B₃+A₃⋅B₅)₂₈…₀

// (A₄⋅B₄)₅₇…₂₉ + (A₈⋅B₀+A₀⋅B₈)₅₈…₂₉ + (A₇⋅B₁+A₁⋅B₇)₅₈…₂₉ + (A₆⋅B₂+A₂⋅B₆)₅₈…₂₉ + (A₅⋅B₃+A₃⋅B₅)₅₈…₂₉ +
// (A₈⋅B₁+A₁⋅B₈)₂₈…₀ + (A₇⋅B₂+A₂⋅B₇)₂₈…₀ + (A₆⋅B₃+A₃⋅B₆)₂₈…₀ + (A₅⋅B₄+A₄⋅B₅)₂₈…₀

// (A₈⋅B₁+A₁⋅B₈)₅₈…₂₉ + (A₇⋅B₂+A₂⋅B₇)₅₈…₂₉ + (A₆⋅B₃+A₃⋅B₆)₅₈…₂₉ + (A₅⋅B₄+A₄⋅B₅)₅₈…₂₉ +
// (A₅⋅B₅)₂₈…₀ + (A₈⋅B₂+A₂⋅B₈)₂₈…₀ + (A₇⋅B₃+A₃⋅B₇)₂₈…₀ + (A₆⋅B₄+A₄⋅B₆)₂₈…₀

// (A₅⋅B₅)₅₇…₂₉ + (A₈⋅B₂+A₂⋅B₈)₅₈…₂₉ + (A₇⋅B₃+A₃⋅B₇)₅₈…₂₉ + (A₆⋅B₄+A₄⋅B₆)₅₈…₂₉ +
// (A₈⋅B₃+A₃⋅B₈)₂₈…₀ + (A₇⋅B₄+A₄⋅B₇)₂₈…₀ + (A₆⋅B₅+A₅⋅B₆)₂₈…₀

// (A₈⋅B₃+A₃⋅B₈)₅₈…₂₉ + (A₇⋅B₄+A₄⋅B₇)₅₈…₂₉ + (A₆⋅B₅+A₅⋅B₆)₅₈…₂₉ +
// (A₆⋅B₆)₂₈…₀ + (A₇⋅B₅+A₅⋅B₇)₂₈…₀ + (A₈⋅B₄+A₄⋅B₈)₂₈…₀

// (A₆⋅B₆)₅₇…₂₉ + (A₇⋅B₅+A₅⋅B₇)₅₈…₂₉ + (A₈⋅B₄+A₄⋅B₈)₅₈…₂₉ +
// (A₈⋅B₅+A₅⋅B₈)₂₈…₀ + (A₇⋅B₆+A₆⋅B₇)₂₈…₀

// (A₈⋅B₅+A₅⋅B₈)₅₈…₂₉ + (A₇⋅B₆+A₆⋅B₇)₅₈…₂₉ +
// (A₇⋅B₇)₂₈…₀ + (A₈⋅B₆+A₆⋅B₈)₂₈…₀

// (A₇⋅B₇)₅₇…₂₉ + (A₈⋅B₆+A₆⋅B₈)₅₈…₂₉ +
// (A₈⋅B₇+A₇⋅B₈)₂₈…₀

// (A₈⋅B₇+A₇⋅B₈)₅₈…₂₉ +
// (A₈⋅B₈)₂₈…₀

// (A₈⋅B₈)₅₇…₂₉

//                       A₈⋅B₈
//                    A₈⋅B₇+A₇⋅B₈
//                 A₈⋅B₆+A₇⋅B₇+A₆⋅B₈
//              A₈⋅B₅+A₇⋅B₆+A₆⋅B₇+A₅⋅B₈
//            A₈⋅B₄+A₇⋅B₅+A₆⋅B₆+A₅⋅B₇+A₄⋅B₈
//         A₈⋅B₃+A₇⋅B₄+A₆⋅B₅+A₅⋅B₆+A₄⋅B₇+A₃⋅B₈
//       A₈⋅B₂+A₇⋅B₃+A₆⋅B₄+A₅⋅B₅+A₄⋅B₆+A₃⋅B₇+A₂⋅B₈
//    A₈⋅B₁+A₇⋅B₂+A₆⋅B₃+A₅⋅B₄+A₄⋅B₅+A₃⋅B₆+A₂⋅B₇+A₁⋅B₈
// A₈⋅B₀+A₇⋅B₁+A₆⋅B₂+A₅⋅B₃+A₄⋅B₄+A₃⋅B₅+A₂⋅B₆+A₁⋅B₇+A₀⋅B₈
//    A₇⋅B₀+A₆⋅B₁+A₅⋅B₂+A₄⋅B₃+A₃⋅B₄+A₂⋅B₅+A₁⋅B₆+A₀⋅B₇
//       A₆⋅B₀+A₅⋅B₁+A₄⋅B₂+A₃⋅B₃+A₂⋅B₄+A₁⋅B₅+A₀⋅B₆
//         A₅⋅B₀+A₄⋅B₁+A₃⋅B₂+A₂⋅B₃+A₁⋅B₄+A₀⋅B₅
//            A₄⋅B₀+A₃⋅B₁+A₂⋅B₂+A₁⋅B₃+A₀⋅B₄
//               A₃⋅B₀+A₂⋅B₁+A₁⋅B₂+A₀⋅B₃
//                  A₂⋅B₀+A₁⋅B₁+A₀⋅B₂
//                     A₁⋅B₀+A₀⋅B₁
//                        A₀⋅B₀

pub fn u29x9_mul_karazuba(a: u32, b: u32) -> Script {
    script! {
        // ⋯ A₈ A₇ A₆ A₅ A₄ A₃ A₂ A₁ A₀ ⋯ B₈ B₇ B₆ B₅ B₄ B₃ B₂ B₁ B₀ ⋯
        { U254::zip(a, b) }
        // ⋯ A₈ B₈ A₇ B₇ A₆ B₆ A₅ B₅ A₄ B₄ A₃ B₃ A₂ B₂ A₁ B₁ A₀ B₀

        // A₁₊₀ B₁₊₀
        { 1 << 1 | 0 } OP_PICK { 0 << 1 | 0 } OP_1ADD OP_PICK OP_ADD OP_TOALTSTACK
        { 1 << 1 | 1 } OP_PICK { 0 << 1 | 1 } OP_1ADD OP_PICK OP_ADD OP_TOALTSTACK

        // A₂₊₀ B₂₊₀
        { 2 << 1 | 0 } OP_PICK { 0 << 1 | 0 } OP_1ADD OP_PICK OP_ADD OP_TOALTSTACK
        { 2 << 1 | 1 } OP_PICK { 0 << 1 | 1 } OP_1ADD OP_PICK OP_ADD OP_TOALTSTACK
        // A₃₊₀ B₃₊₀ A₂₊₁ B₂₊₁
        for j in 0..2 {
            { 3 - j << 1 | 0 } OP_PICK { j << 1 | 0 } OP_1ADD OP_PICK OP_ADD OP_TOALTSTACK
            { 3 - j << 1 | 1 } OP_PICK { j << 1 | 1 } OP_1ADD OP_PICK OP_ADD OP_TOALTSTACK
        }
        // A₄₊₀ B₄₊₀ A₃₊₁ B₃₊₁
        for j in 0..2 {
            { 4 - j << 1 | 0 } OP_PICK { j << 1 | 0 } OP_1ADD OP_PICK OP_ADD OP_TOALTSTACK
            { 4 - j << 1 | 1 } OP_PICK { j << 1 | 1 } OP_1ADD OP_PICK OP_ADD OP_TOALTSTACK
        }
        // A₅₊₀ B₅₊₀ A₄₊₁ B₄₊₁ A₃₊₂ B₃₊₂
        for j in 0..3 {
            { 5 - j << 1 | 0 } OP_PICK { j << 1 | 0 } OP_1ADD OP_PICK OP_ADD OP_TOALTSTACK
            { 5 - j << 1 | 1 } OP_PICK { j << 1 | 1 } OP_1ADD OP_PICK OP_ADD OP_TOALTSTACK
        }
        // A₆₊₀ B₆₊₀ A₅₊₁ B₅₊₁ A₄₊₂ B₄₊₂
        for j in 0..3 {
            { 6 - j << 1 | 0 } OP_PICK { j << 1 | 0 } OP_1ADD OP_PICK OP_ADD OP_TOALTSTACK
            { 6 - j << 1 | 1 } OP_PICK { j << 1 | 1 } OP_1ADD OP_PICK OP_ADD OP_TOALTSTACK
        }
        // A₇₊₀ B₇₊₀ A₆₊₁ B₆₊₁ A₅₊₂ B₅₊₂ A₄₊₃ B₄₊₃
        for j in 0..4 {
            { 7 - j << 1 | 0 } OP_PICK { j << 1 | 0 } OP_1ADD OP_PICK OP_ADD OP_TOALTSTACK
            { 7 - j << 1 | 1 } OP_PICK { j << 1 | 1 } OP_1ADD OP_PICK OP_ADD OP_TOALTSTACK
        }
        // A₈₊₀ B₈₊₀ A₇₊₁ B₇₊₁ A₆₊₂ B₆₊₂ A₅₊₃ B₅₊₃
        for j in 0..4 {
            { 8 - j << 1 | 0 } OP_PICK { j << 1 | 0 } OP_1ADD OP_PICK OP_ADD OP_TOALTSTACK
            { 8 - j << 1 | 1 } OP_PICK { j << 1 | 1 } OP_1ADD OP_PICK OP_ADD OP_TOALTSTACK
        }
        // A₈₊₁ B₈₊₁ A₇₊₂ B₇₊₂ A₆₊₃ B₆₊₃ A₅₊₄ B₅₊₄
        for j in 1..5 {
            { 9 - j << 1 | 0 } OP_PICK { j << 1 | 0 } OP_1ADD OP_PICK OP_ADD OP_TOALTSTACK
            { 9 - j << 1 | 1 } OP_PICK { j << 1 | 1 } OP_1ADD OP_PICK OP_ADD OP_TOALTSTACK
        }
        // A₈₊₂ B₈₊₂ A₇₊₃ B₇₊₃ A₆₊₄ B₆₊₄
        for j in 2..5 {
            { 10 - j << 1 | 0 } OP_PICK { j << 1 | 0 } OP_1ADD OP_PICK OP_ADD OP_TOALTSTACK
            { 10 - j << 1 | 1 } OP_PICK { j << 1 | 1 } OP_1ADD OP_PICK OP_ADD OP_TOALTSTACK
        }
        // A₈₊₃ B₈₊₃ A₇₊₄ B₇₊₄ A₆₊₅ B₆₊₅
        for j in 3..6 {
            { 11 - j << 1 | 0 } OP_PICK { j << 1 | 0 } OP_1ADD OP_PICK OP_ADD OP_TOALTSTACK
            { 11 - j << 1 | 1 } OP_PICK { j << 1 | 1 } OP_1ADD OP_PICK OP_ADD OP_TOALTSTACK
        }
        // A₈₊₄ B₈₊₄ A₇₊₅ B₇₊₅
        for j in 4..6 {
            { 12 - j << 1 | 0 } OP_PICK { j << 1 | 0 } OP_1ADD OP_PICK OP_ADD OP_TOALTSTACK
            { 12 - j << 1 | 1 } OP_PICK { j << 1 | 1 } OP_1ADD OP_PICK OP_ADD OP_TOALTSTACK
        }
        // A₈₊₅ B₈₊₅ A₇₊₆ B₇₊₆
        for j in 5..7 {
            { 13 - j << 1 | 0 } OP_PICK { j << 1 | 0 } OP_1ADD OP_PICK OP_ADD OP_TOALTSTACK
            { 13 - j << 1 | 1 } OP_PICK { j << 1 | 1 } OP_1ADD OP_PICK OP_ADD OP_TOALTSTACK
        }
        // A₈₊₆ B₈₊₆
        { 8 << 1 | 0 } OP_PICK { 6 << 1 | 0 } OP_1ADD OP_PICK OP_ADD OP_TOALTSTACK
        { 8 << 1 | 1 } OP_PICK { 6 << 1 | 1 } OP_1ADD OP_PICK OP_ADD OP_TOALTSTACK
        // A₈₊₇ B₈₊₇
        { 8 << 1 | 0 } OP_PICK { 7 << 1 | 0 } OP_1ADD OP_PICK OP_ADD OP_TOALTSTACK
        { 8 << 1 | 1 } OP_PICK { 7 << 1 | 1 } OP_1ADD OP_PICK OP_ADD OP_TOALTSTACK

        for _ in 0..9 {
            { 8 << 1 | 1 } OP_ROLL
            { 8 << 1 | 1 } OP_ROLL
            { u29_mul_carry_29() }
            OP_SWAP
        }

        // ⋯
        OP_DEPTH
        // ⋯ *

        // A₈₊₇⋅B₈₊₇ - A₈⋅B₈ - A₇⋅B₇  <=>  A₈⋅B₇ + A₇⋅B₈
        // ⋯ *
        OP_FROMALTSTACK OP_FROMALTSTACK { u30_mul_to_u29_carry_31() } OP_ROT
        // ⋯ (A₈₊₇⋅B₈₊₇)₂₈…₀ (A₈₊₇⋅B₈₊₇)₅₉…₂₉ *
        OP_DEPTH OP_OVER OP_SUB { 8 << 1 } OP_ADD OP_PICK OP_SWAP OP_DEPTH OP_OVER OP_SUB { 8 << 1 | 1 } OP_ADD OP_PICK OP_SWAP OP_TOALTSTACK { u29x2_sub_noborrow() } OP_FROMALTSTACK
        OP_DEPTH OP_OVER OP_SUB { 7 << 1 } OP_ADD OP_PICK OP_SWAP OP_DEPTH OP_OVER OP_SUB { 7 << 1 | 1 } OP_ADD OP_PICK OP_SWAP OP_TOALTSTACK { u29x2_sub_noborrow() } OP_FROMALTSTACK
        // ⋯ (A₈⋅B₇+A₇⋅B₈)₂₈…₀ (A₈⋅B₇+A₇⋅B₈)₅₈…₂₉ *

        // A₈₊₆⋅B₈₊₆ - A₈⋅B₈ - A₆⋅B₆  <=>  A₈⋅B₆ + A₆⋅B₈
        OP_FROMALTSTACK OP_FROMALTSTACK { u30_mul_to_u29_carry_31() } OP_ROT
        // ⋯ (A₈₊₆⋅B₈₊₆)₂₈…₀ (A₈₊₆⋅B₈₊₆)₅₉…₂₉ *
        OP_DEPTH OP_OVER OP_SUB { 8 << 1 } OP_ADD OP_PICK OP_SWAP OP_DEPTH OP_OVER OP_SUB { 8 << 1 | 1 } OP_ADD OP_PICK OP_SWAP OP_TOALTSTACK { u29x2_sub_noborrow() } OP_FROMALTSTACK
        OP_DEPTH OP_OVER OP_SUB { 6 << 1 } OP_ADD OP_PICK OP_SWAP OP_DEPTH OP_OVER OP_SUB { 6 << 1 | 1 } OP_ADD OP_PICK OP_SWAP OP_TOALTSTACK { u29x2_sub_noborrow() } OP_FROMALTSTACK
        // ⋯ (A₈⋅B₆+A₆⋅B₈)₂₈…₀ (A₈⋅B₆+A₆⋅B₈)₅₈…₂₉ *

        // A₈₊₅⋅B₈₊₅ - A₈⋅B₈ - A₅⋅B₅  <=>  A₈⋅B₅ + A₅⋅B₈
        // A₇₊₆⋅B₇₊₆ - A₇⋅B₇ - A₆⋅B₆  <=>  A₇⋅B₆ + A₆⋅B₇
        for j in 5..7 {
            OP_FROMALTSTACK OP_FROMALTSTACK { u30_mul_to_u29_carry_31() } OP_ROT
            // ⋯ (A₈₊₅⋅B₈₊₅)₂₈…₀ (A₈₊₅⋅B₈₊₅)₅₉…₂₉ *
            // ⋯ (A₇₊₆⋅B₇₊₆)₂₈…₀ (A₇₊₆⋅B₇₊₆)₅₉…₂₉ *
            OP_DEPTH OP_OVER OP_SUB { 13 - j << 1 } OP_ADD OP_PICK OP_SWAP OP_DEPTH OP_OVER OP_SUB { 13 - j << 1 | 1 } OP_ADD OP_PICK OP_SWAP OP_TOALTSTACK { u29x2_sub_noborrow() } OP_FROMALTSTACK
            OP_DEPTH OP_OVER OP_SUB {      j << 1 } OP_ADD OP_PICK OP_SWAP OP_DEPTH OP_OVER OP_SUB {      j << 1 | 1 } OP_ADD OP_PICK OP_SWAP OP_TOALTSTACK { u29x2_sub_noborrow() } OP_FROMALTSTACK
            // ⋯ (A₈⋅B₅+A₅⋅B₈)₂₈…₀ (A₈⋅B₅+A₅⋅B₈)₅₈…₂₉ *
            // ⋯ (A₇⋅B₆+A₆⋅B₇)₂₈…₀ (A₇⋅B₆+A₆⋅B₇)₅₈…₂₉ *
        }

        // A₈₊₄⋅B₈₊₄ - A₈⋅B₈ - A₄⋅B₄  <=>  A₈⋅B₄ + A₄⋅B₈
        // A₇₊₅⋅B₇₊₅ - A₇⋅B₇ - A₅⋅B₅  <=>  A₇⋅B₅ + A₅⋅B₇
        for j in 4..6 {
            OP_FROMALTSTACK OP_FROMALTSTACK { u30_mul_to_u29_carry_31() } OP_ROT
            // ⋯ (A₈₊₄⋅B₈₊₄)₂₈…₀ (A₈₊₄⋅B₈₊₄)₅₉…₂₉ *
            // ⋯ (A₇₊₅⋅B₇₊₅)₂₈…₀ (A₇₊₅⋅B₇₊₅)₅₉…₂₉ *
            OP_DEPTH OP_OVER OP_SUB { 12 - j << 1 } OP_ADD OP_PICK OP_SWAP OP_DEPTH OP_OVER OP_SUB { 12 - j << 1 | 1 } OP_ADD OP_PICK OP_SWAP OP_TOALTSTACK { u29x2_sub_noborrow() } OP_FROMALTSTACK
            OP_DEPTH OP_OVER OP_SUB {      j << 1 } OP_ADD OP_PICK OP_SWAP OP_DEPTH OP_OVER OP_SUB {      j << 1 | 1 } OP_ADD OP_PICK OP_SWAP OP_TOALTSTACK { u29x2_sub_noborrow() } OP_FROMALTSTACK
            // ⋯ (A₈⋅B₄+A₄⋅B₈)₂₈…₀ (A₈⋅B₄+A₄⋅B₈)₅₈…₂₉ *
            // ⋯ (A₇⋅B₅+A₅⋅B₇)₂₈…₀ (A₇⋅B₅+A₅⋅B₇)₅₈…₂₉ *
        }

        // A₈₊₃⋅B₈₊₃ - A₈⋅B₈ - A₃⋅B₃  <=>  A₈⋅B₃ + A₃⋅B₈
        // A₇₊₄⋅B₇₊₄ - A₇⋅B₇ - A₄⋅B₄  <=>  A₇⋅B₄ + A₄⋅B₇
        // A₆₊₅⋅B₆₊₅ - A₆⋅B₆ - A₅⋅B₅  <=>  A₆⋅B₅ + A₅⋅B₆
        for j in 3..6 {
            OP_FROMALTSTACK OP_FROMALTSTACK { u30_mul_to_u29_carry_31() } OP_ROT
            // ⋯ (A₈₊₃⋅B₈₊₃)₂₈…₀ (A₈₊₃⋅B₈₊₃)₅₉…₂₉ *
            // ⋯ (A₇₊₄⋅B₇₊₄)₂₈…₀ (A₇₊₄⋅B₇₊₄)₅₉…₂₉ *
            // ⋯ (A₆₊₅⋅B₆₊₅)₂₈…₀ (A₆₊₅⋅B₆₊₅)₅₉…₂₉ *
            OP_DEPTH OP_OVER OP_SUB { 11 - j << 1 } OP_ADD OP_PICK OP_SWAP OP_DEPTH OP_OVER OP_SUB { 11 - j << 1 | 1 } OP_ADD OP_PICK OP_SWAP OP_TOALTSTACK { u29x2_sub_noborrow() } OP_FROMALTSTACK
            OP_DEPTH OP_OVER OP_SUB {      j << 1 } OP_ADD OP_PICK OP_SWAP OP_DEPTH OP_OVER OP_SUB {      j << 1 | 1 } OP_ADD OP_PICK OP_SWAP OP_TOALTSTACK { u29x2_sub_noborrow() } OP_FROMALTSTACK
            // ⋯ (A₈⋅B₃+A₃⋅B₈)₂₈…₀ (A₈⋅B₃+A₃⋅B₈)₅₈…₂₉ *
            // ⋯ (A₇⋅B₄+A₄⋅B₇)₂₈…₀ (A₇⋅B₄+A₄⋅B₇)₅₈…₂₉ *
            // ⋯ (A₆⋅B₅+A₅⋅B₆)₂₈…₀ (A₆⋅B₅+A₅⋅B₆)₅₈…₂₉ *
        }

        // A₈₊₂⋅B₈₊₂ - A₈⋅B₈ - A₂⋅B₂  <=>  A₈⋅B₂ + A₂⋅B₈
        // A₇₊₃⋅B₇₊₃ - A₇⋅B₇ - A₃⋅B₃  <=>  A₇⋅B₃ + A₃⋅B₇
        // A₆₊₄⋅B₆₊₄ - A₆⋅B₆ - A₄⋅B₄  <=>  A₆⋅B₄ + A₄⋅B₆
        for j in 2..5 {
            OP_FROMALTSTACK OP_FROMALTSTACK { u30_mul_to_u29_carry_31() } OP_ROT
            // ⋯ (A₈₊₂⋅B₈₊₂)₂₈…₀ (A₈₊₂⋅B₈₊₂)₅₉…₂₉ *
            // ⋯ (A₇₊₃⋅B₇₊₃)₂₈…₀ (A₇₊₃⋅B₇₊₃)₅₉…₂₉ *
            // ⋯ (A₆₊₄⋅B₆₊₄)₂₈…₀ (A₆₊₄⋅B₆₊₄)₅₉…₂₉ *
            OP_DEPTH OP_OVER OP_SUB { 10 - j << 1 } OP_ADD OP_PICK OP_SWAP OP_DEPTH OP_OVER OP_SUB { 10 - j << 1 | 1 } OP_ADD OP_PICK OP_SWAP OP_TOALTSTACK { u29x2_sub_noborrow() } OP_FROMALTSTACK
            OP_DEPTH OP_OVER OP_SUB {      j << 1 } OP_ADD OP_PICK OP_SWAP OP_DEPTH OP_OVER OP_SUB {      j << 1 | 1 } OP_ADD OP_PICK OP_SWAP OP_TOALTSTACK { u29x2_sub_noborrow() } OP_FROMALTSTACK
            // ⋯ (A₈⋅B₂+A₂⋅B₈)₂₈…₀ (A₈⋅B₂+A₂⋅B₈)₅₈…₂₉ *
            // ⋯ (A₇⋅B₃+A₃⋅B₇)₂₈…₀ (A₇⋅B₃+A₃⋅B₇)₅₈…₂₉ *
            // ⋯ (A₆⋅B₄+A₄⋅B₆)₂₈…₀ (A₆⋅B₄+A₄⋅B₆)₅₈…₂₉ *
        }

        // A₈₊₁⋅B₈₊₁ - A₈⋅B₈ - A₁⋅B₁  <=>  A₈⋅B₁ + A₁⋅B₈
        // A₇₊₂⋅B₇₊₂ - A₇⋅B₇ - A₂⋅B₂  <=>  A₇⋅B₂ + A₂⋅B₇
        // A₆₊₃⋅B₆₊₃ - A₆⋅B₆ - A₃⋅B₃  <=>  A₆⋅B₃ + A₃⋅B₆
        // A₅₊₄⋅B₅₊₄ - A₅⋅B₅ - A₄⋅B₄  <=>  A₅⋅B₄ + A₄⋅B₅
        for j in 1..5 {
            OP_FROMALTSTACK OP_FROMALTSTACK { u30_mul_to_u29_carry_31() } OP_ROT
            // ⋯ (A₈₊₁⋅B₈₊₁)₂₈…₀ (A₈₊₁⋅B₈₊₁)₅₉…₂₉ *
            // ⋯ (A₇₊₂⋅B₇₊₂)₂₈…₀ (A₇₊₂⋅B₇₊₂)₅₉…₂₉ *
            // ⋯ (A₆₊₃⋅B₆₊₃)₂₈…₀ (A₆₊₃⋅B₆₊₃)₅₉…₂₉ *
            // ⋯ (A₅₊₄⋅B₅₊₄)₂₈…₀ (A₅₊₄⋅B₅₊₄)₅₉…₂₉ *
            OP_DEPTH OP_OVER OP_SUB { 9 - j << 1 } OP_ADD OP_PICK OP_SWAP OP_DEPTH OP_OVER OP_SUB { 9 - j << 1 | 1 } OP_ADD OP_PICK OP_SWAP OP_TOALTSTACK { u29x2_sub_noborrow() } OP_FROMALTSTACK
            OP_DEPTH OP_OVER OP_SUB {     j << 1 } OP_ADD OP_PICK OP_SWAP OP_DEPTH OP_OVER OP_SUB {     j << 1 | 1 } OP_ADD OP_PICK OP_SWAP OP_TOALTSTACK { u29x2_sub_noborrow() } OP_FROMALTSTACK
            // ⋯ (A₈⋅B₁+A₁⋅B₈)₂₈…₀ (A₈⋅B₁+A₁⋅B₈)₅₈…₂₉ *
            // ⋯ (A₇⋅B₂+A₂⋅B₇)₂₈…₀ (A₇⋅B₂+A₂⋅B₇)₅₈…₂₉ *
            // ⋯ (A₆⋅B₃+A₃⋅B₆)₂₈…₀ (A₆⋅B₃+A₃⋅B₆)₅₈…₂₉ *
            // ⋯ (A₅⋅B₄+A₄⋅B₅)₂₈…₀ (A₅⋅B₄+A₄⋅B₅)₅₈…₂₉ *
        }

        // A₈₊₀⋅B₈₊₀ - A₈⋅B₈ - A₀⋅B₀  <=>  A₈⋅B₀ + A₀⋅B₈
        // A₇₊₁⋅B₇₊₁ - A₇⋅B₇ - A₁⋅B₁  <=>  A₇⋅B₁ + A₁⋅B₇
        // A₆₊₂⋅B₆₊₂ - A₆⋅B₆ - A₂⋅B₂  <=>  A₆⋅B₂ + A₂⋅B₆
        // A₅₊₃⋅B₅₊₃ - A₅⋅B₅ - A₃⋅B₃  <=>  A₅⋅B₃ + A₃⋅B₅
        for j in 0..4 {
            OP_FROMALTSTACK OP_FROMALTSTACK { u30_mul_to_u29_carry_31() } OP_ROT
            // ⋯ (A₈₊₀⋅B₈₊₀)₂₈…₀ (A₈₊₀⋅B₈₊₀)₅₉…₂₉ *
            // ⋯ (A₇₊₁⋅B₇₊₁)₂₈…₀ (A₇₊₁⋅B₇₊₁)₅₉…₂₉ *
            // ⋯ (A₆₊₂⋅B₆₊₂)₂₈…₀ (A₆₊₂⋅B₆₊₂)₅₉…₂₉ *
            // ⋯ (A₅₊₃⋅B₅₊₃)₂₈…₀ (A₅₊₃⋅B₅₊₃)₅₉…₂₉ *
            OP_DEPTH OP_OVER OP_SUB { 8 - j << 1 } OP_ADD OP_PICK OP_SWAP OP_DEPTH OP_OVER OP_SUB { 8 - j << 1 | 1 } OP_ADD OP_PICK OP_SWAP OP_TOALTSTACK { u29x2_sub_noborrow() } OP_FROMALTSTACK
            OP_DEPTH OP_OVER OP_SUB {     j << 1 } OP_ADD OP_PICK OP_SWAP OP_DEPTH OP_OVER OP_SUB {     j << 1 | 1 } OP_ADD OP_PICK OP_SWAP OP_TOALTSTACK { u29x2_sub_noborrow() } OP_FROMALTSTACK
            // ⋯ (A₈⋅B₀+A₀⋅B₈)₂₈…₀ (A₈⋅B₀+A₀⋅B₈)₅₈…₂₉ *
            // ⋯ (A₇⋅B₁+A₁⋅B₇)₂₈…₀ (A₇⋅B₁+A₁⋅B₇)₅₈…₂₉ *
            // ⋯ (A₆⋅B₂+A₂⋅B₆)₂₈…₀ (A₆⋅B₂+A₂⋅B₆)₅₈…₂₉ *
            // ⋯ (A₅⋅B₃+A₃⋅B₅)₂₈…₀ (A₅⋅B₃+A₃⋅B₅)₅₈…₂₉ *
        }

        // A₇₊₀⋅B₇₊₀ - A₇⋅B₇ - A₀⋅B₀  <=>  A₇⋅B₀ + A₀⋅B₇
        // A₆₊₁⋅B₆₊₁ - A₆⋅B₆ - A₁⋅B₁  <=>  A₆⋅B₁ + A₁⋅B₆
        // A₅₊₂⋅B₅₊₂ - A₅⋅B₅ - A₂⋅B₂  <=>  A₅⋅B₂ + A₂⋅B₅
        // A₄₊₃⋅B₄₊₃ - A₄⋅B₄ - A₃⋅B₃  <=>  A₄⋅B₃ + A₃⋅B₄
        for j in 0..4 {
            OP_FROMALTSTACK OP_FROMALTSTACK { u30_mul_to_u29_carry_31() } OP_ROT
            // ⋯ (A₇₊₀⋅B₇₊₀)₂₈…₀ (A₇₊₀⋅B₇₊₀)₅₉…₂₉ *
            // ⋯ (A₆₊₁⋅B₆₊₁)₂₈…₀ (A₆₊₁⋅B₆₊₁)₅₉…₂₉ *
            // ⋯ (A₅₊₂⋅B₅₊₂)₂₈…₀ (A₅₊₂⋅B₅₊₂)₅₉…₂₉ *
            // ⋯ (A₄₊₃⋅B₄₊₃)₂₈…₀ (A₄₊₃⋅B₄₊₃)₅₉…₂₉ *
            OP_DEPTH OP_OVER OP_SUB { 7 - j << 1 } OP_ADD OP_PICK OP_SWAP OP_DEPTH OP_OVER OP_SUB { 7 - j << 1 | 1 } OP_ADD OP_PICK OP_SWAP OP_TOALTSTACK { u29x2_sub_noborrow() } OP_FROMALTSTACK
            OP_DEPTH OP_OVER OP_SUB {     j << 1 } OP_ADD OP_PICK OP_SWAP OP_DEPTH OP_OVER OP_SUB {     j << 1 | 1 } OP_ADD OP_PICK OP_SWAP OP_TOALTSTACK { u29x2_sub_noborrow() } OP_FROMALTSTACK
            // ⋯ (A₇⋅B₀+A₀⋅B₇)₂₈…₀ (A₇⋅B₀+A₀⋅B₇)₅₈…₂₉ *
            // ⋯ (A₆⋅B₁+A₁⋅B₆)₂₈…₀ (A₆⋅B₁+A₁⋅B₆)₅₈…₂₉ *
            // ⋯ (A₅⋅B₂+A₂⋅B₅)₂₈…₀ (A₅⋅B₂+A₂⋅B₅)₅₈…₂₉ *
            // ⋯ (A₄⋅B₃+A₃⋅B₄)₂₈…₀ (A₄⋅B₃+A₃⋅B₄)₅₈…₂₉ *
        }

        // A₆₊₀⋅B₆₊₀ - A₆⋅B₆ - A₀⋅B₀  <=>  A₆⋅B₀ + A₀⋅B₆
        // A₅₊₁⋅B₅₊₁ - A₅⋅B₅ - A₁⋅B₁  <=>  A₅⋅B₁ + A₁⋅B₅
        // A₄₊₂⋅B₄₊₂ - A₄⋅B₄ - A₂⋅B₂  <=>  A₄⋅B₂ + A₂⋅B₄
        for j in 0..3 {
            OP_FROMALTSTACK OP_FROMALTSTACK { u30_mul_to_u29_carry_31() } OP_ROT
            // ⋯ (A₆₊₀⋅B₆₊₀)₂₈…₀ (A₆₊₀⋅B₆₊₀)₅₉…₂₉ *
            // ⋯ (A₅₊₁⋅B₅₊₁)₂₈…₀ (A₅₊₁⋅B₅₊₁)₅₉…₂₉ *
            // ⋯ (A₄₊₂⋅B₄₊₂)₂₈…₀ (A₄₊₂⋅B₄₊₂)₅₉…₂₉ *
            OP_DEPTH OP_OVER OP_SUB { 6 - j << 1 } OP_ADD OP_PICK OP_SWAP OP_DEPTH OP_OVER OP_SUB { 6 - j << 1 | 1 } OP_ADD OP_PICK OP_SWAP OP_TOALTSTACK { u29x2_sub_noborrow() } OP_FROMALTSTACK
            OP_DEPTH OP_OVER OP_SUB {     j << 1 } OP_ADD OP_PICK OP_SWAP OP_DEPTH OP_OVER OP_SUB {     j << 1 | 1 } OP_ADD OP_PICK OP_SWAP OP_TOALTSTACK { u29x2_sub_noborrow() } OP_FROMALTSTACK
            // ⋯ (A₆⋅B₀+A₀⋅B₆)₂₈…₀ (A₆⋅B₀+A₀⋅B₆)₅₈…₂₉ *
            // ⋯ (A₅⋅B₁+A₁⋅B₅)₂₈…₀ (A₅⋅B₁+A₁⋅B₅)₅₈…₂₉ *
            // ⋯ (A₄⋅B₂+A₂⋅B₄)₂₈…₀ (A₄⋅B₂+A₂⋅B₄)₅₈…₂₉ *
        }

        // A₅₊₀⋅B₅₊₀ - A₅⋅B₅ - A₀⋅B₀  <=>  A₅⋅B₀ + A₀⋅B₅
        // A₄₊₁⋅B₄₊₁ - A₄⋅B₄ - A₁⋅B₁  <=>  A₄⋅B₁ + A₁⋅B₄
        // A₃₊₂⋅B₃₊₂ - A₃⋅B₃ - A₂⋅B₂  <=>  A₃⋅B₂ + A₂⋅B₃
        for j in 0..3 {
            OP_FROMALTSTACK OP_FROMALTSTACK { u30_mul_to_u29_carry_31() } OP_ROT
            // ⋯ (A₅₊₀⋅B₅₊₀)₂₈…₀ (A₅₊₀⋅B₅₊₀)₅₉…₂₉ *
            // ⋯ (A₄₊₁⋅B₄₊₁)₂₈…₀ (A₄₊₁⋅B₄₊₁)₅₉…₂₉ *
            // ⋯ (A₃₊₂⋅B₃₊₂)₂₈…₀ (A₃₊₂⋅B₃₊₂)₅₉…₂₉ *
            OP_DEPTH OP_OVER OP_SUB { 5 - j << 1 } OP_ADD OP_PICK OP_SWAP OP_DEPTH OP_OVER OP_SUB { 5 - j << 1 | 1 } OP_ADD OP_PICK OP_SWAP OP_TOALTSTACK { u29x2_sub_noborrow() } OP_FROMALTSTACK
            OP_DEPTH OP_OVER OP_SUB {     j << 1 } OP_ADD OP_PICK OP_SWAP OP_DEPTH OP_OVER OP_SUB {     j << 1 | 1 } OP_ADD OP_PICK OP_SWAP OP_TOALTSTACK { u29x2_sub_noborrow() } OP_FROMALTSTACK
            // ⋯ (A₅⋅B₀+A₀⋅B₅)₂₈…₀ (A₅⋅B₀+A₀⋅B₅)₅₈…₂₉ *
            // ⋯ (A₄⋅B₁+A₁⋅B₄)₂₈…₀ (A₄⋅B₁+A₁⋅B₄)₅₈…₂₉ *
            // ⋯ (A₃⋅B₂+A₂⋅B₃)₂₈…₀ (A₃⋅B₂+A₂⋅B₃)₅₈…₂₉ *
        }

        // A₄₊₀⋅B₄₊₀ - A₄⋅B₄ - A₀⋅B₀  <=>  A₄⋅B₀ + A₀⋅B₄
        // A₃₊₁⋅B₃₊₁ - A₃⋅B₃ - A₁⋅B₁  <=>  A₃⋅B₁ + A₁⋅B₃
        for j in 0..2 {
            OP_FROMALTSTACK OP_FROMALTSTACK { u30_mul_to_u29_carry_31() } OP_ROT
            // ⋯ (A₄₊₀⋅B₄₊₀)₂₈…₀ (A₄₊₀⋅B₄₊₀)₅₉…₂₉ *
            // ⋯ (A₃₊₁⋅B₃₊₁)₂₈…₀ (A₃₊₁⋅B₃₊₁)₅₉…₂₉ *
            OP_DEPTH OP_OVER OP_SUB { 4 - j << 1 } OP_ADD OP_PICK OP_SWAP OP_DEPTH OP_OVER OP_SUB { 4 - j << 1 | 1 } OP_ADD OP_PICK OP_SWAP OP_TOALTSTACK { u29x2_sub_noborrow() } OP_FROMALTSTACK
            OP_DEPTH OP_OVER OP_SUB {     j << 1 } OP_ADD OP_PICK OP_SWAP OP_DEPTH OP_OVER OP_SUB {     j << 1 | 1 } OP_ADD OP_PICK OP_SWAP OP_TOALTSTACK { u29x2_sub_noborrow() } OP_FROMALTSTACK
            // ⋯ (A₄⋅B₀+A₀⋅B₄)₂₈…₀ (A₄⋅B₀+A₀⋅B₄)₅₈…₂₉ *
            // ⋯ (A₃⋅B₁+A₁⋅B₃)₂₈…₀ (A₃⋅B₁+A₁⋅B₃)₅₈…₂₉ *
        }

        // A₃₊₀⋅B₃₊₀ - A₃⋅B₃ - A₀⋅B₀  <=>  A₃⋅B₀ + A₀⋅B₃
        // A₂₊₁⋅B₂₊₁ - A₂⋅B₂ - A₁⋅B₁  <=>  A₂⋅B₁ + A₁⋅B₂
        for j in 0..2 {
            OP_FROMALTSTACK OP_FROMALTSTACK { u30_mul_to_u29_carry_31() } OP_ROT
            // ⋯ (A₃₊₀⋅B₃₊₀)₂₈…₀ (A₃₊₀⋅B₃₊₀)₅₉…₂₉ *
            // ⋯ (A₂₊₁⋅B₂₊₁)₂₈…₀ (A₂₊₁⋅B₂₊₁)₅₉…₂₉ *
            OP_DEPTH OP_OVER OP_SUB { 3 - j << 1 } OP_ADD OP_PICK OP_SWAP OP_DEPTH OP_OVER OP_SUB { 3 - j << 1 | 1 } OP_ADD OP_PICK OP_SWAP OP_TOALTSTACK { u29x2_sub_noborrow() } OP_FROMALTSTACK
            OP_DEPTH OP_OVER OP_SUB {     j << 1 } OP_ADD OP_PICK OP_SWAP OP_DEPTH OP_OVER OP_SUB {     j << 1 | 1 } OP_ADD OP_PICK OP_SWAP OP_TOALTSTACK { u29x2_sub_noborrow() } OP_FROMALTSTACK
            // ⋯ (A₃⋅B₀+A₀⋅B₃)₂₈…₀ (A₃⋅B₀+A₀⋅B₃)₅₈…₂₉ *
            // ⋯ (A₂⋅B₁+A₁⋅B₂)₂₈…₀ (A₂⋅B₁+A₁⋅B₂)₅₈…₂₉ *
        }

        // A₂₊₀⋅B₂₊₀ - A₂⋅B₂ - A₀⋅B₀  <=>  A₂⋅B₀ + A₀⋅B₂
        OP_FROMALTSTACK OP_FROMALTSTACK { u30_mul_to_u29_carry_31() } OP_ROT
        // ⋯ (A₂₊₀⋅B₂₊₀)₂₈…₀ (A₂₊₀⋅B₂₊₀)₅₉…₂₉ *
        OP_DEPTH OP_OVER OP_SUB { 2 << 1 } OP_ADD OP_PICK OP_SWAP OP_DEPTH OP_OVER OP_SUB { 2 << 1 | 1 } OP_ADD OP_PICK OP_SWAP OP_TOALTSTACK { u29x2_sub_noborrow() } OP_FROMALTSTACK
        OP_DEPTH OP_OVER OP_SUB { 0 << 1 } OP_ADD OP_PICK OP_SWAP OP_DEPTH OP_OVER OP_SUB { 0 << 1 | 1 } OP_ADD OP_PICK OP_SWAP OP_TOALTSTACK { u29x2_sub_noborrow() } OP_FROMALTSTACK
        // ⋯ (A₂⋅B₀+A₀⋅B₂)₂₈…₀ (A₂⋅B₀+A₀⋅B₂)₅₈…₂₉ *

        // A₁₊₀⋅B₁₊₀ - A₁⋅B₁ - A₀⋅B₀  <=>  A₁⋅B₀ + A₀⋅B₁
        OP_FROMALTSTACK OP_FROMALTSTACK { u30_mul_to_u29_carry_31() } OP_ROT
        // ⋯ (A₁₊₀⋅B₁₊₀)₂₈…₀ (A₁₊₀⋅B₁₊₀)₅₉…₂₉ *
        OP_DEPTH OP_OVER OP_SUB { 1 << 1 } OP_ADD OP_PICK OP_SWAP OP_DEPTH OP_OVER OP_SUB { 1 << 1 | 1 } OP_ADD OP_PICK OP_SWAP OP_TOALTSTACK { u29x2_sub_noborrow() } OP_FROMALTSTACK
        OP_DEPTH OP_OVER OP_SUB { 0 << 1 } OP_ADD OP_PICK OP_SWAP OP_DEPTH OP_OVER OP_SUB { 0 << 1 | 1 } OP_ADD OP_PICK OP_SWAP OP_TOALTSTACK { u29x2_sub_noborrow() } OP_FROMALTSTACK
        // ⋯ (A₁⋅B₀+A₀⋅B₁)₂₈…₀ (A₁⋅B₀+A₀⋅B₁)₅₈…₂₉ *

        // (A₀⋅B₀)₂₈…₀
        // (A₀⋅B₀)₅₇…₂₉ + (A₁⋅B₀+A₀⋅B₁)₂₈…₀
        // (A₁⋅B₁)₂₈…₀ + (A₁⋅B₀+A₀⋅B₁)₅₈…₂₉ + (A₂⋅B₀+A₀⋅B₂)₂₈…₀
        // (A₁⋅B₁)₅₇…₂₉ + (A₂⋅B₀+A₀⋅B₂)₅₈…₂₉ + (A₃⋅B₀+A₀⋅B₃)₂₈…₀ + (A₂⋅B₁+A₁⋅B₂)₂₈…₀
        // (A₂⋅B₂)₂₈…₀ + (A₃⋅B₀+A₀⋅B₃)₅₈…₂₉ + (A₂⋅B₁+A₁⋅B₂)₅₈…₂₉ + (A₄⋅B₀+A₀⋅B₄)₂₈…₀ + (A₃⋅B₁+A₁⋅B₃)₂₈…₀
        // (A₂⋅B₂)₅₇…₂₉ + (A₄⋅B₀+A₀⋅B₄)₅₈…₂₉ + (A₃⋅B₁+A₁⋅B₃)₅₈…₂₉ + (A₅⋅B₀+A₀⋅B₅)₂₈…₀ + (A₄⋅B₁+A₁⋅B₄)₂₈…₀ + (A₃⋅B₂+A₂⋅B₃)₂₈…₀
        // (A₃⋅B₃)₂₈…₀ + (A₅⋅B₀+A₀⋅B₅)₅₈…₂₉ + (A₄⋅B₁+A₁⋅B₄)₅₈…₂₉ + (A₃⋅B₂+A₂⋅B₃)₅₈…₂₉ + (A₆⋅B₀+A₀⋅B₆)₂₈…₀ + (A₅⋅B₁+A₁⋅B₅)₂₈…₀ + (A₄⋅B₂+A₂⋅B₄)₂₈…₀
        // (A₃⋅B₃)₅₇…₂₉ + (A₆⋅B₀+A₀⋅B₆)₅₈…₂₉ + (A₅⋅B₁+A₁⋅B₅)₅₈…₂₉ + (A₄⋅B₂+A₂⋅B₄)₅₈…₂₉ + (A₇⋅B₀+A₀⋅B₇)₂₈…₀ + (A₆⋅B₁+A₁⋅B₆)₂₈…₀ + (A₅⋅B₂+A₂⋅B₅)₂₈…₀ + (A₄⋅B₃+A₃⋅B₄)₂₈…₀
        // (A₄⋅B₄)₂₈…₀ + (A₇⋅B₀+A₀⋅B₇)₅₈…₂₉ + (A₆⋅B₁+A₁⋅B₆)₅₈…₂₉ + (A₅⋅B₂+A₂⋅B₅)₅₈…₂₉ + (A₄⋅B₃+A₃⋅B₄)₅₈…₂₉ + (A₈⋅B₀+A₀⋅B₈)₂₈…₀ + (A₇⋅B₁+A₁⋅B₇)₂₈…₀ + (A₆⋅B₂+A₂⋅B₆)₂₈…₀ + (A₅⋅B₃+A₃⋅B₅)₂₈…₀
        // (A₄⋅B₄)₅₇…₂₉ + (A₈⋅B₀+A₀⋅B₈)₅₈…₂₉ + (A₇⋅B₁+A₁⋅B₇)₅₈…₂₉ + (A₆⋅B₂+A₂⋅B₆)₅₈…₂₉ + (A₅⋅B₃+A₃⋅B₅)₅₈…₂₉ (A₈⋅B₁+A₁⋅B₈)₂₈…₀ + (A₇⋅B₂+A₂⋅B₇)₂₈…₀ + (A₆⋅B₃+A₃⋅B₆)₂₈…₀ + (A₅⋅B₄+A₄⋅B₅)₂₈…₀
        // (A₅⋅B₅)₂₈…₀ + (A₈⋅B₁+A₁⋅B₈)₅₈…₂₉ + (A₇⋅B₂+A₂⋅B₇)₅₈…₂₉ + (A₆⋅B₃+A₃⋅B₆)₅₈…₂₉ + (A₅⋅B₄+A₄⋅B₅)₅₈…₂₉ + (A₈⋅B₂+A₂⋅B₈)₂₈…₀ + (A₇⋅B₃+A₃⋅B₇)₂₈…₀ + (A₆⋅B₄+A₄⋅B₆)₂₈…₀
        // (A₅⋅B₅)₅₇…₂₉ + (A₈⋅B₂+A₂⋅B₈)₅₈…₂₉ + (A₇⋅B₃+A₃⋅B₇)₅₈…₂₉ + (A₆⋅B₄+A₄⋅B₆)₅₈…₂₉ + (A₈⋅B₃+A₃⋅B₈)₂₈…₀ + (A₇⋅B₄+A₄⋅B₇)₂₈…₀ + (A₆⋅B₅+A₅⋅B₆)₂₈…₀
        // (A₆⋅B₆)₂₈…₀ + (A₈⋅B₃+A₃⋅B₈)₅₈…₂₉ + (A₇⋅B₄+A₄⋅B₇)₅₈…₂₉ + (A₆⋅B₅+A₅⋅B₆)₅₈…₂₉ + (A₈⋅B₄+A₄⋅B₈)₂₈…₀ + (A₇⋅B₅+A₅⋅B₇)₂₈…₀
        // (A₆⋅B₆)₅₇…₂₉ + (A₈⋅B₄+A₄⋅B₈)₅₈…₂₉ + (A₇⋅B₅+A₅⋅B₇)₅₈…₂₉ + (A₈⋅B₅+A₅⋅B₈)₂₈…₀ + (A₇⋅B₆+A₆⋅B₇)₂₈…₀
        // (A₇⋅B₇)₂₈…₀ + (A₈⋅B₅+A₅⋅B₈)₅₈…₂₉ + (A₇⋅B₆+A₆⋅B₇)₅₈…₂₉ + (A₈⋅B₆+A₆⋅B₈)₂₈…₀
        // (A₇⋅B₇)₅₇…₂₉ + (A₈⋅B₆+A₆⋅B₈)₅₈…₂₉ + (A₈⋅B₇+A₇⋅B₈)₅₈…₂₉ + (A₈⋅B₇+A₇⋅B₈)₂₈…₀
        // (A₈⋅B₈)₂₈…₀ + (A₈⋅B₇+A₇⋅B₈)₅₈…₂₉
        // (A₈⋅B₈)₅₇…₂₉
<<<<<<< HEAD


=======
        
>>>>>>> 0772ace4
        // (A₀⋅B₀)₂₈…₀
        // ⋯ *
        OP_DEPTH OP_OVER OP_SUB OP_ROLL OP_TOALTSTACK OP_1SUB
        // ⋯ * | (A⋅B)₀
        OP_DEPTH OP_OVER OP_SUB OP_ROLL OP_SWAP OP_1SUB
        // ⋯ (A₀⋅B₀)₅₇…₂₉ *

        // (2²⁹⋅(A₁⋅B₁)₂₈…₀+(A₀⋅B₀)₅₇…₂₉)₅₇…₀ + (A₁⋅B₀+A₀⋅B₁)₅₈…₀
        // ⋯ (A₁⋅B₀+A₀⋅B₁)₂₈…₀ (A₁⋅B₀+A₀⋅B₁)₅₈…₂₉ (A₀⋅B₀)₅₇…₂₉ *
        OP_DEPTH OP_OVER OP_SUB OP_ROLL OP_SWAP OP_1SUB OP_TOALTSTACK
        // ⋯ (A₁⋅B₀+A₀⋅B₁)₂₈…₀ (A₁⋅B₀+A₀⋅B₁)₅₈…₂₉ (A₀⋅B₀)₅₇…₂₉ (A₁⋅B₁)₂₈…₀ | * (A⋅B)₀
        OP_2SWAP
        // ⋯ (A₀⋅B₀)₅₇…₂₉ (A₁⋅B₁)₂₈…₀ (A₁⋅B₀+A₀⋅B₁)₂₈…₀ (A₁⋅B₀+A₀⋅B₁)₅₈…₂₉
        { u29x2_add_u29u30_carry() }
        // (2²⁹⋅(A₁⋅B₁)₂₈…₀+(A₀⋅B₀)₅₇…₂₉)₅₇…₀ + (A₁⋅B₀+A₀⋅B₁)₅₈…₀  <=>  TEMP₁
        // ⋯ (A⋅B)₁ (TEMP₁)₂₈…₀ (TEMP₁)₅₉…₅₈
        OP_ROT OP_FROMALTSTACK OP_SWAP OP_TOALTSTACK
        // ⋯ (TEMP₁)₂₈…₀ (TEMP₁)₅₉…₅₈ * | (A⋅B)₁ (A⋅B)₀

        // (2²⁹⋅(A₁⋅B₁)₅₇…₂₉+(⋯)₅₈…₂₉)₅₈…₀ + (A₂⋅B₀+A₀⋅B₂)₅₈…₀
        // ⋯ (A₂⋅B₀+A₀⋅B₂)₂₈…₀ (A₂⋅B₀+A₀⋅B₂)₅₈…₂₉ (TEMP₁)₂₈…₀ (TEMP₁)₅₉…₅₈ *
        OP_TOALTSTACK
        // ⋯ (A₂⋅B₀+A₀⋅B₂)₂₈…₀ (A₂⋅B₀+A₀⋅B₂)₅₈…₂₉ (TEMP₁)₂₈…₀ (TEMP₁)₅₉…₅₈ | *
        OP_2SWAP
        // ⋯ (TEMP₁)₂₈…₀ (TEMP₁)₅₉…₅₈ (A₂⋅B₀+A₀⋅B₂)₂₈…₀ (A₂⋅B₀+A₀⋅B₂)₅₈…₂₉
        { u29x2_add_u29u30_carry() }
        // ⋯ (TEMP₁)₂₈…₀ (TEMP₁)₅₇…₂₉ (TEMP₁)₅₉…₅₈
        OP_ROT OP_FROMALTSTACK OP_SWAP OP_TOALTSTACK

        // ⋯ (TEMP₁)₅₇…₂₉ (TEMP₁)₅₉…₅₈ * | (TEMP₁)₂₈…₀
        OP_DEPTH OP_OVER OP_SUB OP_ROLL OP_SWAP OP_1SUB OP_TOALTSTACK
        // ⋯ (TEMP₁)₅₇…₂₉ (TEMP₁)₅₉…₅₈ (A₁⋅B₁)₅₇…₂₉ | *
        { u29x2_add_u29() }
        // ⋯ (TEMP₁+(A₁⋅B₁)₅₇…₂₉)₂₈…₀ (TEMP₁+(A₁⋅B₁)₅₇…₂₉)₃₁…₂₉

        // (2²⁹⋅(A₂⋅B₂)₂₈…₀+(⋯)₅₈…₂₉)₅₈…₀ + (A₃⋅B₀+A₀⋅B₃)₅₈…₀ + (A₂⋅B₁+A₁⋅B₂)₅₈…₀
        // ⋯ (A₃⋅B₀+A₀⋅B₃)₂₈…₀ (A₃⋅B₀+A₀⋅B₃)₅₈…₂₉ (TEMP₁+(A₁⋅B₁)₅₇…₂₉)₂₈…₀ (TEMP₁+(A₁⋅B₁)₅₇…₂₉)₃₁…₂₉
        OP_0 OP_TOALTSTACK
        // ⋯ (A₃⋅B₀+A₀⋅B₃)₂₈…₀ (A₃⋅B₀+A₀⋅B₃)₅₈…₂₉ (TEMP₁+(A₁⋅B₁)₅₇…₂₉)₂₈…₀ (TEMP₁+(A₁⋅B₁)₅₇…₂₉)₃₁…₂₉ | 0
        for _ in 5..7 {
            // ⋯ (A₃⋅B₀+A₀⋅B₃)₂₈…₀ (A₃⋅B₀+A₀⋅B₃)₅₈…₂₉ (TEMP₁+(A₁⋅B₁)₅₇…₂₉)₂₈…₀ (TEMP₁+(A₁⋅B₁)₅₇…₂₉)₃₁…₂₉
            OP_2SWAP
            // ⋯ (TEMP₁+(A₁⋅B₁)₅₇…₂₉)₂₈…₀ (TEMP₁+(A₁⋅B₁)₅₇…₂₉)₃₁…₂₉ (A₃⋅B₀+A₀⋅B₃)₂₈…₀ (A₃⋅B₀+A₀⋅B₃)₅₈…₂₉
            { u29x2_add_u29u30_carry() }
            // ⋯ (A⋅B)₂ (TEMP₂)₂₈…₀ (TEMP₂)₅₉…₅₈
            OP_FROMALTSTACK OP_ADD OP_TOALTSTACK
            // ⋯ (A⋅B)₂ (TEMP₂)₂₈…₀ | (TEMP₂)₅₉…₅₈
        }
        OP_FROMALTSTACK
        // ⋯ (A⋅B)₂ (TEMP₂)₂₈…₀ (TEMP₂)₅₉…₅₈
        OP_ROT OP_FROMALTSTACK OP_SWAP OP_TOALTSTACK
        // ⋯ (TEMP₂)₂₈…₀ (TEMP₂)₅₉…₅₈ * | (A⋅B)₂ (A⋅B)₁ (A⋅B)₀
        OP_DEPTH OP_OVER OP_SUB OP_ROLL OP_SWAP OP_1SUB OP_TOALTSTACK
        // ⋯ (TEMP₂)₂₈…₀ (TEMP₂)₅₉…₅₈ (A₂⋅B₂)₂₈…₀ | *
        { u29x2_add_u29() }
        // ⋯ (TEMP₂+(A₂⋅B₂)₂₈…₀)₂₈…₀ (TEMP₂+(A₂⋅B₂)₂₈…₀)₅₉…₅₈ | *

        // (2²⁹⋅(A₂⋅B₂)₅₇…₂₉+(⋯)₅₈…₂₉)₅₈…₀ + (A₄⋅B₀+A₀⋅B₄)₅₈…₀ + (A₃⋅B₁+A₁⋅B₃)₅₈…₀
        OP_0 OP_TOALTSTACK
        for _ in 4..6 {
            OP_2SWAP
            { u29x2_add_u29u30_carry() }
            OP_FROMALTSTACK OP_ADD OP_TOALTSTACK
        }
        OP_FROMALTSTACK
        OP_ROT OP_FROMALTSTACK OP_SWAP OP_TOALTSTACK
        OP_DEPTH OP_OVER OP_SUB OP_ROLL OP_SWAP OP_1SUB OP_TOALTSTACK
        { u29x2_add_u29() }

        // (2²⁹⋅(A₃⋅B₃)₂₈…₀+(⋯)₅₈…₂₉)₅₈…₀ + (A₅⋅B₀+A₀⋅B₅)₅₈…₀ + (A₄⋅B₁+A₁⋅B₄)₅₈…₀ + (A₃⋅B₂+A₂⋅B₃)₅₈…₀
        OP_0 OP_TOALTSTACK
        for _ in 3..6 {
            OP_2SWAP
            { u29x2_add_u29u30_carry() }
            OP_FROMALTSTACK OP_ADD OP_TOALTSTACK
        }
        OP_FROMALTSTACK
        OP_ROT OP_FROMALTSTACK OP_SWAP OP_TOALTSTACK
        OP_DEPTH OP_OVER OP_SUB OP_ROLL OP_SWAP OP_1SUB OP_TOALTSTACK
        { u29x2_add_u29() }

        // (2²⁹⋅(A₃⋅B₃)₅₇…₂₉+(⋯)₅₈…₂₉)₅₈…₀ + (A₆⋅B₀+A₀⋅B₆)₅₈…₀ + (A₅⋅B₁+A₁⋅B₅)₅₈…₀ + (A₄⋅B₂+A₂⋅B₄)₅₈…₀
        OP_0 OP_TOALTSTACK
        for _ in 2..5 {
            OP_2SWAP
            { u29x2_add_u29u30_carry() }
            OP_FROMALTSTACK OP_ADD OP_TOALTSTACK
        }
        OP_FROMALTSTACK
        OP_ROT OP_FROMALTSTACK OP_SWAP OP_TOALTSTACK
        OP_DEPTH OP_OVER OP_SUB OP_ROLL OP_SWAP OP_1SUB OP_TOALTSTACK
        { u29x2_add_u29() }

        // (2²⁹⋅(A₄⋅B₄)₂₈…₀+(⋯)₅₈…₂₉)₅₈…₀ + (A₇⋅B₀+A₀⋅B₇)₅₈…₀ + (A₆⋅B₁+A₁⋅B₆)₅₈…₀ + (A₅⋅B₂+A₂⋅B₅)₅₈…₀ + (A₄⋅B₃+A₃⋅B₄)₅₈…₀
        OP_0 OP_TOALTSTACK
        for _ in 1..5 {
            OP_2SWAP
            { u29x2_add_u29u30_carry() }
            OP_FROMALTSTACK OP_ADD OP_TOALTSTACK
        }
        OP_FROMALTSTACK
        OP_ROT OP_FROMALTSTACK OP_SWAP OP_TOALTSTACK
        OP_DEPTH OP_OVER OP_SUB OP_ROLL OP_SWAP OP_1SUB OP_TOALTSTACK
        { u29x2_add_u29() }

        // (2²⁹⋅(A₄⋅B₄)₅₇…₂₉+(⋯)₅₈…₂₉)₅₈…₀ + (A₈⋅B₀+A₀⋅B₈)₅₈…₀ + (A₇⋅B₁+A₁⋅B₇)₅₈…₀ + (A₆⋅B₂+A₂⋅B₆)₅₈…₀ + (A₅⋅B₃+A₃⋅B₅)₅₈…₀
        OP_0 OP_TOALTSTACK
        for _ in 0..4 {
            OP_2SWAP
            { u29x2_add_u29u30_carry() }
            OP_FROMALTSTACK OP_ADD OP_TOALTSTACK
        }
        OP_FROMALTSTACK
        OP_ROT OP_FROMALTSTACK OP_SWAP OP_TOALTSTACK
        OP_DEPTH OP_OVER OP_SUB OP_ROLL OP_SWAP OP_1SUB OP_TOALTSTACK
        { u29x2_add_u29() }

        // (2²⁹⋅(A₅⋅B₅)₂₈…₀+(⋯)₅₈…₂₉)₅₈…₀ + (A₈⋅B₁+A₁⋅B₈)₅₈…₀ + (A₇⋅B₂+A₂⋅B₇)₅₈…₀ + (A₆⋅B₃+A₃⋅B₆)₅₈…₀ + (A₅⋅B₄+A₄⋅B₅)₅₈…₀
        OP_0 OP_TOALTSTACK
        for _ in 0..4 {
            OP_2SWAP
            { u29x2_add_u29u30_carry() }
            OP_FROMALTSTACK OP_ADD OP_TOALTSTACK
        }
        OP_FROMALTSTACK
        OP_ROT OP_FROMALTSTACK OP_SWAP OP_TOALTSTACK
        OP_DEPTH OP_OVER OP_SUB OP_ROLL OP_SWAP OP_1SUB OP_TOALTSTACK
        { u29x2_add_u29() }

        // (2²⁹⋅(A₅⋅B₅)₅₇…₂₉+(⋯)₅₈…₂₉)₅₈…₀ + (A₈⋅B₂+A₂⋅B₈)₅₈…₀ + (A₇⋅B₃+A₃⋅B₇)₅₈…₀ + (A₆⋅B₄+A₄⋅B₆)₅₈…₀
        OP_0 OP_TOALTSTACK
        for _ in 0..3 {
            OP_2SWAP
            { u29x2_add_u29u30_carry() }
            OP_FROMALTSTACK OP_ADD OP_TOALTSTACK
        }
        OP_FROMALTSTACK
        OP_ROT OP_FROMALTSTACK OP_SWAP OP_TOALTSTACK
        OP_DEPTH OP_OVER OP_SUB OP_ROLL OP_SWAP OP_1SUB OP_TOALTSTACK
        { u29x2_add_u29() }

        // (2²⁹⋅(A₆⋅B₆)₂₈…₀+(⋯)₅₈…₂₉)₅₈…₀ + (A₈⋅B₃+A₃⋅B₈)₅₈…₀ + (A₇⋅B₄+A₄⋅B₇)₅₈…₀ + (A₆⋅B₅+A₅⋅B₆)₅₈…₀
        OP_0 OP_TOALTSTACK
        for _ in 0..3 {
            OP_2SWAP
            { u29x2_add_u29u30_carry() }
            OP_FROMALTSTACK OP_ADD OP_TOALTSTACK
        }
        OP_FROMALTSTACK
        OP_ROT OP_FROMALTSTACK OP_SWAP OP_TOALTSTACK
        OP_DEPTH OP_OVER OP_SUB OP_ROLL OP_SWAP OP_1SUB OP_TOALTSTACK
        { u29x2_add_u29() }

        // (2²⁹⋅(A₆⋅B₆)₅₇…₂₉+(⋯)₅₈…₂₉)₅₈…₀ + (A₈⋅B₄+A₄⋅B₈)₅₈…₀ + (A₇⋅B₅+A₅⋅B₇)₅₈…₀
        OP_0 OP_TOALTSTACK
        for _ in 0..2 {
            OP_2SWAP
            { u29x2_add_u29u30_carry() }
            OP_FROMALTSTACK OP_ADD OP_TOALTSTACK
        }
        OP_FROMALTSTACK
        OP_ROT OP_FROMALTSTACK OP_SWAP OP_TOALTSTACK
        OP_DEPTH OP_OVER OP_SUB OP_ROLL OP_SWAP OP_1SUB OP_TOALTSTACK
        { u29x2_add_u29() }

        // (2²⁹⋅(A₇⋅B₇)₂₈…₀+(⋯)₅₈…₂₉)₅₈…₀ + (A₈⋅B₅+A₅⋅B₈)₅₈…₀ + (A₇⋅B₆+A₆⋅B₇)₅₈…₀
        OP_0 OP_TOALTSTACK
        for _ in 0..2 {
            OP_2SWAP
            { u29x2_add_u29u30_carry() }
            OP_FROMALTSTACK OP_ADD OP_TOALTSTACK
        }
        OP_FROMALTSTACK
        OP_ROT OP_FROMALTSTACK OP_SWAP OP_TOALTSTACK
        OP_DEPTH OP_OVER OP_SUB OP_ROLL OP_SWAP OP_1SUB OP_TOALTSTACK
        { u29x2_add_u29() }

        // (2²⁹⋅(A₇⋅B₇)₅₇…₂₉+(⋯)₅₈…₂₉)₅₈…₀ + (A₈⋅B₆+A₆⋅B₈)₅₈…₀
        OP_2SWAP
        { u29x2_add_u29u30_carry() }
        OP_ROT OP_FROMALTSTACK OP_SWAP OP_TOALTSTACK
        OP_DEPTH OP_OVER OP_SUB OP_ROLL OP_SWAP OP_1SUB OP_TOALTSTACK
        { u29x2_add_u29() }

        // (2²⁹⋅(A₈⋅B₈)₂₈…₀+(⋯)₅₈…₂₉)₅₈…₀ + (A₈⋅B₇+A₇⋅B₈)₅₈…₀
        OP_2SWAP
        { u29x2_add_u29u30_carry() }
        OP_ROT OP_FROMALTSTACK OP_SWAP OP_TOALTSTACK
        OP_DEPTH OP_OVER OP_SUB OP_ROLL OP_SWAP OP_1SUB OP_TOALTSTACK
        { u29x2_add_u29() }

        // (2²⁹⋅(A₈⋅B₈)₅₇…₂₉+(⋯)₅₈…₂₉)₅₈…₀
        OP_SWAP OP_FROMALTSTACK OP_SWAP OP_TOALTSTACK OP_TOALTSTACK OP_FROMALTSTACK
        OP_DEPTH OP_OVER OP_SUB OP_ROLL OP_SWAP OP_DROP

        // (⋯)₅₈…₂₉
        OP_ADD OP_TOALTSTACK
        for _ in 0..9 {
            OP_FROMALTSTACK
            OP_FROMALTSTACK
        }

    }
}

pub fn u29x9_mullo_karazuba(a: u32, b: u32) -> Script {
    
    script! {
        // ⋯ A₈ A₇ A₆ A₅ A₄ A₃ A₂ A₁ A₀ ⋯ B₈ B₇ B₆ B₅ B₄ B₃ B₂ B₁ B₀ ⋯
        { U254::zip(a, b) }
        // ⋯ A₈ B₈ A₇ B₇ A₆ B₆ A₅ B₅ A₄ B₄ A₃ B₃ A₂ B₂ A₁ B₁ A₀ B₀

        // A₁₊₀ B₁₊₀
        { 1 << 1 | 0 } OP_PICK { 0 << 1 | 0 } OP_1ADD OP_PICK OP_ADD OP_TOALTSTACK
        { 1 << 1 | 1 } OP_PICK { 0 << 1 | 1 } OP_1ADD OP_PICK OP_ADD OP_TOALTSTACK
        
        // A₂₊₀ B₂₊₀
        { 2 << 1 | 0 } OP_PICK { 0 << 1 | 0 } OP_1ADD OP_PICK OP_ADD OP_TOALTSTACK
        { 2 << 1 | 1 } OP_PICK { 0 << 1 | 1 } OP_1ADD OP_PICK OP_ADD OP_TOALTSTACK
        // A₃₊₀ B₃₊₀ A₂₊₁ B₂₊₁
        for j in 0..2 {
            { 3 - j << 1 | 0 } OP_PICK { j << 1 | 0 } OP_1ADD OP_PICK OP_ADD OP_TOALTSTACK
            { 3 - j << 1 | 1 } OP_PICK { j << 1 | 1 } OP_1ADD OP_PICK OP_ADD OP_TOALTSTACK
        }
        // A₄₊₀ B₄₊₀ A₃₊₁ B₃₊₁
        for j in 0..2 {
            { 4 - j << 1 | 0 } OP_PICK { j << 1 | 0 } OP_1ADD OP_PICK OP_ADD OP_TOALTSTACK
            { 4 - j << 1 | 1 } OP_PICK { j << 1 | 1 } OP_1ADD OP_PICK OP_ADD OP_TOALTSTACK
        }
        // A₅₊₀ B₅₊₀ A₄₊₁ B₄₊₁ A₃₊₂ B₃₊₂
        for j in 0..3 {
            { 5 - j << 1 | 0 } OP_PICK { j << 1 | 0 } OP_1ADD OP_PICK OP_ADD OP_TOALTSTACK
            { 5 - j << 1 | 1 } OP_PICK { j << 1 | 1 } OP_1ADD OP_PICK OP_ADD OP_TOALTSTACK
        }
        // A₆₊₀ B₆₊₀ A₅₊₁ B₅₊₁ A₄₊₂ B₄₊₂
        for j in 0..3 {
            { 6 - j << 1 | 0 } OP_PICK { j << 1 | 0 } OP_1ADD OP_PICK OP_ADD OP_TOALTSTACK
            { 6 - j << 1 | 1 } OP_PICK { j << 1 | 1 } OP_1ADD OP_PICK OP_ADD OP_TOALTSTACK
        }
        // A₇₊₀ B₇₊₀ A₆₊₁ B₆₊₁ A₅₊₂ B₅₊₂ A₄₊₃ B₄₊₃
        for j in 0..4 {
            { 7 - j << 1 | 0 } OP_PICK { j << 1 | 0 } OP_1ADD OP_PICK OP_ADD OP_TOALTSTACK
            { 7 - j << 1 | 1 } OP_PICK { j << 1 | 1 } OP_1ADD OP_PICK OP_ADD OP_TOALTSTACK
        }
        // A₈₊₀ B₈₊₀ A₇₊₁ B₇₊₁ A₆₊₂ B₆₊₂ A₅₊₃ B₅₊₃
        for j in 0..4 {
            { 8 - j << 1 | 0 } OP_PICK { j << 1 | 0 } OP_1ADD OP_PICK OP_ADD OP_TOALTSTACK
            { 8 - j << 1 | 1 } OP_PICK { j << 1 | 1 } OP_1ADD OP_PICK OP_ADD OP_TOALTSTACK
        }

        // NOTE: Unused high-word
        // A₈₊₁ B₈₊₁ A₇₊₂ B₇₊₂ A₆₊₃ B₆₊₃ A₅₊₄ B₅₊₄
        // A₈₊₂ B₈₊₂ A₇₊₃ B₇₊₃ A₆₊₄ B₆₊₄
        // A₈₊₃ B₈₊₃ A₇₊₄ B₇₊₄ A₆₊₅ B₆₊₅
        // A₈₊₄ B₈₊₄ A₇₊₅ B₇₊₅
        // A₈₊₅ B₈₊₅ A₇₊₆ B₇₊₆
        // A₈₊₆ B₈₊₆
        // A₈₊₇ B₈₊₇

        for _ in 0..9 {
            { 8 << 1 | 1 } OP_ROLL
            { 8 << 1 | 1 } OP_ROLL
            { u29_mul_carry_29() }
            OP_SWAP
        }

        // ⋯
        OP_DEPTH
        // ⋯ *
        
        // NOTE: Unused high-word
        // A₈₊₇⋅B₈₊₇ - A₈⋅B₈ - A₇⋅B₇  <=>  A₈⋅B₇ + A₇⋅B₈
        // A₈₊₆⋅B₈₊₆ - A₈⋅B₈ - A₆⋅B₆  <=>  A₈⋅B₆ + A₆⋅B₈
        // A₈₊₅⋅B₈₊₅ - A₈⋅B₈ - A₅⋅B₅  <=>  A₈⋅B₅ + A₅⋅B₈
        // A₇₊₆⋅B₇₊₆ - A₇⋅B₇ - A₆⋅B₆  <=>  A₇⋅B₆ + A₆⋅B₇
        // A₈₊₄⋅B₈₊₄ - A₈⋅B₈ - A₄⋅B₄  <=>  A₈⋅B₄ + A₄⋅B₈
        // A₇₊₅⋅B₇₊₅ - A₇⋅B₇ - A₅⋅B₅  <=>  A₇⋅B₅ + A₅⋅B₇
        // A₈₊₃⋅B₈₊₃ - A₈⋅B₈ - A₃⋅B₃  <=>  A₈⋅B₃ + A₃⋅B₈
        // A₇₊₄⋅B₇₊₄ - A₇⋅B₇ - A₄⋅B₄  <=>  A₇⋅B₄ + A₄⋅B₇
        // A₆₊₅⋅B₆₊₅ - A₆⋅B₆ - A₅⋅B₅  <=>  A₆⋅B₅ + A₅⋅B₆
        // A₈₊₂⋅B₈₊₂ - A₈⋅B₈ - A₂⋅B₂  <=>  A₈⋅B₂ + A₂⋅B₈
        // A₇₊₃⋅B₇₊₃ - A₇⋅B₇ - A₃⋅B₃  <=>  A₇⋅B₃ + A₃⋅B₇
        // A₆₊₄⋅B₆₊₄ - A₆⋅B₆ - A₄⋅B₄  <=>  A₆⋅B₄ + A₄⋅B₆
        // A₈₊₁⋅B₈₊₁ - A₈⋅B₈ - A₁⋅B₁  <=>  A₈⋅B₁ + A₁⋅B₈
        // A₇₊₂⋅B₇₊₂ - A₇⋅B₇ - A₂⋅B₂  <=>  A₇⋅B₂ + A₂⋅B₇
        // A₆₊₃⋅B₆₊₃ - A₆⋅B₆ - A₃⋅B₃  <=>  A₆⋅B₃ + A₃⋅B₆
        // A₅₊₄⋅B₅₊₄ - A₅⋅B₅ - A₄⋅B₄  <=>  A₅⋅B₄ + A₄⋅B₅
        
        // A₈₊₀⋅B₈₊₀ - A₈⋅B₈ - A₀⋅B₀  <=>  A₈⋅B₀ + A₀⋅B₈
        // A₇₊₁⋅B₇₊₁ - A₇⋅B₇ - A₁⋅B₁  <=>  A₇⋅B₁ + A₁⋅B₇
        // A₆₊₂⋅B₆₊₂ - A₆⋅B₆ - A₂⋅B₂  <=>  A₆⋅B₂ + A₂⋅B₆
        // A₅₊₃⋅B₅₊₃ - A₅⋅B₅ - A₃⋅B₃  <=>  A₅⋅B₃ + A₃⋅B₅
        for j in 0..4 {
            OP_FROMALTSTACK OP_FROMALTSTACK { u30_mul_to_u29_carry_31() } OP_ROT
            // ⋯ (A₈₊₀⋅B₈₊₀)₂₈…₀ (A₈₊₀⋅B₈₊₀)₅₉…₂₉ *
            // ⋯ (A₇₊₁⋅B₇₊₁)₂₈…₀ (A₇₊₁⋅B₇₊₁)₅₉…₂₉ *
            // ⋯ (A₆₊₂⋅B₆₊₂)₂₈…₀ (A₆₊₂⋅B₆₊₂)₅₉…₂₉ *
            // ⋯ (A₅₊₃⋅B₅₊₃)₂₈…₀ (A₅₊₃⋅B₅₊₃)₅₉…₂₉ *
            OP_DEPTH OP_OVER OP_SUB { 8 - j << 1 } OP_ADD OP_PICK OP_SWAP OP_DEPTH OP_OVER OP_SUB { 8 - j << 1 | 1 } OP_ADD OP_PICK OP_SWAP OP_TOALTSTACK { u29x2_sub_noborrow() } OP_FROMALTSTACK
            OP_DEPTH OP_OVER OP_SUB {     j << 1 } OP_ADD OP_PICK OP_SWAP OP_DEPTH OP_OVER OP_SUB {     j << 1 | 1 } OP_ADD OP_PICK OP_SWAP OP_TOALTSTACK { u29x2_sub_noborrow() } OP_FROMALTSTACK
            // ⋯ (A₈⋅B₀+A₀⋅B₈)₂₈…₀ (A₈⋅B₀+A₀⋅B₈)₅₈…₂₉ *
            // ⋯ (A₇⋅B₁+A₁⋅B₇)₂₈…₀ (A₇⋅B₁+A₁⋅B₇)₅₈…₂₉ *
            // ⋯ (A₆⋅B₂+A₂⋅B₆)₂₈…₀ (A₆⋅B₂+A₂⋅B₆)₅₈…₂₉ *
            // ⋯ (A₅⋅B₃+A₃⋅B₅)₂₈…₀ (A₅⋅B₃+A₃⋅B₅)₅₈…₂₉ *
        }
        
        // A₇₊₀⋅B₇₊₀ - A₇⋅B₇ - A₀⋅B₀  <=>  A₇⋅B₀ + A₀⋅B₇
        // A₆₊₁⋅B₆₊₁ - A₆⋅B₆ - A₁⋅B₁  <=>  A₆⋅B₁ + A₁⋅B₆
        // A₅₊₂⋅B₅₊₂ - A₅⋅B₅ - A₂⋅B₂  <=>  A₅⋅B₂ + A₂⋅B₅
        // A₄₊₃⋅B₄₊₃ - A₄⋅B₄ - A₃⋅B₃  <=>  A₄⋅B₃ + A₃⋅B₄
        for j in 0..4 {
            OP_FROMALTSTACK OP_FROMALTSTACK { u30_mul_to_u29_carry_31() } OP_ROT
            // ⋯ (A₇₊₀⋅B₇₊₀)₂₈…₀ (A₇₊₀⋅B₇₊₀)₅₉…₂₉ *
            // ⋯ (A₆₊₁⋅B₆₊₁)₂₈…₀ (A₆₊₁⋅B₆₊₁)₅₉…₂₉ *
            // ⋯ (A₅₊₂⋅B₅₊₂)₂₈…₀ (A₅₊₂⋅B₅₊₂)₅₉…₂₉ *
            // ⋯ (A₄₊₃⋅B₄₊₃)₂₈…₀ (A₄₊₃⋅B₄₊₃)₅₉…₂₉ *
            OP_DEPTH OP_OVER OP_SUB { 7 - j << 1 } OP_ADD OP_PICK OP_SWAP OP_DEPTH OP_OVER OP_SUB { 7 - j << 1 | 1 } OP_ADD OP_PICK OP_SWAP OP_TOALTSTACK { u29x2_sub_noborrow() } OP_FROMALTSTACK
            OP_DEPTH OP_OVER OP_SUB {     j << 1 } OP_ADD OP_PICK OP_SWAP OP_DEPTH OP_OVER OP_SUB {     j << 1 | 1 } OP_ADD OP_PICK OP_SWAP OP_TOALTSTACK { u29x2_sub_noborrow() } OP_FROMALTSTACK
            // ⋯ (A₇⋅B₀+A₀⋅B₇)₂₈…₀ (A₇⋅B₀+A₀⋅B₇)₅₈…₂₉ *
            // ⋯ (A₆⋅B₁+A₁⋅B₆)₂₈…₀ (A₆⋅B₁+A₁⋅B₆)₅₈…₂₉ *
            // ⋯ (A₅⋅B₂+A₂⋅B₅)₂₈…₀ (A₅⋅B₂+A₂⋅B₅)₅₈…₂₉ *
            // ⋯ (A₄⋅B₃+A₃⋅B₄)₂₈…₀ (A₄⋅B₃+A₃⋅B₄)₅₈…₂₉ *
        }
        
        // A₆₊₀⋅B₆₊₀ - A₆⋅B₆ - A₀⋅B₀  <=>  A₆⋅B₀ + A₀⋅B₆
        // A₅₊₁⋅B₅₊₁ - A₅⋅B₅ - A₁⋅B₁  <=>  A₅⋅B₁ + A₁⋅B₅
        // A₄₊₂⋅B₄₊₂ - A₄⋅B₄ - A₂⋅B₂  <=>  A₄⋅B₂ + A₂⋅B₄
        for j in 0..3 {
            OP_FROMALTSTACK OP_FROMALTSTACK { u30_mul_to_u29_carry_31() } OP_ROT
            // ⋯ (A₆₊₀⋅B₆₊₀)₂₈…₀ (A₆₊₀⋅B₆₊₀)₅₉…₂₉ *
            // ⋯ (A₅₊₁⋅B₅₊₁)₂₈…₀ (A₅₊₁⋅B₅₊₁)₅₉…₂₉ *
            // ⋯ (A₄₊₂⋅B₄₊₂)₂₈…₀ (A₄₊₂⋅B₄₊₂)₅₉…₂₉ *
            OP_DEPTH OP_OVER OP_SUB { 6 - j << 1 } OP_ADD OP_PICK OP_SWAP OP_DEPTH OP_OVER OP_SUB { 6 - j << 1 | 1 } OP_ADD OP_PICK OP_SWAP OP_TOALTSTACK { u29x2_sub_noborrow() } OP_FROMALTSTACK
            OP_DEPTH OP_OVER OP_SUB {     j << 1 } OP_ADD OP_PICK OP_SWAP OP_DEPTH OP_OVER OP_SUB {     j << 1 | 1 } OP_ADD OP_PICK OP_SWAP OP_TOALTSTACK { u29x2_sub_noborrow() } OP_FROMALTSTACK
            // ⋯ (A₆⋅B₀+A₀⋅B₆)₂₈…₀ (A₆⋅B₀+A₀⋅B₆)₅₈…₂₉ *
            // ⋯ (A₅⋅B₁+A₁⋅B₅)₂₈…₀ (A₅⋅B₁+A₁⋅B₅)₅₈…₂₉ *
            // ⋯ (A₄⋅B₂+A₂⋅B₄)₂₈…₀ (A₄⋅B₂+A₂⋅B₄)₅₈…₂₉ *
        }
        
        // A₅₊₀⋅B₅₊₀ - A₅⋅B₅ - A₀⋅B₀  <=>  A₅⋅B₀ + A₀⋅B₅
        // A₄₊₁⋅B₄₊₁ - A₄⋅B₄ - A₁⋅B₁  <=>  A₄⋅B₁ + A₁⋅B₄
        // A₃₊₂⋅B₃₊₂ - A₃⋅B₃ - A₂⋅B₂  <=>  A₃⋅B₂ + A₂⋅B₃
        for j in 0..3 {
            OP_FROMALTSTACK OP_FROMALTSTACK { u30_mul_to_u29_carry_31() } OP_ROT
            // ⋯ (A₅₊₀⋅B₅₊₀)₂₈…₀ (A₅₊₀⋅B₅₊₀)₅₉…₂₉ *
            // ⋯ (A₄₊₁⋅B₄₊₁)₂₈…₀ (A₄₊₁⋅B₄₊₁)₅₉…₂₉ *
            // ⋯ (A₃₊₂⋅B₃₊₂)₂₈…₀ (A₃₊₂⋅B₃₊₂)₅₉…₂₉ *
            OP_DEPTH OP_OVER OP_SUB { 5 - j << 1 } OP_ADD OP_PICK OP_SWAP OP_DEPTH OP_OVER OP_SUB { 5 - j << 1 | 1 } OP_ADD OP_PICK OP_SWAP OP_TOALTSTACK { u29x2_sub_noborrow() } OP_FROMALTSTACK
            OP_DEPTH OP_OVER OP_SUB {     j << 1 } OP_ADD OP_PICK OP_SWAP OP_DEPTH OP_OVER OP_SUB {     j << 1 | 1 } OP_ADD OP_PICK OP_SWAP OP_TOALTSTACK { u29x2_sub_noborrow() } OP_FROMALTSTACK
            // ⋯ (A₅⋅B₀+A₀⋅B₅)₂₈…₀ (A₅⋅B₀+A₀⋅B₅)₅₈…₂₉ *
            // ⋯ (A₄⋅B₁+A₁⋅B₄)₂₈…₀ (A₄⋅B₁+A₁⋅B₄)₅₈…₂₉ *
            // ⋯ (A₃⋅B₂+A₂⋅B₃)₂₈…₀ (A₃⋅B₂+A₂⋅B₃)₅₈…₂₉ *
        }
        
        // A₄₊₀⋅B₄₊₀ - A₄⋅B₄ - A₀⋅B₀  <=>  A₄⋅B₀ + A₀⋅B₄
        // A₃₊₁⋅B₃₊₁ - A₃⋅B₃ - A₁⋅B₁  <=>  A₃⋅B₁ + A₁⋅B₃
        for j in 0..2 {
            OP_FROMALTSTACK OP_FROMALTSTACK { u30_mul_to_u29_carry_31() } OP_ROT
            // ⋯ (A₄₊₀⋅B₄₊₀)₂₈…₀ (A₄₊₀⋅B₄₊₀)₅₉…₂₉ *
            // ⋯ (A₃₊₁⋅B₃₊₁)₂₈…₀ (A₃₊₁⋅B₃₊₁)₅₉…₂₉ *
            OP_DEPTH OP_OVER OP_SUB { 4 - j << 1 } OP_ADD OP_PICK OP_SWAP OP_DEPTH OP_OVER OP_SUB { 4 - j << 1 | 1 } OP_ADD OP_PICK OP_SWAP OP_TOALTSTACK { u29x2_sub_noborrow() } OP_FROMALTSTACK
            OP_DEPTH OP_OVER OP_SUB {     j << 1 } OP_ADD OP_PICK OP_SWAP OP_DEPTH OP_OVER OP_SUB {     j << 1 | 1 } OP_ADD OP_PICK OP_SWAP OP_TOALTSTACK { u29x2_sub_noborrow() } OP_FROMALTSTACK
            // ⋯ (A₄⋅B₀+A₀⋅B₄)₂₈…₀ (A₄⋅B₀+A₀⋅B₄)₅₈…₂₉ *
            // ⋯ (A₃⋅B₁+A₁⋅B₃)₂₈…₀ (A₃⋅B₁+A₁⋅B₃)₅₈…₂₉ *
        }

        // A₃₊₀⋅B₃₊₀ - A₃⋅B₃ - A₀⋅B₀  <=>  A₃⋅B₀ + A₀⋅B₃
        // A₂₊₁⋅B₂₊₁ - A₂⋅B₂ - A₁⋅B₁  <=>  A₂⋅B₁ + A₁⋅B₂
        for j in 0..2 {
            OP_FROMALTSTACK OP_FROMALTSTACK { u30_mul_to_u29_carry_31() } OP_ROT
            // ⋯ (A₃₊₀⋅B₃₊₀)₂₈…₀ (A₃₊₀⋅B₃₊₀)₅₉…₂₉ *
            // ⋯ (A₂₊₁⋅B₂₊₁)₂₈…₀ (A₂₊₁⋅B₂₊₁)₅₉…₂₉ *
            OP_DEPTH OP_OVER OP_SUB { 3 - j << 1 } OP_ADD OP_PICK OP_SWAP OP_DEPTH OP_OVER OP_SUB { 3 - j << 1 | 1 } OP_ADD OP_PICK OP_SWAP OP_TOALTSTACK { u29x2_sub_noborrow() } OP_FROMALTSTACK
            OP_DEPTH OP_OVER OP_SUB {     j << 1 } OP_ADD OP_PICK OP_SWAP OP_DEPTH OP_OVER OP_SUB {     j << 1 | 1 } OP_ADD OP_PICK OP_SWAP OP_TOALTSTACK { u29x2_sub_noborrow() } OP_FROMALTSTACK
            // ⋯ (A₃⋅B₀+A₀⋅B₃)₂₈…₀ (A₃⋅B₀+A₀⋅B₃)₅₈…₂₉ *
            // ⋯ (A₂⋅B₁+A₁⋅B₂)₂₈…₀ (A₂⋅B₁+A₁⋅B₂)₅₈…₂₉ *
        }
        
        // A₂₊₀⋅B₂₊₀ - A₂⋅B₂ - A₀⋅B₀  <=>  A₂⋅B₀ + A₀⋅B₂
        OP_FROMALTSTACK OP_FROMALTSTACK { u30_mul_to_u29_carry_31() } OP_ROT
        // ⋯ (A₂₊₀⋅B₂₊₀)₂₈…₀ (A₂₊₀⋅B₂₊₀)₅₉…₂₉ *
        OP_DEPTH OP_OVER OP_SUB { 2 << 1 } OP_ADD OP_PICK OP_SWAP OP_DEPTH OP_OVER OP_SUB { 2 << 1 | 1 } OP_ADD OP_PICK OP_SWAP OP_TOALTSTACK { u29x2_sub_noborrow() } OP_FROMALTSTACK
        OP_DEPTH OP_OVER OP_SUB { 0 << 1 } OP_ADD OP_PICK OP_SWAP OP_DEPTH OP_OVER OP_SUB { 0 << 1 | 1 } OP_ADD OP_PICK OP_SWAP OP_TOALTSTACK { u29x2_sub_noborrow() } OP_FROMALTSTACK
        // ⋯ (A₂⋅B₀+A₀⋅B₂)₂₈…₀ (A₂⋅B₀+A₀⋅B₂)₅₈…₂₉ *
        
        // A₁₊₀⋅B₁₊₀ - A₁⋅B₁ - A₀⋅B₀  <=>  A₁⋅B₀ + A₀⋅B₁
        OP_FROMALTSTACK OP_FROMALTSTACK { u30_mul_to_u29_carry_31() } OP_ROT
        // ⋯ (A₁₊₀⋅B₁₊₀)₂₈…₀ (A₁₊₀⋅B₁₊₀)₅₉…₂₉ *
        OP_DEPTH OP_OVER OP_SUB { 1 << 1 } OP_ADD OP_PICK OP_SWAP OP_DEPTH OP_OVER OP_SUB { 1 << 1 | 1 } OP_ADD OP_PICK OP_SWAP OP_TOALTSTACK { u29x2_sub_noborrow() } OP_FROMALTSTACK
        OP_DEPTH OP_OVER OP_SUB { 0 << 1 } OP_ADD OP_PICK OP_SWAP OP_DEPTH OP_OVER OP_SUB { 0 << 1 | 1 } OP_ADD OP_PICK OP_SWAP OP_TOALTSTACK { u29x2_sub_noborrow() } OP_FROMALTSTACK
        // ⋯ (A₁⋅B₀+A₀⋅B₁)₂₈…₀ (A₁⋅B₀+A₀⋅B₁)₅₈…₂₉ *
        
        // (A₀⋅B₀)₂₈…₀
        // (A₀⋅B₀)₅₇…₂₉ + (A₁⋅B₀+A₀⋅B₁)₂₈…₀
        // (A₁⋅B₁)₂₈…₀ + (A₁⋅B₀+A₀⋅B₁)₅₈…₂₉ + (A₂⋅B₀+A₀⋅B₂)₂₈…₀
        // (A₁⋅B₁)₅₇…₂₉ + (A₂⋅B₀+A₀⋅B₂)₅₈…₂₉ + (A₃⋅B₀+A₀⋅B₃)₂₈…₀ + (A₂⋅B₁+A₁⋅B₂)₂₈…₀
        // (A₂⋅B₂)₂₈…₀ + (A₃⋅B₀+A₀⋅B₃)₅₈…₂₉ + (A₂⋅B₁+A₁⋅B₂)₅₈…₂₉ + (A₄⋅B₀+A₀⋅B₄)₂₈…₀ + (A₃⋅B₁+A₁⋅B₃)₂₈…₀
        // (A₂⋅B₂)₅₇…₂₉ + (A₄⋅B₀+A₀⋅B₄)₅₈…₂₉ + (A₃⋅B₁+A₁⋅B₃)₅₈…₂₉ + (A₅⋅B₀+A₀⋅B₅)₂₈…₀ + (A₄⋅B₁+A₁⋅B₄)₂₈…₀ + (A₃⋅B₂+A₂⋅B₃)₂₈…₀
        // (A₃⋅B₃)₂₈…₀ + (A₅⋅B₀+A₀⋅B₅)₅₈…₂₉ + (A₄⋅B₁+A₁⋅B₄)₅₈…₂₉ + (A₃⋅B₂+A₂⋅B₃)₅₈…₂₉ + (A₆⋅B₀+A₀⋅B₆)₂₈…₀ + (A₅⋅B₁+A₁⋅B₅)₂₈…₀ + (A₄⋅B₂+A₂⋅B₄)₂₈…₀
        // (A₃⋅B₃)₅₇…₂₉ + (A₆⋅B₀+A₀⋅B₆)₅₈…₂₉ + (A₅⋅B₁+A₁⋅B₅)₅₈…₂₉ + (A₄⋅B₂+A₂⋅B₄)₅₈…₂₉ + (A₇⋅B₀+A₀⋅B₇)₂₈…₀ + (A₆⋅B₁+A₁⋅B₆)₂₈…₀ + (A₅⋅B₂+A₂⋅B₅)₂₈…₀ + (A₄⋅B₃+A₃⋅B₄)₂₈…₀
        // (A₄⋅B₄)₂₈…₀ + (A₇⋅B₀+A₀⋅B₇)₅₈…₂₉ + (A₆⋅B₁+A₁⋅B₆)₅₈…₂₉ + (A₅⋅B₂+A₂⋅B₅)₅₈…₂₉ + (A₄⋅B₃+A₃⋅B₄)₅₈…₂₉ + (A₈⋅B₀+A₀⋅B₈)₂₈…₀ + (A₇⋅B₁+A₁⋅B₇)₂₈…₀ + (A₆⋅B₂+A₂⋅B₆)₂₈…₀ + (A₅⋅B₃+A₃⋅B₅)₂₈…₀
        // (A₄⋅B₄)₅₇…₂₉ + (A₈⋅B₀+A₀⋅B₈)₅₈…₂₉ + (A₇⋅B₁+A₁⋅B₇)₅₈…₂₉ + (A₆⋅B₂+A₂⋅B₆)₅₈…₂₉ + (A₅⋅B₃+A₃⋅B₅)₅₈…₂₉ (A₈⋅B₁+A₁⋅B₈)₂₈…₀ + (A₇⋅B₂+A₂⋅B₇)₂₈…₀ + (A₆⋅B₃+A₃⋅B₆)₂₈…₀ + (A₅⋅B₄+A₄⋅B₅)₂₈…₀
        // (A₅⋅B₅)₂₈…₀ + (A₈⋅B₁+A₁⋅B₈)₅₈…₂₉ + (A₇⋅B₂+A₂⋅B₇)₅₈…₂₉ + (A₆⋅B₃+A₃⋅B₆)₅₈…₂₉ + (A₅⋅B₄+A₄⋅B₅)₅₈…₂₉ + (A₈⋅B₂+A₂⋅B₈)₂₈…₀ + (A₇⋅B₃+A₃⋅B₇)₂₈…₀ + (A₆⋅B₄+A₄⋅B₆)₂₈…₀
        // (A₅⋅B₅)₅₇…₂₉ + (A₈⋅B₂+A₂⋅B₈)₅₈…₂₉ + (A₇⋅B₃+A₃⋅B₇)₅₈…₂₉ + (A₆⋅B₄+A₄⋅B₆)₅₈…₂₉ + (A₈⋅B₃+A₃⋅B₈)₂₈…₀ + (A₇⋅B₄+A₄⋅B₇)₂₈…₀ + (A₆⋅B₅+A₅⋅B₆)₂₈…₀
        // (A₆⋅B₆)₂₈…₀ + (A₈⋅B₃+A₃⋅B₈)₅₈…₂₉ + (A₇⋅B₄+A₄⋅B₇)₅₈…₂₉ + (A₆⋅B₅+A₅⋅B₆)₅₈…₂₉ + (A₈⋅B₄+A₄⋅B₈)₂₈…₀ + (A₇⋅B₅+A₅⋅B₇)₂₈…₀
        // (A₆⋅B₆)₅₇…₂₉ + (A₈⋅B₄+A₄⋅B₈)₅₈…₂₉ + (A₇⋅B₅+A₅⋅B₇)₅₈…₂₉ + (A₈⋅B₅+A₅⋅B₈)₂₈…₀ + (A₇⋅B₆+A₆⋅B₇)₂₈…₀
        // (A₇⋅B₇)₂₈…₀ + (A₈⋅B₅+A₅⋅B₈)₅₈…₂₉ + (A₇⋅B₆+A₆⋅B₇)₅₈…₂₉ + (A₈⋅B₆+A₆⋅B₈)₂₈…₀
        // (A₇⋅B₇)₅₇…₂₉ + (A₈⋅B₆+A₆⋅B₈)₅₈…₂₉ + (A₈⋅B₇+A₇⋅B₈)₅₈…₂₉ + (A₈⋅B₇+A₇⋅B₈)₂₈…₀
        // (A₈⋅B₈)₂₈…₀ + (A₈⋅B₇+A₇⋅B₈)₅₈…₂₉
        // (A₈⋅B₈)₅₇…₂₉

        // (A₀⋅B₀)₂₈…₀
        // ⋯ *
        OP_DEPTH OP_OVER OP_SUB OP_ROLL OP_TOALTSTACK OP_1SUB
        // ⋯ * | (A⋅B)₀
        OP_DEPTH OP_OVER OP_SUB OP_ROLL OP_SWAP OP_1SUB
        // ⋯ (A₀⋅B₀)₅₇…₂₉ *

        // (2²⁹⋅(A₁⋅B₁)₂₈…₀+(A₀⋅B₀)₅₇…₂₉)₅₇…₀ + (A₁⋅B₀+A₀⋅B₁)₅₈…₀
        // ⋯ (A₁⋅B₀+A₀⋅B₁)₂₈…₀ (A₁⋅B₀+A₀⋅B₁)₅₈…₂₉ (A₀⋅B₀)₅₇…₂₉ *
        OP_DEPTH OP_OVER OP_SUB OP_ROLL OP_SWAP OP_1SUB OP_TOALTSTACK
        // ⋯ (A₁⋅B₀+A₀⋅B₁)₂₈…₀ (A₁⋅B₀+A₀⋅B₁)₅₈…₂₉ (A₀⋅B₀)₅₇…₂₉ (A₁⋅B₁)₂₈…₀ | * (A⋅B)₀
        OP_2SWAP
        // ⋯ (A₀⋅B₀)₅₇…₂₉ (A₁⋅B₁)₂₈…₀ (A₁⋅B₀+A₀⋅B₁)₂₈…₀ (A₁⋅B₀+A₀⋅B₁)₅₈…₂₉
        { u29x2_add_u29u30_carry() }
        // (2²⁹⋅(A₁⋅B₁)₂₈…₀+(A₀⋅B₀)₅₇…₂₉)₅₇…₀ + (A₁⋅B₀+A₀⋅B₁)₅₈…₀  <=>  TEMP₁
        // ⋯ (A⋅B)₁ (TEMP₁)₂₈…₀ (TEMP₁)₅₉…₅₈
        OP_ROT OP_FROMALTSTACK OP_SWAP OP_TOALTSTACK
        // ⋯ (TEMP₁)₂₈…₀ (TEMP₁)₅₉…₅₈ * | (A⋅B)₁ (A⋅B)₀

        // (2²⁹⋅(A₁⋅B₁)₅₇…₂₉+(⋯)₅₈…₂₉)₅₈…₀ + (A₂⋅B₀+A₀⋅B₂)₅₈…₀
        // ⋯ (A₂⋅B₀+A₀⋅B₂)₂₈…₀ (A₂⋅B₀+A₀⋅B₂)₅₈…₂₉ (TEMP₁)₂₈…₀ (TEMP₁)₅₉…₅₈ *
        OP_TOALTSTACK
        // ⋯ (A₂⋅B₀+A₀⋅B₂)₂₈…₀ (A₂⋅B₀+A₀⋅B₂)₅₈…₂₉ (TEMP₁)₂₈…₀ (TEMP₁)₅₉…₅₈ | *
        OP_2SWAP
        // ⋯ (TEMP₁)₂₈…₀ (TEMP₁)₅₉…₅₈ (A₂⋅B₀+A₀⋅B₂)₂₈…₀ (A₂⋅B₀+A₀⋅B₂)₅₈…₂₉
        { u29x2_add_u29u30_carry() }
        // ⋯ (TEMP₁)₂₈…₀ (TEMP₁)₅₇…₂₉ (TEMP₁)₅₉…₅₈
        OP_ROT OP_FROMALTSTACK OP_SWAP OP_TOALTSTACK

        // ⋯ (TEMP₁)₅₇…₂₉ (TEMP₁)₅₉…₅₈ * | (TEMP₁)₂₈…₀
        OP_DEPTH OP_OVER OP_SUB OP_ROLL OP_SWAP OP_1SUB OP_TOALTSTACK
        // ⋯ (TEMP₁)₅₇…₂₉ (TEMP₁)₅₉…₅₈ (A₁⋅B₁)₅₇…₂₉ | *
        { u29x2_add_u29() }
        // ⋯ (TEMP₁+(A₁⋅B₁)₅₇…₂₉)₂₈…₀ (TEMP₁+(A₁⋅B₁)₅₇…₂₉)₃₁…₂₉
        
        // (2²⁹⋅(A₂⋅B₂)₂₈…₀+(⋯)₅₈…₂₉)₅₈…₀ + (A₃⋅B₀+A₀⋅B₃)₅₈…₀ + (A₂⋅B₁+A₁⋅B₂)₅₈…₀
        // ⋯ (A₃⋅B₀+A₀⋅B₃)₂₈…₀ (A₃⋅B₀+A₀⋅B₃)₅₈…₂₉ (TEMP₁+(A₁⋅B₁)₅₇…₂₉)₂₈…₀ (TEMP₁+(A₁⋅B₁)₅₇…₂₉)₃₁…₂₉
        OP_0 OP_TOALTSTACK
        // ⋯ (A₃⋅B₀+A₀⋅B₃)₂₈…₀ (A₃⋅B₀+A₀⋅B₃)₅₈…₂₉ (TEMP₁+(A₁⋅B₁)₅₇…₂₉)₂₈…₀ (TEMP₁+(A₁⋅B₁)₅₇…₂₉)₃₁…₂₉ | 0
        for _ in 5..7 {
            // ⋯ (A₃⋅B₀+A₀⋅B₃)₂₈…₀ (A₃⋅B₀+A₀⋅B₃)₅₈…₂₉ (TEMP₁+(A₁⋅B₁)₅₇…₂₉)₂₈…₀ (TEMP₁+(A₁⋅B₁)₅₇…₂₉)₃₁…₂₉
            OP_2SWAP
            // ⋯ (TEMP₁+(A₁⋅B₁)₅₇…₂₉)₂₈…₀ (TEMP₁+(A₁⋅B₁)₅₇…₂₉)₃₁…₂₉ (A₃⋅B₀+A₀⋅B₃)₂₈…₀ (A₃⋅B₀+A₀⋅B₃)₅₈…₂₉
            { u29x2_add_u29u30_carry() }
            // ⋯ (A⋅B)₂ (TEMP₂)₂₈…₀ (TEMP₂)₅₉…₅₈
            OP_FROMALTSTACK OP_ADD OP_TOALTSTACK
            // ⋯ (A⋅B)₂ (TEMP₂)₂₈…₀ | (TEMP₂)₅₉…₅₈
        }
        OP_FROMALTSTACK
        // ⋯ (A⋅B)₂ (TEMP₂)₂₈…₀ (TEMP₂)₅₉…₅₈
        OP_ROT OP_FROMALTSTACK OP_SWAP OP_TOALTSTACK
        // ⋯ (TEMP₂)₂₈…₀ (TEMP₂)₅₉…₅₈ * | (A⋅B)₂ (A⋅B)₁ (A⋅B)₀
        OP_DEPTH OP_OVER OP_SUB OP_ROLL OP_SWAP OP_1SUB OP_TOALTSTACK
        // ⋯ (TEMP₂)₂₈…₀ (TEMP₂)₅₉…₅₈ (A₂⋅B₂)₂₈…₀ | *
        { u29x2_add_u29() }
        // ⋯ (TEMP₂+(A₂⋅B₂)₂₈…₀)₂₈…₀ (TEMP₂+(A₂⋅B₂)₂₈…₀)₅₉…₅₈ | *
        
        // (2²⁹⋅(A₂⋅B₂)₅₇…₂₉+(⋯)₅₈…₂₉)₅₈…₀ + (A₄⋅B₀+A₀⋅B₄)₅₈…₀ + (A₃⋅B₁+A₁⋅B₃)₅₈…₀
        OP_0 OP_TOALTSTACK
        for _ in 4..6 {
            OP_2SWAP
            { u29x2_add_u29u30_carry() }
            OP_FROMALTSTACK OP_ADD OP_TOALTSTACK
        }
        OP_FROMALTSTACK
        OP_ROT OP_FROMALTSTACK OP_SWAP OP_TOALTSTACK
        OP_DEPTH OP_OVER OP_SUB OP_ROLL OP_SWAP OP_1SUB OP_TOALTSTACK
        { u29x2_add_u29() }
        
        // (2²⁹⋅(A₃⋅B₃)₂₈…₀+(⋯)₅₈…₂₉)₅₈…₀ + (A₅⋅B₀+A₀⋅B₅)₅₈…₀ + (A₄⋅B₁+A₁⋅B₄)₅₈…₀ + (A₃⋅B₂+A₂⋅B₃)₅₈…₀
        OP_0 OP_TOALTSTACK
        for _ in 3..6 {
            OP_2SWAP
            { u29x2_add_u29u30_carry() }
            OP_FROMALTSTACK OP_ADD OP_TOALTSTACK
        }
        OP_FROMALTSTACK
        OP_ROT OP_FROMALTSTACK OP_SWAP OP_TOALTSTACK
        OP_DEPTH OP_OVER OP_SUB OP_ROLL OP_SWAP OP_1SUB OP_TOALTSTACK
        { u29x2_add_u29() }
        
        // (2²⁹⋅(A₃⋅B₃)₅₇…₂₉+(⋯)₅₈…₂₉)₅₈…₀ + (A₆⋅B₀+A₀⋅B₆)₅₈…₀ + (A₅⋅B₁+A₁⋅B₅)₅₈…₀ + (A₄⋅B₂+A₂⋅B₄)₅₈…₀
        OP_0 OP_TOALTSTACK
        for _ in 2..5 {
            OP_2SWAP
            { u29x2_add_u29u30_carry() }
            OP_FROMALTSTACK OP_ADD OP_TOALTSTACK
        }
        OP_FROMALTSTACK
        OP_ROT OP_FROMALTSTACK OP_SWAP OP_TOALTSTACK
        OP_DEPTH OP_OVER OP_SUB OP_ROLL OP_SWAP OP_1SUB OP_TOALTSTACK
        { u29x2_add_u29() }
        
        // (2²⁹⋅(A₄⋅B₄)₂₈…₀+(⋯)₅₈…₂₉)₅₈…₀ + (A₇⋅B₀+A₀⋅B₇)₅₈…₀ + (A₆⋅B₁+A₁⋅B₆)₅₈…₀ + (A₅⋅B₂+A₂⋅B₅)₅₈…₀ + (A₄⋅B₃+A₃⋅B₄)₅₈…₀
        OP_0 OP_TOALTSTACK
        for _ in 1..5 {
            OP_2SWAP
            { u29x2_add_u29u30_carry() }
            OP_FROMALTSTACK OP_ADD OP_TOALTSTACK
        }
        OP_FROMALTSTACK
        OP_ROT OP_FROMALTSTACK OP_SWAP OP_TOALTSTACK
        OP_DEPTH OP_OVER OP_SUB OP_ROLL OP_SWAP OP_1SUB OP_TOALTSTACK
        { u29x2_add_u29() }
        
        // (2²⁹⋅(A₄⋅B₄)₅₇…₂₉+(⋯)₅₈…₂₉)₅₈…₀ + (A₈⋅B₀+A₀⋅B₈)₅₈…₀ + (A₇⋅B₁+A₁⋅B₇)₅₈…₀ + (A₆⋅B₂+A₂⋅B₆)₅₈…₀ + (A₅⋅B₃+A₃⋅B₅)₅₈…₀
        OP_0 OP_TOALTSTACK
        for _ in 0..4 {
            OP_2SWAP
            { u29x2_add_u29u30_carry() }
            OP_FROMALTSTACK OP_ADD OP_TOALTSTACK
        }
        OP_FROMALTSTACK
        OP_ROT OP_FROMALTSTACK OP_SWAP OP_TOALTSTACK

        for _ in 0..6 { OP_2DROP }

        // NOTE: Unused high-word
        // (2²⁹⋅(A₅⋅B₅)₂₈…₀+(⋯)₅₈…₂₉)₅₈…₀ + (A₈⋅B₁+A₁⋅B₈)₅₈…₀ + (A₇⋅B₂+A₂⋅B₇)₅₈…₀ + (A₆⋅B₃+A₃⋅B₆)₅₈…₀ + (A₅⋅B₄+A₄⋅B₅)₅₈…₀
        // (2²⁹⋅(A₅⋅B₅)₅₇…₂₉+(⋯)₅₈…₂₉)₅₈…₀ + (A₈⋅B₂+A₂⋅B₈)₅₈…₀ + (A₇⋅B₃+A₃⋅B₇)₅₈…₀ + (A₆⋅B₄+A₄⋅B₆)₅₈…₀
        // (2²⁹⋅(A₆⋅B₆)₂₈…₀+(⋯)₅₈…₂₉)₅₈…₀ + (A₈⋅B₃+A₃⋅B₈)₅₈…₀ + (A₇⋅B₄+A₄⋅B₇)₅₈…₀ + (A₆⋅B₅+A₅⋅B₆)₅₈…₀
        // (2²⁹⋅(A₆⋅B₆)₅₇…₂₉+(⋯)₅₈…₂₉)₅₈…₀ + (A₈⋅B₄+A₄⋅B₈)₅₈…₀ + (A₇⋅B₅+A₅⋅B₇)₅₈…₀
        // (2²⁹⋅(A₇⋅B₇)₂₈…₀+(⋯)₅₈…₂₉)₅₈…₀ + (A₈⋅B₅+A₅⋅B₈)₅₈…₀ + (A₇⋅B₆+A₆⋅B₇)₅₈…₀
        // (2²⁹⋅(A₇⋅B₇)₅₇…₂₉+(⋯)₅₈…₂₉)₅₈…₀ + (A₈⋅B₆+A₆⋅B₈)₅₈…₀
        // (2²⁹⋅(A₈⋅B₈)₂₈…₀+(⋯)₅₈…₂₉)₅₈…₀ + (A₈⋅B₇+A₇⋅B₈)₅₈…₀
        // (2²⁹⋅(A₈⋅B₈)₅₇…₂₉+(⋯)₅₈…₂₉)₅₈…₀
        // (⋯)₅₈…₂₉

        for _ in 0..9 {
            OP_FROMALTSTACK
        }

    }
}

#[cfg(test)]
mod test {
    use super::*;
    use crate::treepp::*;

    #[test]
    fn test_u29_bits_to_altstack() {
        println!(
            "u29_bits_to_altstack: {} bytes",
            u29_bits_to_altstack().len()
        );
        let script = script! {
            { 0x187cfd47 } // Fq
            { u29_bits_to_altstack() }
                            OP_1 OP_EQUALVERIFY
            OP_FROMALTSTACK OP_1 OP_EQUALVERIFY
            OP_FROMALTSTACK OP_1 OP_EQUALVERIFY
            OP_FROMALTSTACK OP_0 OP_EQUALVERIFY
            OP_FROMALTSTACK OP_0 OP_EQUALVERIFY
            OP_FROMALTSTACK OP_0 OP_EQUALVERIFY
            OP_FROMALTSTACK OP_1 OP_EQUALVERIFY
            OP_FROMALTSTACK OP_0 OP_EQUALVERIFY
            OP_FROMALTSTACK OP_1 OP_EQUALVERIFY
            OP_FROMALTSTACK OP_0 OP_EQUALVERIFY
            OP_FROMALTSTACK OP_1 OP_EQUALVERIFY
            OP_FROMALTSTACK OP_1 OP_EQUALVERIFY
            OP_FROMALTSTACK OP_1 OP_EQUALVERIFY
            OP_FROMALTSTACK OP_1 OP_EQUALVERIFY
            OP_FROMALTSTACK OP_1 OP_EQUALVERIFY
            OP_FROMALTSTACK OP_1 OP_EQUALVERIFY
            OP_FROMALTSTACK OP_0 OP_EQUALVERIFY
            OP_FROMALTSTACK OP_0 OP_EQUALVERIFY
            OP_FROMALTSTACK OP_1 OP_EQUALVERIFY
            OP_FROMALTSTACK OP_1 OP_EQUALVERIFY
            OP_FROMALTSTACK OP_1 OP_EQUALVERIFY
            OP_FROMALTSTACK OP_1 OP_EQUALVERIFY
            OP_FROMALTSTACK OP_1 OP_EQUALVERIFY
            OP_FROMALTSTACK OP_0 OP_EQUALVERIFY
            OP_FROMALTSTACK OP_0 OP_EQUALVERIFY
            OP_FROMALTSTACK OP_0 OP_EQUALVERIFY
            OP_FROMALTSTACK OP_0 OP_EQUALVERIFY
            OP_FROMALTSTACK OP_1 OP_EQUALVERIFY
            OP_FROMALTSTACK OP_1 OP_EQUAL
        };
        let exec_result = execute_script(script);
        assert!(exec_result.success);
    }

    #[test]
    fn test_u29_mul_carry_29() {
        println!("u29_mul_carry: {} bytes", u29_mul_carry_29().len());
        let script = script! {
            { 0x187cfd47 } // Fq₀
            { 0x10000001 } // Fr₀
            { u29_mul_carry_29() }
            { 0xC3E7EA4 } OP_EQUALVERIFY
            { 0x87CFD47 } OP_EQUALVERIFY

            { 0x10460b6 } // Fq₁
            { 0x1f0fac9f } // Fr₁
            { u29_mul_carry_29() }
            { 0xFCBD3A } OP_EQUALVERIFY
            { 0x75C590A } OP_EQUALVERIFY

            { 0x1c72a34f } // Fq₂
            { 0xe5c2450 } // Fr₂
            { u29_mul_carry_29() }
            { 0xCC41150 } OP_EQUALVERIFY
            { 0x52E24B0 } OP_EQUALVERIFY

            { 0x2d522d0 } // Fq₃
            { 0x7d090f3 } // Fr₃
            { u29_mul_carry_29() }
            { 0xB115D4 } OP_EQUALVERIFY
            { 0xCE50B70 } OP_EQUALVERIFY

            { 0x1585d978 } // Fq₄
            { 0x1585d283 } // Fr₄
            { u29_mul_carry_29() }
            { 0xE79D89D } OP_EQUALVERIFY
            { 0x33AB868 } OP_EQUALVERIFY

            { 0x2db40c0 } // Fq₅
            { 0x2db40c0 } // Fr₅
            { u29_mul_carry_29() }
            { 0x414656 } OP_EQUALVERIFY
            { 0x18E09000 } OP_EQUALVERIFY

            { 0xa6e141 } // Fq₆
            { 0xa6e141 } // Fr₆
            { u29_mul_carry_29() }
            { 0x36647 } OP_EQUALVERIFY
            { 0x67F5281 } OP_EQUALVERIFY

            { 0xe5c2634 } // Fq₇
            { 0xe5c2634 } // Fr₇
            { u29_mul_carry_29() }
            { 0x671AAC9 } OP_EQUALVERIFY
            { 0xB137A90 } OP_EQUALVERIFY

            { 0x30644e } // Fq₈
            { 0x30644e } // Fr₈
            { u29_mul_carry_29() }
            { 0x492E } OP_EQUALVERIFY
            { 0x48D07C4 } OP_EQUALVERIFY

            OP_TRUE
        };
        let exec_result = execute_script(script);
        assert!(exec_result.success);
    }

    #[test]
    fn test_u30_mul_to_u29_carry_31() {
        println!(
            "u30_mul_to_u29_carry_31: {} bytes",
            u30_mul_to_u29_carry_31().len()
        );
        let script = script! {
            // Multiply (Fq₂₈…₀ + Fq₅₇…₂₉) ⋅ (Fr₂₈…₀ + Fr₅₇…₂₉)
            { 0x10460b6 } // Fq₅₇…₂₉
            { 0x187cfd47 } // Fq₂₈…₀
            OP_ADD
            { 0x1f0fac9f } // Fr₅₇…₂₉
            { 0x10000001 } // Fr₂₈…₀
            OP_ADD
            { u30_mul_to_u29_carry_31() }
            { 0x25828046 } OP_EQUALVERIFY
            { 0x10D3BA20 } OP_EQUALVERIFY

            // Multiply (2³⁰-2¹) ⋅ (2³⁰-2¹)
            { 0x1FFFFFFF }
            // 2⁰⋅(2²⁹-1)
            OP_DUP OP_ADD
            // 2¹⋅(2²⁹-1)
            OP_DUP
            // 2¹⋅(2²⁹-1) 2¹⋅(2²⁹-1)
            { u30_mul_to_u29_carry_31() }
            { 0x7FFFFFF8 } OP_EQUALVERIFY
            { 0x4 } OP_EQUALVERIFY

            OP_TRUE
        };
        let exec_result = execute_script(script);
        assert!(exec_result.success);
    }

    #[test]
    fn test_u29x2_sub_noborrow() {
        println!("u29x2_sub_noborrow: {} bytes", u29x2_sub_noborrow().len());
        let script = script! {
            OP_1 OP_14
            OP_16 OP_1
            { u29x2_sub_noborrow() }
            OP_12 OP_EQUALVERIFY
            { 0x1FFFFFF1 } OP_EQUALVERIFY
            OP_TRUE
        };
        let exec_result = execute_script(script);
        assert!(exec_result.success);
    }

    #[test]
    fn test_u29x2_add_u29() {
        println!("u29x2_add_u29: {} bytes", u29x2_add_u29().len());
        let script = script! {
            { 0x1FFFFFFF } { 0x1FFFFFFE }
            { 0x1FFFFFFF }
            { u29x2_add_u29() }
            { 0x1FFFFFFF } OP_EQUALVERIFY
            { 0x1FFFFFFE } OP_EQUALVERIFY
            OP_TRUE
        };
        let exec_result = execute_script(script);
        assert!(exec_result.success);
    }

    #[test]
    fn test_u29x3_add_u29x2_nocarry() {
        println!(
            "u29x3_add_u29x2_nocarry: {} bytes",
            u29x3_add_u29x2_nocarry().len()
        );
        let script = script! {
            { 0x1FFFFFFF } { 0x1FFFFFFF } { 0x1FFFFFFE }
            { 0x1FFFFFFF } { 0x1FFFFFFF }
            { u29x3_add_u29x2_nocarry() }
            { 0x1FFFFFFF } OP_EQUALVERIFY
            { 0x1FFFFFFF } OP_EQUALVERIFY
            { 0x1FFFFFFE } OP_EQUALVERIFY
            OP_TRUE
        };
        let exec_result = execute_script(script);
        assert!(exec_result.success);
    }

    #[test]
    fn test_u29x2_add_u29u30_carry() {
        println!(
            "u29x2_add_u29u30_carry: {} bytes",
            u29x2_add_u29u30_carry().len()
        );
        let script = script! {
            { 0x1FFFFFFF } { 0x1FFFFFFF }
            { 0x1FFFFFFF } { 0x3FFFFFFF }
            { u29x2_add_u29u30_carry() }
            OP_2 OP_EQUALVERIFY
            { 0x1FFFFFFF } OP_EQUALVERIFY
            { 0x1FFFFFFE } OP_EQUALVERIFY
            OP_TRUE
        };
        let exec_result = execute_script(script);
        assert!(exec_result.success);
    }

    #[test]
    fn test_u29x9_mul_karazuba() {
        println!(
            "u29x9_mul_karazuba: {} bytes",
            u29x9_mul_karazuba(1, 0).len()
        );
        let script = script! {
            { 0xFFFFFF } { 0x1FFFFFFF } { 0x1FFFFFFF } { 0x1FFFFFFF } { 0x1FFFFFFF } { 0x1FFFFFFF } { 0x1FFFFFFF } { 0x1FFFFFFF } { 0x1FFFFFFF }
            { 0xFFFFFF } { 0x1FFFFFFF } { 0x1FFFFFFF } { 0x1FFFFFFF } { 0x1FFFFFFF } { 0x1FFFFFFF } { 0x1FFFFFFF } { 0x1FFFFFFF } { 0x1FFFFFFF }
            { u29x9_mul_karazuba(1, 0) }
            { 0x00000001 } OP_EQUALVERIFY
            { 0x00000000 } OP_EQUALVERIFY
            { 0x00000000 } OP_EQUALVERIFY
            { 0x00000000 } OP_EQUALVERIFY
            { 0x00000000 } OP_EQUALVERIFY
            { 0x00000000 } OP_EQUALVERIFY
            { 0x00000000 } OP_EQUALVERIFY
            { 0x00000000 } OP_EQUALVERIFY
            { 0x1E000000 } OP_EQUALVERIFY
            { 0x1FFFFFFF } OP_EQUALVERIFY
            { 0x1FFFFFFF } OP_EQUALVERIFY
            { 0x1FFFFFFF } OP_EQUALVERIFY
            { 0x1FFFFFFF } OP_EQUALVERIFY
            { 0x1FFFFFFF } OP_EQUALVERIFY
            { 0x1FFFFFFF } OP_EQUALVERIFY
            { 0x1FFFFFFF } OP_EQUALVERIFY
            { 0x1FFFFFFF } OP_EQUALVERIFY
            { 0x0007FFFF } OP_EQUALVERIFY
            { 0x30644e } { 0xe5c2634 } { 0xa6e141 } { 0x2db40c0 } { 0x1585d978 } { 0x2d522d0 } { 0x1c72a34f } { 0x10460b6 } { 0x187cfd47 } // Fq₈…₀
            { 0x30644e } { 0xe5c2634 } { 0xa6e141 } { 0x2db40c0 } { 0x1585d283 } { 0x7d090f3 } { 0xe5c2450 } { 0x1f0fac9f } { 0x10000001 } // Fr₈…₀
            { u29x9_mul_karazuba(1, 0) }
            { 0x87cfd47 } OP_EQUALVERIFY
            { 0xd38e273 } OP_EQUALVERIFY
            { 0xe4762f1 } OP_EQUALVERIFY
            { 0x1cc210fa } OP_EQUALVERIFY
            { 0x22abd0d } OP_EQUALVERIFY
            { 0x142be5a2 } OP_EQUALVERIFY
            { 0xa08b5c } OP_EQUALVERIFY
            { 0x19881028 } OP_EQUALVERIFY
            { 0x1a3d6934 } OP_EQUALVERIFY
            { 0x1df1f38d } OP_EQUALVERIFY
            { 0xa6ca99a } OP_EQUALVERIFY
            { 0x9b129e5 } OP_EQUALVERIFY
            { 0x1016080f } OP_EQUALVERIFY
            { 0x4690e4d } OP_EQUALVERIFY
            { 0x9bdf00d } OP_EQUALVERIFY
            { 0x17f38b33 } OP_EQUALVERIFY
            { 0x4b8763c } OP_EQUALVERIFY
            { 0x492e } OP_EQUALVERIFY
            OP_TRUE
        };

        let exec_result = execute_script(script);
        if exec_result.success == false {
            println!("ERROR: {:?} <---", exec_result.last_opcode)
        }
        assert!(exec_result.success);
    }

    #[test]
    fn test_u29x9_mullo_karazuba() {
        println!("u29x9_mullo_karazuba: {} bytes", u29x9_mullo_karazuba(1, 0).len());
        let script = script! {
            { 0xFFFFFF } { 0x1FFFFFFF } { 0x1FFFFFFF } { 0x1FFFFFFF } { 0x1FFFFFFF } { 0x1FFFFFFF } { 0x1FFFFFFF } { 0x1FFFFFFF } { 0x1FFFFFFF }
            { 0xFFFFFF } { 0x1FFFFFFF } { 0x1FFFFFFF } { 0x1FFFFFFF } { 0x1FFFFFFF } { 0x1FFFFFFF } { 0x1FFFFFFF } { 0x1FFFFFFF } { 0x1FFFFFFF }
            { u29x9_mullo_karazuba(1, 0) }
            { 0x00000001 } OP_EQUALVERIFY
            { 0x00000000 } OP_EQUALVERIFY
            { 0x00000000 } OP_EQUALVERIFY
            { 0x00000000 } OP_EQUALVERIFY
            { 0x00000000 } OP_EQUALVERIFY
            { 0x00000000 } OP_EQUALVERIFY
            { 0x00000000 } OP_EQUALVERIFY
            { 0x00000000 } OP_EQUALVERIFY
            { 0x1E000000 } OP_EQUALVERIFY
            OP_TRUE
        };
    
        let exec_result = execute_script(script);
        if exec_result.success == false { println!("ERROR: {:?} <---", exec_result.last_opcode) }
        assert!(exec_result.success);
    }
}<|MERGE_RESOLUTION|>--- conflicted
+++ resolved
@@ -1,12 +1,8 @@
-<<<<<<< HEAD
-=======
 
 use bitcoin::opcodes::all::OP_GREATERTHAN;
 
 use crate::treepp::*;
->>>>>>> 0772ace4
 use crate::bigint::U254;
-use crate::treepp::*;
 
 const USE_STRICT: bool = false;
 
@@ -73,7 +69,7 @@
         // A₂₈…₀ B₀ | B₁ B₂ B₃ ⋯ B₂₆ B₂₇ B₂₈
         OP_IF OP_DUP OP_ELSE OP_0 OP_SWAP OP_ENDIF
         // A₂₈…₀⋅B₀ A₂₈…₀
-        OP_DUP OP_ADD
+        OP_DUP OP_ADD            
         // A₂₈…₀⋅B₀ 2¹⋅A₂₈…₀
         { 0x20000000 }
         // A₂₈…₀⋅B₀ 2¹⋅A₂₈…₀ 2²⁹
@@ -249,7 +245,7 @@
         // 2²⁹ A₂₈…₀ B₂₈…₀ B₂₉⋅A₂₈…₀ A₂₉⋅B₂₈…₀
         OP_ADD OP_TOALTSTACK
         // 2²⁹ A₂₈…₀ B₂₈…₀ | B₂₉⋅A₂₈…₀+A₂₉⋅B₂₈…₀
-
+        
         // Compute A₂₈…₀ ⋅ B₂₈…₀
         { u29_mul_carry_29() }
         // (A₂₉…₀ ⋅ B₂₉…₀)₂₈…₀  = (A₂₈…₀ ⋅ B₂₈…₀)₂₈…₀
@@ -277,7 +273,7 @@
 
 
         // A₂₉…₀ B₂₉…₀ 2²⁹⋅A₂₉⋅B₂₉ 2²⁹
-
+        
 
         // Add A₂₉⋅B₂₈…₀
         // OP_IF /* A₂₉ */ OP_OVER /* (A₂₈…₀ ⋅ B₂₈…₀)₂₉…₅₈ */ OP_ADD /* B₂₈…₀ */ OP_ENDIF
@@ -458,6 +454,7 @@
 
 // (A₈⋅B₈)₅₇…₂₉
 
+
 //                       A₈⋅B₈
 //                    A₈⋅B₇+A₇⋅B₈
 //                 A₈⋅B₆+A₇⋅B₇+A₆⋅B₈
@@ -477,6 +474,7 @@
 //                        A₀⋅B₀
 
 pub fn u29x9_mul_karazuba(a: u32, b: u32) -> Script {
+    
     script! {
         // ⋯ A₈ A₇ A₆ A₅ A₄ A₃ A₂ A₁ A₀ ⋯ B₈ B₇ B₆ B₅ B₄ B₃ B₂ B₁ B₀ ⋯
         { U254::zip(a, b) }
@@ -561,7 +559,7 @@
         // ⋯
         OP_DEPTH
         // ⋯ *
-
+        
         // A₈₊₇⋅B₈₊₇ - A₈⋅B₈ - A₇⋅B₇  <=>  A₈⋅B₇ + A₇⋅B₈
         // ⋯ *
         OP_FROMALTSTACK OP_FROMALTSTACK { u30_mul_to_u29_carry_31() } OP_ROT
@@ -576,7 +574,7 @@
         OP_DEPTH OP_OVER OP_SUB { 8 << 1 } OP_ADD OP_PICK OP_SWAP OP_DEPTH OP_OVER OP_SUB { 8 << 1 | 1 } OP_ADD OP_PICK OP_SWAP OP_TOALTSTACK { u29x2_sub_noborrow() } OP_FROMALTSTACK
         OP_DEPTH OP_OVER OP_SUB { 6 << 1 } OP_ADD OP_PICK OP_SWAP OP_DEPTH OP_OVER OP_SUB { 6 << 1 | 1 } OP_ADD OP_PICK OP_SWAP OP_TOALTSTACK { u29x2_sub_noborrow() } OP_FROMALTSTACK
         // ⋯ (A₈⋅B₆+A₆⋅B₈)₂₈…₀ (A₈⋅B₆+A₆⋅B₈)₅₈…₂₉ *
-
+        
         // A₈₊₅⋅B₈₊₅ - A₈⋅B₈ - A₅⋅B₅  <=>  A₈⋅B₅ + A₅⋅B₈
         // A₇₊₆⋅B₇₊₆ - A₇⋅B₇ - A₆⋅B₆  <=>  A₇⋅B₆ + A₆⋅B₇
         for j in 5..7 {
@@ -588,7 +586,7 @@
             // ⋯ (A₈⋅B₅+A₅⋅B₈)₂₈…₀ (A₈⋅B₅+A₅⋅B₈)₅₈…₂₉ *
             // ⋯ (A₇⋅B₆+A₆⋅B₇)₂₈…₀ (A₇⋅B₆+A₆⋅B₇)₅₈…₂₉ *
         }
-
+        
         // A₈₊₄⋅B₈₊₄ - A₈⋅B₈ - A₄⋅B₄  <=>  A₈⋅B₄ + A₄⋅B₈
         // A₇₊₅⋅B₇₊₅ - A₇⋅B₇ - A₅⋅B₅  <=>  A₇⋅B₅ + A₅⋅B₇
         for j in 4..6 {
@@ -600,7 +598,7 @@
             // ⋯ (A₈⋅B₄+A₄⋅B₈)₂₈…₀ (A₈⋅B₄+A₄⋅B₈)₅₈…₂₉ *
             // ⋯ (A₇⋅B₅+A₅⋅B₇)₂₈…₀ (A₇⋅B₅+A₅⋅B₇)₅₈…₂₉ *
         }
-
+        
         // A₈₊₃⋅B₈₊₃ - A₈⋅B₈ - A₃⋅B₃  <=>  A₈⋅B₃ + A₃⋅B₈
         // A₇₊₄⋅B₇₊₄ - A₇⋅B₇ - A₄⋅B₄  <=>  A₇⋅B₄ + A₄⋅B₇
         // A₆₊₅⋅B₆₊₅ - A₆⋅B₆ - A₅⋅B₅  <=>  A₆⋅B₅ + A₅⋅B₆
@@ -615,7 +613,7 @@
             // ⋯ (A₇⋅B₄+A₄⋅B₇)₂₈…₀ (A₇⋅B₄+A₄⋅B₇)₅₈…₂₉ *
             // ⋯ (A₆⋅B₅+A₅⋅B₆)₂₈…₀ (A₆⋅B₅+A₅⋅B₆)₅₈…₂₉ *
         }
-
+        
         // A₈₊₂⋅B₈₊₂ - A₈⋅B₈ - A₂⋅B₂  <=>  A₈⋅B₂ + A₂⋅B₈
         // A₇₊₃⋅B₇₊₃ - A₇⋅B₇ - A₃⋅B₃  <=>  A₇⋅B₃ + A₃⋅B₇
         // A₆₊₄⋅B₆₊₄ - A₆⋅B₆ - A₄⋅B₄  <=>  A₆⋅B₄ + A₄⋅B₆
@@ -648,7 +646,7 @@
             // ⋯ (A₆⋅B₃+A₃⋅B₆)₂₈…₀ (A₆⋅B₃+A₃⋅B₆)₅₈…₂₉ *
             // ⋯ (A₅⋅B₄+A₄⋅B₅)₂₈…₀ (A₅⋅B₄+A₄⋅B₅)₅₈…₂₉ *
         }
-
+        
         // A₈₊₀⋅B₈₊₀ - A₈⋅B₈ - A₀⋅B₀  <=>  A₈⋅B₀ + A₀⋅B₈
         // A₇₊₁⋅B₇₊₁ - A₇⋅B₇ - A₁⋅B₁  <=>  A₇⋅B₁ + A₁⋅B₇
         // A₆₊₂⋅B₆₊₂ - A₆⋅B₆ - A₂⋅B₂  <=>  A₆⋅B₂ + A₂⋅B₆
@@ -666,7 +664,7 @@
             // ⋯ (A₆⋅B₂+A₂⋅B₆)₂₈…₀ (A₆⋅B₂+A₂⋅B₆)₅₈…₂₉ *
             // ⋯ (A₅⋅B₃+A₃⋅B₅)₂₈…₀ (A₅⋅B₃+A₃⋅B₅)₅₈…₂₉ *
         }
-
+        
         // A₇₊₀⋅B₇₊₀ - A₇⋅B₇ - A₀⋅B₀  <=>  A₇⋅B₀ + A₀⋅B₇
         // A₆₊₁⋅B₆₊₁ - A₆⋅B₆ - A₁⋅B₁  <=>  A₆⋅B₁ + A₁⋅B₆
         // A₅₊₂⋅B₅₊₂ - A₅⋅B₅ - A₂⋅B₂  <=>  A₅⋅B₂ + A₂⋅B₅
@@ -684,7 +682,7 @@
             // ⋯ (A₅⋅B₂+A₂⋅B₅)₂₈…₀ (A₅⋅B₂+A₂⋅B₅)₅₈…₂₉ *
             // ⋯ (A₄⋅B₃+A₃⋅B₄)₂₈…₀ (A₄⋅B₃+A₃⋅B₄)₅₈…₂₉ *
         }
-
+        
         // A₆₊₀⋅B₆₊₀ - A₆⋅B₆ - A₀⋅B₀  <=>  A₆⋅B₀ + A₀⋅B₆
         // A₅₊₁⋅B₅₊₁ - A₅⋅B₅ - A₁⋅B₁  <=>  A₅⋅B₁ + A₁⋅B₅
         // A₄₊₂⋅B₄₊₂ - A₄⋅B₄ - A₂⋅B₂  <=>  A₄⋅B₂ + A₂⋅B₄
@@ -699,7 +697,7 @@
             // ⋯ (A₅⋅B₁+A₁⋅B₅)₂₈…₀ (A₅⋅B₁+A₁⋅B₅)₅₈…₂₉ *
             // ⋯ (A₄⋅B₂+A₂⋅B₄)₂₈…₀ (A₄⋅B₂+A₂⋅B₄)₅₈…₂₉ *
         }
-
+        
         // A₅₊₀⋅B₅₊₀ - A₅⋅B₅ - A₀⋅B₀  <=>  A₅⋅B₀ + A₀⋅B₅
         // A₄₊₁⋅B₄₊₁ - A₄⋅B₄ - A₁⋅B₁  <=>  A₄⋅B₁ + A₁⋅B₄
         // A₃₊₂⋅B₃₊₂ - A₃⋅B₃ - A₂⋅B₂  <=>  A₃⋅B₂ + A₂⋅B₃
@@ -714,7 +712,7 @@
             // ⋯ (A₄⋅B₁+A₁⋅B₄)₂₈…₀ (A₄⋅B₁+A₁⋅B₄)₅₈…₂₉ *
             // ⋯ (A₃⋅B₂+A₂⋅B₃)₂₈…₀ (A₃⋅B₂+A₂⋅B₃)₅₈…₂₉ *
         }
-
+        
         // A₄₊₀⋅B₄₊₀ - A₄⋅B₄ - A₀⋅B₀  <=>  A₄⋅B₀ + A₀⋅B₄
         // A₃₊₁⋅B₃₊₁ - A₃⋅B₃ - A₁⋅B₁  <=>  A₃⋅B₁ + A₁⋅B₃
         for j in 0..2 {
@@ -738,14 +736,14 @@
             // ⋯ (A₃⋅B₀+A₀⋅B₃)₂₈…₀ (A₃⋅B₀+A₀⋅B₃)₅₈…₂₉ *
             // ⋯ (A₂⋅B₁+A₁⋅B₂)₂₈…₀ (A₂⋅B₁+A₁⋅B₂)₅₈…₂₉ *
         }
-
+        
         // A₂₊₀⋅B₂₊₀ - A₂⋅B₂ - A₀⋅B₀  <=>  A₂⋅B₀ + A₀⋅B₂
         OP_FROMALTSTACK OP_FROMALTSTACK { u30_mul_to_u29_carry_31() } OP_ROT
         // ⋯ (A₂₊₀⋅B₂₊₀)₂₈…₀ (A₂₊₀⋅B₂₊₀)₅₉…₂₉ *
         OP_DEPTH OP_OVER OP_SUB { 2 << 1 } OP_ADD OP_PICK OP_SWAP OP_DEPTH OP_OVER OP_SUB { 2 << 1 | 1 } OP_ADD OP_PICK OP_SWAP OP_TOALTSTACK { u29x2_sub_noborrow() } OP_FROMALTSTACK
         OP_DEPTH OP_OVER OP_SUB { 0 << 1 } OP_ADD OP_PICK OP_SWAP OP_DEPTH OP_OVER OP_SUB { 0 << 1 | 1 } OP_ADD OP_PICK OP_SWAP OP_TOALTSTACK { u29x2_sub_noborrow() } OP_FROMALTSTACK
         // ⋯ (A₂⋅B₀+A₀⋅B₂)₂₈…₀ (A₂⋅B₀+A₀⋅B₂)₅₈…₂₉ *
-
+        
         // A₁₊₀⋅B₁₊₀ - A₁⋅B₁ - A₀⋅B₀  <=>  A₁⋅B₀ + A₀⋅B₁
         OP_FROMALTSTACK OP_FROMALTSTACK { u30_mul_to_u29_carry_31() } OP_ROT
         // ⋯ (A₁₊₀⋅B₁₊₀)₂₈…₀ (A₁₊₀⋅B₁₊₀)₅₉…₂₉ *
@@ -771,12 +769,7 @@
         // (A₇⋅B₇)₅₇…₂₉ + (A₈⋅B₆+A₆⋅B₈)₅₈…₂₉ + (A₈⋅B₇+A₇⋅B₈)₅₈…₂₉ + (A₈⋅B₇+A₇⋅B₈)₂₈…₀
         // (A₈⋅B₈)₂₈…₀ + (A₈⋅B₇+A₇⋅B₈)₅₈…₂₉
         // (A₈⋅B₈)₅₇…₂₉
-<<<<<<< HEAD
-
-
-=======
-        
->>>>>>> 0772ace4
+        
         // (A₀⋅B₀)₂₈…₀
         // ⋯ *
         OP_DEPTH OP_OVER OP_SUB OP_ROLL OP_TOALTSTACK OP_1SUB
@@ -811,7 +804,7 @@
         // ⋯ (TEMP₁)₅₇…₂₉ (TEMP₁)₅₉…₅₈ (A₁⋅B₁)₅₇…₂₉ | *
         { u29x2_add_u29() }
         // ⋯ (TEMP₁+(A₁⋅B₁)₅₇…₂₉)₂₈…₀ (TEMP₁+(A₁⋅B₁)₅₇…₂₉)₃₁…₂₉
-
+        
         // (2²⁹⋅(A₂⋅B₂)₂₈…₀+(⋯)₅₈…₂₉)₅₈…₀ + (A₃⋅B₀+A₀⋅B₃)₅₈…₀ + (A₂⋅B₁+A₁⋅B₂)₅₈…₀
         // ⋯ (A₃⋅B₀+A₀⋅B₃)₂₈…₀ (A₃⋅B₀+A₀⋅B₃)₅₈…₂₉ (TEMP₁+(A₁⋅B₁)₅₇…₂₉)₂₈…₀ (TEMP₁+(A₁⋅B₁)₅₇…₂₉)₃₁…₂₉
         OP_0 OP_TOALTSTACK
@@ -833,7 +826,7 @@
         // ⋯ (TEMP₂)₂₈…₀ (TEMP₂)₅₉…₅₈ (A₂⋅B₂)₂₈…₀ | *
         { u29x2_add_u29() }
         // ⋯ (TEMP₂+(A₂⋅B₂)₂₈…₀)₂₈…₀ (TEMP₂+(A₂⋅B₂)₂₈…₀)₅₉…₅₈ | *
-
+        
         // (2²⁹⋅(A₂⋅B₂)₅₇…₂₉+(⋯)₅₈…₂₉)₅₈…₀ + (A₄⋅B₀+A₀⋅B₄)₅₈…₀ + (A₃⋅B₁+A₁⋅B₃)₅₈…₀
         OP_0 OP_TOALTSTACK
         for _ in 4..6 {
@@ -845,7 +838,7 @@
         OP_ROT OP_FROMALTSTACK OP_SWAP OP_TOALTSTACK
         OP_DEPTH OP_OVER OP_SUB OP_ROLL OP_SWAP OP_1SUB OP_TOALTSTACK
         { u29x2_add_u29() }
-
+        
         // (2²⁹⋅(A₃⋅B₃)₂₈…₀+(⋯)₅₈…₂₉)₅₈…₀ + (A₅⋅B₀+A₀⋅B₅)₅₈…₀ + (A₄⋅B₁+A₁⋅B₄)₅₈…₀ + (A₃⋅B₂+A₂⋅B₃)₅₈…₀
         OP_0 OP_TOALTSTACK
         for _ in 3..6 {
@@ -857,7 +850,7 @@
         OP_ROT OP_FROMALTSTACK OP_SWAP OP_TOALTSTACK
         OP_DEPTH OP_OVER OP_SUB OP_ROLL OP_SWAP OP_1SUB OP_TOALTSTACK
         { u29x2_add_u29() }
-
+        
         // (2²⁹⋅(A₃⋅B₃)₅₇…₂₉+(⋯)₅₈…₂₉)₅₈…₀ + (A₆⋅B₀+A₀⋅B₆)₅₈…₀ + (A₅⋅B₁+A₁⋅B₅)₅₈…₀ + (A₄⋅B₂+A₂⋅B₄)₅₈…₀
         OP_0 OP_TOALTSTACK
         for _ in 2..5 {
@@ -869,7 +862,7 @@
         OP_ROT OP_FROMALTSTACK OP_SWAP OP_TOALTSTACK
         OP_DEPTH OP_OVER OP_SUB OP_ROLL OP_SWAP OP_1SUB OP_TOALTSTACK
         { u29x2_add_u29() }
-
+        
         // (2²⁹⋅(A₄⋅B₄)₂₈…₀+(⋯)₅₈…₂₉)₅₈…₀ + (A₇⋅B₀+A₀⋅B₇)₅₈…₀ + (A₆⋅B₁+A₁⋅B₆)₅₈…₀ + (A₅⋅B₂+A₂⋅B₅)₅₈…₀ + (A₄⋅B₃+A₃⋅B₄)₅₈…₀
         OP_0 OP_TOALTSTACK
         for _ in 1..5 {
@@ -881,7 +874,7 @@
         OP_ROT OP_FROMALTSTACK OP_SWAP OP_TOALTSTACK
         OP_DEPTH OP_OVER OP_SUB OP_ROLL OP_SWAP OP_1SUB OP_TOALTSTACK
         { u29x2_add_u29() }
-
+        
         // (2²⁹⋅(A₄⋅B₄)₅₇…₂₉+(⋯)₅₈…₂₉)₅₈…₀ + (A₈⋅B₀+A₀⋅B₈)₅₈…₀ + (A₇⋅B₁+A₁⋅B₇)₅₈…₀ + (A₆⋅B₂+A₂⋅B₆)₅₈…₀ + (A₅⋅B₃+A₃⋅B₅)₅₈…₀
         OP_0 OP_TOALTSTACK
         for _ in 0..4 {
@@ -893,7 +886,7 @@
         OP_ROT OP_FROMALTSTACK OP_SWAP OP_TOALTSTACK
         OP_DEPTH OP_OVER OP_SUB OP_ROLL OP_SWAP OP_1SUB OP_TOALTSTACK
         { u29x2_add_u29() }
-
+        
         // (2²⁹⋅(A₅⋅B₅)₂₈…₀+(⋯)₅₈…₂₉)₅₈…₀ + (A₈⋅B₁+A₁⋅B₈)₅₈…₀ + (A₇⋅B₂+A₂⋅B₇)₅₈…₀ + (A₆⋅B₃+A₃⋅B₆)₅₈…₀ + (A₅⋅B₄+A₄⋅B₅)₅₈…₀
         OP_0 OP_TOALTSTACK
         for _ in 0..4 {
@@ -905,7 +898,7 @@
         OP_ROT OP_FROMALTSTACK OP_SWAP OP_TOALTSTACK
         OP_DEPTH OP_OVER OP_SUB OP_ROLL OP_SWAP OP_1SUB OP_TOALTSTACK
         { u29x2_add_u29() }
-
+        
         // (2²⁹⋅(A₅⋅B₅)₅₇…₂₉+(⋯)₅₈…₂₉)₅₈…₀ + (A₈⋅B₂+A₂⋅B₈)₅₈…₀ + (A₇⋅B₃+A₃⋅B₇)₅₈…₀ + (A₆⋅B₄+A₄⋅B₆)₅₈…₀
         OP_0 OP_TOALTSTACK
         for _ in 0..3 {
@@ -917,7 +910,7 @@
         OP_ROT OP_FROMALTSTACK OP_SWAP OP_TOALTSTACK
         OP_DEPTH OP_OVER OP_SUB OP_ROLL OP_SWAP OP_1SUB OP_TOALTSTACK
         { u29x2_add_u29() }
-
+        
         // (2²⁹⋅(A₆⋅B₆)₂₈…₀+(⋯)₅₈…₂₉)₅₈…₀ + (A₈⋅B₃+A₃⋅B₈)₅₈…₀ + (A₇⋅B₄+A₄⋅B₇)₅₈…₀ + (A₆⋅B₅+A₅⋅B₆)₅₈…₀
         OP_0 OP_TOALTSTACK
         for _ in 0..3 {
@@ -929,7 +922,7 @@
         OP_ROT OP_FROMALTSTACK OP_SWAP OP_TOALTSTACK
         OP_DEPTH OP_OVER OP_SUB OP_ROLL OP_SWAP OP_1SUB OP_TOALTSTACK
         { u29x2_add_u29() }
-
+        
         // (2²⁹⋅(A₆⋅B₆)₅₇…₂₉+(⋯)₅₈…₂₉)₅₈…₀ + (A₈⋅B₄+A₄⋅B₈)₅₈…₀ + (A₇⋅B₅+A₅⋅B₇)₅₈…₀
         OP_0 OP_TOALTSTACK
         for _ in 0..2 {
@@ -941,7 +934,7 @@
         OP_ROT OP_FROMALTSTACK OP_SWAP OP_TOALTSTACK
         OP_DEPTH OP_OVER OP_SUB OP_ROLL OP_SWAP OP_1SUB OP_TOALTSTACK
         { u29x2_add_u29() }
-
+        
         // (2²⁹⋅(A₇⋅B₇)₂₈…₀+(⋯)₅₈…₂₉)₅₈…₀ + (A₈⋅B₅+A₅⋅B₈)₅₈…₀ + (A₇⋅B₆+A₆⋅B₇)₅₈…₀
         OP_0 OP_TOALTSTACK
         for _ in 0..2 {
@@ -960,18 +953,18 @@
         OP_ROT OP_FROMALTSTACK OP_SWAP OP_TOALTSTACK
         OP_DEPTH OP_OVER OP_SUB OP_ROLL OP_SWAP OP_1SUB OP_TOALTSTACK
         { u29x2_add_u29() }
-
+        
         // (2²⁹⋅(A₈⋅B₈)₂₈…₀+(⋯)₅₈…₂₉)₅₈…₀ + (A₈⋅B₇+A₇⋅B₈)₅₈…₀
         OP_2SWAP
         { u29x2_add_u29u30_carry() }
         OP_ROT OP_FROMALTSTACK OP_SWAP OP_TOALTSTACK
         OP_DEPTH OP_OVER OP_SUB OP_ROLL OP_SWAP OP_1SUB OP_TOALTSTACK
         { u29x2_add_u29() }
-
+        
         // (2²⁹⋅(A₈⋅B₈)₅₇…₂₉+(⋯)₅₈…₂₉)₅₈…₀
         OP_SWAP OP_FROMALTSTACK OP_SWAP OP_TOALTSTACK OP_TOALTSTACK OP_FROMALTSTACK
         OP_DEPTH OP_OVER OP_SUB OP_ROLL OP_SWAP OP_DROP
-
+        
         // (⋯)₅₈…₂₉
         OP_ADD OP_TOALTSTACK
         for _ in 0..9 {
@@ -1330,10 +1323,7 @@
 
     #[test]
     fn test_u29_bits_to_altstack() {
-        println!(
-            "u29_bits_to_altstack: {} bytes",
-            u29_bits_to_altstack().len()
-        );
+        println!("u29_bits_to_altstack: {} bytes", u29_bits_to_altstack().len());
         let script = script! {
             { 0x187cfd47 } // Fq
             { u29_bits_to_altstack() }
@@ -1370,7 +1360,7 @@
         let exec_result = execute_script(script);
         assert!(exec_result.success);
     }
-
+    
     #[test]
     fn test_u29_mul_carry_29() {
         println!("u29_mul_carry: {} bytes", u29_mul_carry_29().len());
@@ -1380,55 +1370,55 @@
             { u29_mul_carry_29() }
             { 0xC3E7EA4 } OP_EQUALVERIFY
             { 0x87CFD47 } OP_EQUALVERIFY
-
+    
             { 0x10460b6 } // Fq₁
             { 0x1f0fac9f } // Fr₁
             { u29_mul_carry_29() }
             { 0xFCBD3A } OP_EQUALVERIFY
             { 0x75C590A } OP_EQUALVERIFY
-
+    
             { 0x1c72a34f } // Fq₂
             { 0xe5c2450 } // Fr₂
             { u29_mul_carry_29() }
             { 0xCC41150 } OP_EQUALVERIFY
             { 0x52E24B0 } OP_EQUALVERIFY
-
+            
             { 0x2d522d0 } // Fq₃
             { 0x7d090f3 } // Fr₃
             { u29_mul_carry_29() }
             { 0xB115D4 } OP_EQUALVERIFY
             { 0xCE50B70 } OP_EQUALVERIFY
-
+    
             { 0x1585d978 } // Fq₄
             { 0x1585d283 } // Fr₄
             { u29_mul_carry_29() }
             { 0xE79D89D } OP_EQUALVERIFY
             { 0x33AB868 } OP_EQUALVERIFY
-
+            
             { 0x2db40c0 } // Fq₅
             { 0x2db40c0 } // Fr₅
             { u29_mul_carry_29() }
             { 0x414656 } OP_EQUALVERIFY
             { 0x18E09000 } OP_EQUALVERIFY
-
+            
             { 0xa6e141 } // Fq₆
             { 0xa6e141 } // Fr₆
             { u29_mul_carry_29() }
             { 0x36647 } OP_EQUALVERIFY
             { 0x67F5281 } OP_EQUALVERIFY
-
+    
             { 0xe5c2634 } // Fq₇
             { 0xe5c2634 } // Fr₇
             { u29_mul_carry_29() }
             { 0x671AAC9 } OP_EQUALVERIFY
             { 0xB137A90 } OP_EQUALVERIFY
-
+    
             { 0x30644e } // Fq₈
             { 0x30644e } // Fr₈
             { u29_mul_carry_29() }
             { 0x492E } OP_EQUALVERIFY
             { 0x48D07C4 } OP_EQUALVERIFY
-
+    
             OP_TRUE
         };
         let exec_result = execute_script(script);
@@ -1437,10 +1427,7 @@
 
     #[test]
     fn test_u30_mul_to_u29_carry_31() {
-        println!(
-            "u30_mul_to_u29_carry_31: {} bytes",
-            u30_mul_to_u29_carry_31().len()
-        );
+        println!("u30_mul_to_u29_carry_31: {} bytes", u30_mul_to_u29_carry_31().len());
         let script = script! {
             // Multiply (Fq₂₈…₀ + Fq₅₇…₂₉) ⋅ (Fr₂₈…₀ + Fr₅₇…₂₉)
             { 0x10460b6 } // Fq₅₇…₂₉
@@ -1452,7 +1439,7 @@
             { u30_mul_to_u29_carry_31() }
             { 0x25828046 } OP_EQUALVERIFY
             { 0x10D3BA20 } OP_EQUALVERIFY
-
+            
             // Multiply (2³⁰-2¹) ⋅ (2³⁰-2¹)
             { 0x1FFFFFFF }
             // 2⁰⋅(2²⁹-1)
@@ -1469,7 +1456,7 @@
         let exec_result = execute_script(script);
         assert!(exec_result.success);
     }
-
+    
     #[test]
     fn test_u29x2_sub_noborrow() {
         println!("u29x2_sub_noborrow: {} bytes", u29x2_sub_noborrow().len());
@@ -1502,10 +1489,7 @@
 
     #[test]
     fn test_u29x3_add_u29x2_nocarry() {
-        println!(
-            "u29x3_add_u29x2_nocarry: {} bytes",
-            u29x3_add_u29x2_nocarry().len()
-        );
+        println!("u29x3_add_u29x2_nocarry: {} bytes", u29x3_add_u29x2_nocarry().len());
         let script = script! {
             { 0x1FFFFFFF } { 0x1FFFFFFF } { 0x1FFFFFFE }
             { 0x1FFFFFFF } { 0x1FFFFFFF }
@@ -1521,10 +1505,7 @@
 
     #[test]
     fn test_u29x2_add_u29u30_carry() {
-        println!(
-            "u29x2_add_u29u30_carry: {} bytes",
-            u29x2_add_u29u30_carry().len()
-        );
+        println!("u29x2_add_u29u30_carry: {} bytes", u29x2_add_u29u30_carry().len());
         let script = script! {
             { 0x1FFFFFFF } { 0x1FFFFFFF }
             { 0x1FFFFFFF } { 0x3FFFFFFF }
@@ -1540,10 +1521,7 @@
 
     #[test]
     fn test_u29x9_mul_karazuba() {
-        println!(
-            "u29x9_mul_karazuba: {} bytes",
-            u29x9_mul_karazuba(1, 0).len()
-        );
+        println!("u29x9_mul_karazuba: {} bytes", u29x9_mul_karazuba(1, 0).len());
         let script = script! {
             { 0xFFFFFF } { 0x1FFFFFFF } { 0x1FFFFFFF } { 0x1FFFFFFF } { 0x1FFFFFFF } { 0x1FFFFFFF } { 0x1FFFFFFF } { 0x1FFFFFFF } { 0x1FFFFFFF }
             { 0xFFFFFF } { 0x1FFFFFFF } { 0x1FFFFFFF } { 0x1FFFFFFF } { 0x1FFFFFFF } { 0x1FFFFFFF } { 0x1FFFFFFF } { 0x1FFFFFFF } { 0x1FFFFFFF }
@@ -1589,11 +1567,9 @@
             { 0x492e } OP_EQUALVERIFY
             OP_TRUE
         };
-
+    
         let exec_result = execute_script(script);
-        if exec_result.success == false {
-            println!("ERROR: {:?} <---", exec_result.last_opcode)
-        }
+        if exec_result.success == false { println!("ERROR: {:?} <---", exec_result.last_opcode) }
         assert!(exec_result.success);
     }
 
