<<<<<<< HEAD
use bitcoin::opcodes::all::OP_GREATERTHAN;
=======
>>>>>>> 0603d030

use crate::bigint::U254;
use crate::treepp::*;

const USE_STRICT: bool = false;

// assert 0 ≤ a ≤ max
// a
fn assert_nn_le(max: u32) -> Script {
    script! {
        if USE_STRICT {
            // a
            OP_DUP
            // a a
            OP_0 { max + 1 }
            // a a 0 2³⁰
            OP_WITHIN
            // a 0≤a≤max
            OP_VERIFY
            // a
        }
    }
}

// A₀ | A₁ A₂ A₃ ⋯ A₂₆ A₂₇ A₂₈
// A₂₈…₀
fn u29_bits_to_altstack() -> Script {
    // NOTE: A₀ is left in the basket
    script! {
        // A₂₈…₀
        { assert_nn_le(0x1FFFFFFF) } // 0≤A₂₈…₀<2²⁹
        // A₂₈…₀
        { 0x10000000 }
        // A₂₈…₀ 2²⁸
        OP_SWAP
        // 2²⁸ A₂₈…₀
        for _ in 0..27 {
            OP_2DUP OP_LESSTHANOREQUAL
            // 2²⁸ A₂₈…₀ A₂₈
            OP_DUP OP_TOALTSTACK
            // 2²⁸ A₂₈…₀ A₂₈ | A₂₈
            OP_IF OP_OVER OP_SUB OP_ENDIF
            // 2²⁸ A₂₇…₀
            OP_DUP OP_ADD
            // 2²⁸ 2¹⋅A₂₇…₀
        }
        // 2²⁸ 2²⁷⋅A₁…₀ | A₂ A₃ A₄ ⋯ A₂₆ A₂₇ A₂₈
        OP_2DUP OP_LESSTHANOREQUAL
        // 2²⁸ 2²⁷⋅A₁…₀ A₁
        OP_DUP OP_TOALTSTACK
        // 2²⁸ 2²⁷⋅A₁…₀ A₁ | A₁ A₂ A₃ ⋯ A₂₆ A₂₇ A₂₈
        OP_IF OP_SWAP OP_SUB OP_ELSE OP_NIP OP_ENDIF
        // 2²⁷⋅A₀
        OP_0NOTEQUAL
        // A₀ | A₁ A₂ A₃ ⋯ A₂₆ A₂₇ A₂₈
    }
}

// (A₂₈…₀ ⋅ B₂₈…₀)₂₈…₀ (A₂₈…₀ ⋅ B₂₈…₀)₅₇…₂₉
// A₂₈…₀ B₂₈…₀
fn u29_mul_carry_29() -> Script {
    script! {
        // A₂₈…₀ B₂₈…₀
        { assert_nn_le(0x1FFFFFFF) } // 0≤A₂₈…₀<2²⁹
        // A₂₈…₀ B₂₈…₀
        { u29_bits_to_altstack() }
        // A₂₈…₀ B₀ | B₁ B₂ B₃ ⋯ B₂₆ B₂₇ B₂₈
        OP_IF OP_DUP OP_ELSE OP_0 OP_SWAP OP_ENDIF
        // A₂₈…₀⋅B₀ A₂₈…₀
        OP_DUP OP_ADD
        // A₂₈…₀⋅B₀ 2¹⋅A₂₈…₀
        { 0x20000000 }
        // A₂₈…₀⋅B₀ 2¹⋅A₂₈…₀ 2²⁹
        OP_SWAP
        // A₂₈…₀⋅B₀ 2²⁹ 2¹⋅A₂₈…₀
        OP_2DUP OP_LESSTHANOREQUAL
        // A₂₈…₀⋅B₀ 2²⁹ 2¹⋅A₂₈…₀ A₂₈
        OP_TUCK
        // A₂₈…₀⋅B₀ 2²⁹ A₂₈ 2¹⋅A₂₈…₀ A₂₈
        OP_IF OP_2 OP_PICK OP_SUB OP_ENDIF
        // A₂₈…₀⋅B₀ 2²⁹ A₂₈ 2¹⋅A₂₇…₀
        OP_FROMALTSTACK
        // A₂₈…₀⋅B₀ 2²⁹ A₂₈ 2¹⋅A₂₇…₀ B₁ | B₂ B₃ B₄ ⋯ B₂₆ B₂₇ B₂₈
        OP_IF OP_2DUP OP_ELSE OP_0 OP_0 OP_ENDIF
        // A₂₈…₀⋅B₀ 2²⁹ A₂₈ 2¹⋅A₂₇…₀ A₂₈⋅B₁ 2¹⋅A₂₇…₀⋅B₁
        OP_5 OP_ROLL
        // 2²⁹ A₂₈ 2¹⋅A₂₇…₀ A₂₈⋅B₁ 2¹⋅A₂₇…₀⋅B₁ A₂₈…₀⋅B₀
        OP_ADD
        // 2²⁹ A₂₈ 2¹⋅A₂₇…₀ A₂₈⋅B₁ A₂₈…₀⋅B₀+2¹⋅A₂₇…₀⋅B₁
        OP_4 OP_PICK
        // 2²⁹ A₂₈ 2¹⋅A₂₇…₀ A₂₈⋅B₁ A₂₈…₀⋅B₀+2¹⋅A₂₇…₀⋅B₁ 2²⁹
        OP_2DUP OP_GREATERTHANOREQUAL
        // 2²⁹ A₂₈ 2¹⋅A₂₇…₀ A₂₈⋅B₁ A₂₈…₀⋅B₀+2¹⋅A₂₇…₀⋅B₁ 2²⁹ (A₂₈…₀⋅B₀+2¹⋅A₂₇…₀⋅B₁)₂₉
        OP_IF OP_SUB OP_SWAP OP_1ADD OP_ELSE OP_DROP OP_SWAP OP_ENDIF
        // 2²⁹ A₂₈ 2¹⋅A₂₇…₀ (A₂₈…₀⋅B₀+2¹⋅A₂₇…₀⋅B₁)₂₈…₀ A₂₈⋅B₁+(A₂₈…₀⋅B₀+2¹⋅A₂₇…₀⋅B₁)₂₉
        OP_2SWAP
        // 2²⁹ (A₂₈…₀⋅B₀+2¹⋅A₂₇…₀⋅B₁)₂₈…₀ A₂₈⋅B₁+(A₂₈…₀⋅B₀+2¹⋅A₂₇…₀⋅B₁)₂₉ A₂₈ 2¹⋅A₂₇…₀
        OP_SWAP
        // 2²⁹ (A₂₈…₀⋅B₀+2¹⋅A₂₇…₀⋅B₁)₂₈…₀ A₂₈⋅B₁+(A₂₈…₀⋅B₀+2¹⋅A₂₇…₀⋅B₁)₂₉ 2¹⋅A₂₇…₀ A₂₈
        OP_DUP OP_ADD
        // 2²⁹ (A₂₈…₀⋅B₀+2¹⋅A₂₇…₀⋅B₁)₂₈…₀ A₂₈⋅B₁+(A₂₈…₀⋅B₀+2¹⋅A₂₇…₀⋅B₁)₂₉ 2¹⋅A₂₇…₀ 2¹⋅A₂₈
        OP_SWAP
        // 2²⁹ (A₂₈…₀⋅B₀+2¹⋅A₂₇…₀⋅B₁)₂₈…₀ A₂₈⋅B₁+(A₂₈…₀⋅B₀+2¹⋅A₂₇…₀⋅B₁)₂₉ 2¹⋅A₂₈ 2¹⋅A₂₇…₀
        OP_DUP OP_ADD
        // 2²⁹ (A₂₈…₀⋅B₀+2¹⋅A₂₇…₀⋅B₁)₂₈…₀ A₂₈⋅B₁+(A₂₈…₀⋅B₀+2¹⋅A₂₇…₀⋅B₁)₂₉ 2¹⋅A₂₈ 2²⋅A₂₇…₀
        OP_4 OP_PICK
        // 2²⁹ (A₂₈…₀⋅B₀+2¹⋅A₂₇…₀⋅B₁)₂₈…₀ A₂₈⋅B₁+(A₂₈…₀⋅B₀+2¹⋅A₂₇…₀⋅B₁)₂₉ 2¹⋅A₂₈ 2²⋅A₂₇…₀ 2²⁹
        OP_2DUP OP_GREATERTHANOREQUAL
        // 2²⁹ (A₂₈…₀⋅B₀+2¹⋅A₂₇…₀⋅B₁)₂₈…₀ A₂₈⋅B₁+(A₂₈…₀⋅B₀+2¹⋅A₂₇…₀⋅B₁)₂₉ 2¹⋅A₂₈ 2²⋅A₂₇…₀ 2²⁹ A₂₇
        OP_IF OP_SUB OP_SWAP OP_1ADD OP_ELSE OP_DROP OP_SWAP OP_ENDIF
        // 2²⁹ (A₂₈…₀⋅B₀+2¹⋅A₂₇…₀⋅B₁)₂₈…₀ A₂₈⋅B₁+(A₂₈…₀⋅B₀+2¹⋅A₂₇…₀⋅B₁)₂₉ 2²⋅A₂₆…₀ A₂₈…₂₇
        for _ in 0..26 {
            // 2²⁹ (A₂₈…₀⋅B₀+2¹⋅A₂₇…₀⋅B₁)₂₈…₀ A₂₈⋅B₁+(A₂₈…₀⋅B₀+2¹⋅A₂₇…₀⋅B₁)₂₉ 2²⋅A₂₆…₀ A₂₈…₂₇
            OP_FROMALTSTACK
            // 2²⁹ (A₂₈…₀⋅B₀+2¹⋅A₂₇…₀⋅B₁)₂₈…₀ A₂₈⋅B₁+(A₂₈…₀⋅B₀+2¹⋅A₂₇…₀⋅B₁)₂₉ 2²⋅A₂₆…₀ A₂₈…₂₇ B₂ | B₃ B₄ B₅ ⋯ B₂₆ B₂₇ B₂₈
            OP_IF OP_2DUP OP_ELSE OP_0 OP_0 OP_ENDIF
            // 2²⁹ (A₂₈…₀⋅B₀+2¹⋅A₂₇…₀⋅B₁)₂₈…₀ A₂₈⋅B₁+(A₂₈…₀⋅B₀+2¹⋅A₂₇…₀⋅B₁)₂₉ 2²⋅A₂₆…₀ A₂₈…₂₇ 2²⋅A₂₆…₀⋅B₂ A₂₈…₂₇⋅B₂
            OP_2ROT
            // 2²⁹ 2²⋅A₂₆…₀ A₂₈…₂₇ 2²⋅A₂₆…₀⋅B₂ A₂₈…₂₇⋅B₂ (A₂₈…₀⋅B₀+2¹⋅A₂₇…₀⋅B₁)₂₈…₀ A₂₈⋅B₁+(A₂₈…₀⋅B₀+2¹⋅A₂₇…₀⋅B₁)₂₉
            OP_ROT
            // 2²⁹ 2²⋅A₂₆…₀ A₂₈…₂₇ 2²⋅A₂₆…₀⋅B₂ (A₂₈…₀⋅B₀+2¹⋅A₂₇…₀⋅B₁)₂₈…₀ A₂₈⋅B₁+(A₂₈…₀⋅B₀+2¹⋅A₂₇…₀⋅B₁)₂₉ A₂₈…₂₇⋅B₂
            OP_ADD
            // 2²⁹ 2²⋅A₂₆…₀ A₂₈…₂₇ 2²⋅A₂₆…₀⋅B₂ (A₂₈…₀⋅B₀+2¹⋅A₂₇…₀⋅B₁)₂₈…₀ A₂₈⋅B₁+A₂₈…₂₇⋅B₂+(A₂₈…₀⋅B₀+2¹⋅A₂₇…₀⋅B₁)₂₉
            OP_ROT
            // 2²⁹ 2²⋅A₂₆…₀ A₂₈…₂₇ (A₂₈…₀⋅B₀+2¹⋅A₂₇…₀⋅B₁)₂₈…₀ A₂₈⋅B₁+A₂₈…₂₇⋅B₂+(A₂₈…₀⋅B₀+2¹⋅A₂₇…₀⋅B₁)₂₉ 2²⋅A₂₆…₀⋅B₂
            OP_ROT
            // 2²⁹ 2²⋅A₂₆…₀ A₂₈…₂₇ A₂₈⋅B₁+A₂₈…₂₇⋅B₂+(A₂₈…₀⋅B₀+2¹⋅A₂₇…₀⋅B₁)₂₉ 2²⋅A₂₆…₀⋅B₂ (A₂₈…₀⋅B₀+2¹⋅A₂₇…₀⋅B₁)₂₈…₀
            OP_ADD
            // 2²⁹ 2²⋅A₂₆…₀ A₂₈…₂₇ A₂₈⋅B₁+A₂₈…₂₇⋅B₂+(A₂₈…₀⋅B₀+2¹⋅A₂₇…₀⋅B₁)₂₉ (A₂₈…₀⋅B₀+2¹⋅A₂₇…₀⋅B₁)₂₈…₀+2²⋅A₂₆…₀⋅B₂
            OP_4 OP_PICK
            // 2²⁹ 2²⋅A₂₆…₀ A₂₈…₂₇ A₂₈⋅B₁+A₂₈…₂₇⋅B₂+(A₂₈…₀⋅B₀+2¹⋅A₂₇…₀⋅B₁)₂₉ (A₂₈…₀⋅B₀+2¹⋅A₂₇…₀⋅B₁)₂₈…₀+2²⋅A₂₆…₀⋅B₂ 2²⁹
            OP_2DUP OP_GREATERTHANOREQUAL
            // 2²⁹ 2²⋅A₂₆…₀ A₂₈…₂₇ A₂₈⋅B₁+A₂₈…₂₇⋅B₂+(A₂₈…₀⋅B₀+2¹⋅A₂₇…₀⋅B₁)₂₉ (A₂₈…₀⋅B₀+2¹⋅A₂₇…₀⋅B₁)₂₈…₀+2²⋅A₂₆…₀⋅B₂ 2²⁹ (A₂₈…₀⋅B₀+2¹⋅A₂₇…₀⋅B₁)₂₈…₀+2²⋅A₂₆…₀⋅B₂≥2²⁹
            OP_IF OP_SUB OP_SWAP OP_1ADD OP_ELSE OP_DROP OP_SWAP OP_ENDIF
            // 2²⁹ 2²⋅A₂₆…₀ A₂₈…₂₇ (A₂₈…₀⋅B₀+2¹⋅A₂₇…₀⋅B₁+2²⋅A₂₆…₀⋅B₂)₂₈…₀ A₂₈⋅B₁+A₂₈…₂₇⋅B₂+(A₂₈…₀⋅B₀+2¹⋅A₂₇…₀⋅B₁+2²⋅A₂₆…₀⋅B₂)₃₀…₂₉
            OP_2SWAP
            // 2²⁹ (A₂₈…₀⋅B₀+2¹⋅A₂₇…₀⋅B₁+2²⋅A₂₆…₀⋅B₂)₂₈…₀ A₂₈⋅B₁+A₂₈…₂₇⋅B₂+(A₂₈…₀⋅B₀+2¹⋅A₂₇…₀⋅B₁+2²⋅A₂₆…₀⋅B₂)₃₀…₂₉ 2²⋅A₂₆…₀ A₂₈…₂₇
            OP_DUP OP_ADD
            // 2²⁹ (A₂₈…₀⋅B₀+2¹⋅A₂₇…₀⋅B₁+2²⋅A₂₆…₀⋅B₂)₂₈…₀ A₂₈⋅B₁+A₂₈…₂₇⋅B₂+(A₂₈…₀⋅B₀+2¹⋅A₂₇…₀⋅B₁+2²⋅A₂₆…₀⋅B₂)₃₀…₂₉ 2²⋅A₂₆…₀ 2¹⋅A₂₈…₂₇
            OP_SWAP
            // 2²⁹ (A₂₈…₀⋅B₀+2¹⋅A₂₇…₀⋅B₁+2²⋅A₂₆…₀⋅B₂)₂₈…₀ A₂₈⋅B₁+A₂₈…₂₇⋅B₂+(A₂₈…₀⋅B₀+2¹⋅A₂₇…₀⋅B₁+2²⋅A₂₆…₀⋅B₂)₃₀…₂₉ 2¹⋅A₂₈…₂₇ 2²⋅A₂₆…₀
            OP_DUP OP_ADD
            // 2²⁹ (A₂₈…₀⋅B₀+2¹⋅A₂₇…₀⋅B₁+2²⋅A₂₆…₀⋅B₂)₂₈…₀ A₂₈⋅B₁+A₂₈…₂₇⋅B₂+(A₂₈…₀⋅B₀+2¹⋅A₂₇…₀⋅B₁+2²⋅A₂₆…₀⋅B₂)₃₀…₂₉ 2¹⋅A₂₈…₂₇ 2³⋅A₂₆…₀
            OP_4 OP_PICK
            // 2²⁹ (A₂₈…₀⋅B₀+2¹⋅A₂₇…₀⋅B₁+2²⋅A₂₆…₀⋅B₂)₂₈…₀ A₂₈⋅B₁+A₂₈…₂₇⋅B₂+(A₂₈…₀⋅B₀+2¹⋅A₂₇…₀⋅B₁+2²⋅A₂₆…₀⋅B₂)₃₀…₂₉ 2¹⋅A₂₈…₂₇ 2³⋅A₂₆…₀ 2²⁹
            OP_2DUP OP_GREATERTHANOREQUAL
            // 2²⁹ (A₂₈…₀⋅B₀+2¹⋅A₂₇…₀⋅B₁+2²⋅A₂₆…₀⋅B₂)₂₈…₀ A₂₈⋅B₁+A₂₈…₂₇⋅B₂+(A₂₈…₀⋅B₀+2¹⋅A₂₇…₀⋅B₁+2²⋅A₂₆…₀⋅B₂)₃₀…₂₉ 2¹⋅A₂₈…₂₇ 2³⋅A₂₆…₀ 2²⁹ A₂₆
            OP_IF OP_SUB OP_SWAP OP_1ADD OP_ELSE OP_DROP OP_SWAP OP_ENDIF
            // 2²⁹ (2⁰⋅A₂₈…₀⋅B₀+2¹⋅A₂₇…₀⋅B₁+2²⋅A₂₆…₀⋅B₂)₂₈…₀ A₂₈⋅B₁+A₂₈…₂₇⋅B₂+(2⁰⋅A₂₈…₀⋅B₀+2¹⋅A₂₇…₀⋅B₁+2²⋅A₂₆…₀⋅B₂)₃₀…₂₉ 2³⋅A₂₅…₀ A₂₈…₂₆
        }
        // 2²⁹ (2⁰⋅A₂₈…₀⋅B₀⋯2²⁷⋅A₁…₀⋅B₂₇)₂₈…₀ A₂₈⋅B₁⋯A₂₈…₂⋅B₂₇+(2⁰⋅A₂₈…₀⋅B₀⋯2²⁷⋅A₁…₀⋅B₂₇)₅₅…₂₉ 2²⁸⋅A₀ A₂₈…₁ | B₂₈
        OP_FROMALTSTACK
        // 2²⁹ (2⁰⋅A₂₈…₀⋅B₀⋯2²⁷⋅A₁…₀⋅B₂₇)₂₈…₀ A₂₈⋅B₁⋯A₂₈…₂⋅B₂₇+(2⁰⋅A₂₈…₀⋅B₀⋯2²⁷⋅A₁…₀⋅B₂₇)₅₅…₂₉ 2²⁸⋅A₀ A₂₈…₁ B₂₈
        OP_NOTIF OP_2DROP OP_0 OP_0 OP_ENDIF
        // 2²⁹ (2⁰⋅A₂₈…₀⋅B₀⋯2²⁷⋅A₁…₀⋅B₂₇)₂₈…₀ A₂₈⋅B₁⋯A₂₈…₂⋅B₂₇+(2⁰⋅A₂₈…₀⋅B₀⋯2²⁷⋅A₁…₀⋅B₂₇)₅₅…₂₉ 2²⁸⋅A₀⋅B₂₈ A₂₈…₁⋅B₂₈
        OP_2SWAP
        // 2²⁹ 2²⁸⋅A₀⋅B₂₈ A₂₈…₁⋅B₂₈ (2⁰⋅A₂₈…₀⋅B₀⋯2²⁷⋅A₁…₀⋅B₂₇)₂₈…₀ A₂₈⋅B₁⋯A₂₈…₂⋅B₂₇+(2⁰⋅A₂₈…₀⋅B₀⋯2²⁷⋅A₁…₀⋅B₂₇)₅₅…₂₉
        OP_ROT
        // 2²⁹ 2²⁸⋅A₀⋅B₂₈ (2⁰⋅A₂₈…₀⋅B₀⋯2²⁷⋅A₁…₀⋅B₂₇)₂₈…₀ A₂₈⋅B₁⋯A₂₈…₂⋅B₂₇+(2⁰⋅A₂₈…₀⋅B₀⋯2²⁷⋅A₁…₀⋅B₂₇)₅₅…₂₉ A₂₈…₁⋅B₂₈
        OP_ADD
        // 2²⁹ 2²⁸⋅A₀⋅B₂₈ (2⁰⋅A₂₈…₀⋅B₀⋯2²⁷⋅A₁…₀⋅B₂₇)₂₈…₀ A₂₈⋅B₁⋯A₂₈…₁⋅B₂₈+(2⁰⋅A₂₈…₀⋅B₀⋯2²⁷⋅A₁…₀⋅B₂₇)₅₅…₂₉
        OP_ROT
        // 2²⁹ (2⁰⋅A₂₈…₀⋅B₀⋯2²⁷⋅A₁…₀⋅B₂₇)₂₈…₀ A₂₈⋅B₁⋯A₂₈…₁⋅B₂₈+(2⁰⋅A₂₈…₀⋅B₀⋯2²⁷⋅A₁…₀⋅B₂₇)₅₅…₂₉ 2²⁸⋅A₀⋅B₂₈
        OP_ROT
        // 2²⁹ A₂₈⋅B₁⋯A₂₈…₁⋅B₂₈+(2⁰⋅A₂₈…₀⋅B₀⋯2²⁷⋅A₁…₀⋅B₂₇)₅₅…₂₉ 2²⁸⋅A₀⋅B₂₈ (2⁰⋅A₂₈…₀⋅B₀⋯2²⁷⋅A₁…₀⋅B₂₇)₂₈…₀
        OP_ADD
        // 2²⁹ A₂₈⋅B₁⋯A₂₈…₁⋅B₂₈+(2⁰⋅A₂₈…₀⋅B₀⋯2²⁷⋅A₁…₀⋅B₂₇)₅₅…₂₉ (2⁰⋅A₂₈…₀⋅B₀⋯2²⁷⋅A₁…₀⋅B₂₇)₂₈…₀+2²⁸⋅A₀⋅B₂₈
        OP_ROT
        // A₂₈⋅B₁⋯A₂₈…₁⋅B₂₈+(2⁰⋅A₂₈…₀⋅B₀⋯2²⁷⋅A₁…₀⋅B₂₇)₅₅…₂₉ (2⁰⋅A₂₈…₀⋅B₀⋯2²⁷⋅A₁…₀⋅B₂₇)₂₈…₀+2²⁸⋅A₀⋅B₂₈ 2²⁹
        OP_2DUP OP_GREATERTHANOREQUAL
        // A₂₈⋅B₁⋯A₂₈…₁⋅B₂₈+(2⁰⋅A₂₈…₀⋅B₀⋯2²⁷⋅A₁…₀⋅B₂₇)₅₅…₂₉ (2⁰⋅A₂₈…₀⋅B₀⋯2²⁷⋅A₁…₀⋅B₂₇)₂₈…₀+2²⁸⋅A₀⋅B₂₈ 2²⁹ (2⁰⋅A₂₈…₀⋅B₀⋯2²⁷⋅A₁…₀⋅B₂₇)₂₈…₀+2²⁸⋅A₀⋅B₂₈≥2²⁹
        OP_IF OP_SUB OP_SWAP OP_1ADD OP_ELSE OP_DROP OP_SWAP OP_ENDIF
        // (2⁰⋅A₂₈…₀⋅B₀⋯2²⁸⋅A₀⋅B₂₈)₂₈…₀ A₂₈⋅B₁⋯A₂₈…₁⋅B₂₈+(2⁰⋅A₂₈…₀⋅B₀⋯2²⁸⋅A₀⋅B₂₈)₅₆…₂₉
        // OP_SWAP
        // A₂₈⋅B₁⋯A₂₈…₁⋅B₂₈+(2⁰⋅A₂₈…₀⋅B₀⋯2²⁸⋅A₀⋅B₂₈)₅₆…₂₉ (2⁰⋅A₂₈…₀⋅B₀⋯2²⁸⋅A₀⋅B₂₈)₂₈…₀
        // A₂₈⋅B₁⋯A₂₈…₁⋅B₂₈+(2⁰⋅A₂₈…₀⋅B₀⋯2²⁸⋅A₀⋅B₂₈)₅₆…₂₉ (2⁰⋅A₂₈…₀⋅B₀⋯2²⁸⋅A₀⋅B₂₈)₂₈…₀
        // (A₂₈…₀ ⋅ B₂₈…₀)₅₇…₂₉ (A₂₈…₀ ⋅ B₂₈…₀)₂₈…₀
    }
}

// (A₂₉…₀ ⋅ B₂₉…₀)₂₈…₀ (A₂₉…₀ ⋅ B₂₉…₀)₅₉…₂₉
// A₂₉…₀ B₂₉…₀
fn u30_mul_to_u29_carry_31() -> Script {
    script! {
        // A₂₉…₀ B₂₉…₀
        { assert_nn_le(0x3FFFFFFF) } // 0≤A₂₉…₀<2³⁰

        // Rearrange A₂₉…₀⋅B₂₉…₀ to A₂₈…₀⋅B₂₈…₀:
        //  (A₂₉⋅2²⁹+A₂₈…₀)₂₉…₀ ⋅ (B₂₉⋅2²⁹+B₂₈…₀)₂₉…₀ = A₂₈…₀⋅B₂₈…₀ + A₂₈…₀⋅B₂₉⋅2²⁹ + B₂₈…₀⋅A₂₉⋅2²⁹ + A₂₉⋅B₂₉⋅2⁵⁸

        // A₂₉…₀ B₂₉…₀
        { 0x20000000 }
        // A₂₉…₀ B₂₉…₀ 2²⁹
        OP_TUCK
        // A₂₉…₀ 2²⁹ B₂₉…₀ 2²⁹
        OP_2DUP OP_GREATERTHANOREQUAL
        // A₂₉…₀ 2²⁹ B₂₉…₀ 2²⁹ B₂₉
        OP_DUP OP_TOALTSTACK
        // A₂₉…₀ 2²⁹ B₂₉…₀ 2²⁹ B₂₉ | B₂₉
        OP_IF OP_SUB OP_ELSE OP_DROP OP_ENDIF
        // A₂₉…₀ 2²⁹ B₂₈…₀
        OP_TOALTSTACK
        // A₂₉…₀ 2²⁹ | B₂₈…₀ B₂₉
        OP_TUCK
        // 2²⁹ A₂₉…₀ 2²⁹
        OP_2DUP OP_GREATERTHANOREQUAL
        // 2²⁹ A₂₉…₀ 2²⁹ A₂₉
        OP_DUP OP_TOALTSTACK
        // 2²⁹ A₂₉…₀ 2²⁹ A₂₉ | A₂₉ B₂₈…₀ B₂₉
        OP_IF OP_SUB OP_ELSE OP_DROP OP_ENDIF
        // 2²⁹ A₂₈…₀
        OP_FROMALTSTACK
        OP_FROMALTSTACK
        OP_FROMALTSTACK
        // 2²⁹ A₂₈…₀ A₂₉ B₂₈…₀ B₂₉
        OP_2 OP_PICK
        OP_OVER
        // 2²⁹ A₂₈…₀ A₂₉ B₂₈…₀ B₂₉ A₂₉ B₂₉
        OP_BOOLAND
        OP_TOALTSTACK
        // 2²⁹ A₂₈…₀ A₂₉ B₂₈…₀ B₂₉ | A₂₉∧B₂₉
        OP_IF
            // 2²⁹ A₂₈…₀ A₂₉ B₂₈…₀
            OP_2 OP_PICK
            // 2²⁹ A₂₈…₀ A₂₉ B₂₈…₀ A₂₈…₀
        OP_ELSE
            // 2²⁹ A₂₈…₀ A₂₉ B₂₈…₀
            OP_0
            // 2²⁹ A₂₈…₀ A₂₉ B₂₈…₀ 0
        OP_ENDIF
        // 2²⁹ A₂₈…₀ A₂₉ B₂₈…₀ B₂₉⋅A₂₈…₀
        OP_ROT
        // 2²⁹ A₂₈…₀ B₂₈…₀ B₂₉⋅A₂₈…₀ A₂₉
        OP_IF
            // 2²⁹ A₂₈…₀ B₂₈…₀ B₂₉⋅A₂₈…₀
            OP_OVER
            // 2²⁹ A₂₈…₀ B₂₈…₀ B₂₉⋅A₂₈…₀ B₂₈…₀
        OP_ELSE
            // 2²⁹ A₂₈…₀ B₂₈…₀ B₂₉⋅A₂₈…₀
            OP_0
            // 2²⁹ A₂₈…₀ B₂₈…₀ B₂₉⋅A₂₈…₀ 0
        OP_ENDIF
        // 2²⁹ A₂₈…₀ B₂₈…₀ B₂₉⋅A₂₈…₀ A₂₉⋅B₂₈…₀
        OP_ADD OP_TOALTSTACK
        // 2²⁹ A₂₈…₀ B₂₈…₀ | B₂₉⋅A₂₈…₀+A₂₉⋅B₂₈…₀

        // Compute A₂₈…₀ ⋅ B₂₈…₀
        { u29_mul_carry_29() }
        // (A₂₉…₀ ⋅ B₂₉…₀)₂₈…₀  = (A₂₈…₀ ⋅ B₂₈…₀)₂₈…₀
        // (A₂₉…₀ ⋅ B₂₉…₀)₅₉…₂₉ = (A₂₈…₀ ⋅ B₂₈…₀)₅₇…₂₉ + A₂₉⋅B₂₈…₀ + B₂₉⋅A₂₈…₀ + A₂₉⋅B₂₉⋅2²⁹

        // 2²⁹ (A₂₈…₀⋅B₂₈…₀)₂₈…₀ (A₂₈…₀⋅B₂₈…₀)₂₉…₅₈ | B₂₉⋅A₂₈…₀+A₂₉⋅B₂₈…₀ A₂₉∧B₂₉
        OP_FROMALTSTACK
        // 2²⁹ (A₂₈…₀⋅B₂₈…₀)₂₈…₀ (A₂₈…₀⋅B₂₈…₀)₂₉…₅₈ B₂₉⋅A₂₈…₀+A₂₉⋅B₂₈…₀
        OP_ADD
        // 2²⁹ (A₂₈…₀⋅B₂₈…₀)₂₈…₀ (A₂₈…₀⋅B₂₈…₀)₂₉…₅₈+B₂₉⋅A₂₈…₀+A₂₉⋅B₂₈…₀
        OP_ROT
        // (A₂₈…₀⋅B₂₈…₀)₂₈…₀ (A₂₈…₀⋅B₂₈…₀)₂₉…₅₈+B₂₉⋅A₂₈…₀+A₂₉⋅B₂₈…₀ 2²⁹
        OP_FROMALTSTACK
        // (A₂₈…₀⋅B₂₈…₀)₂₈…₀ (A₂₈…₀⋅B₂₈…₀)₂₉…₅₈+B₂₉⋅A₂₈…₀+A₂₉⋅B₂₈…₀ 2²⁹ A₂₉∧B₂₉
        OP_IF
            // (A₂₈…₀⋅B₂₈…₀)₂₈…₀ (A₂₈…₀⋅B₂₈…₀)₂₉…₅₈+B₂₉⋅A₂₈…₀+A₂₉⋅B₂₈…₀ 2²⁹
            OP_ADD
            // (A₂₈…₀⋅B₂₈…₀)₂₈…₀ (A₂₈…₀⋅B₂₈…₀)₂₉…₅₈+B₂₉⋅A₂₈…₀+A₂₉⋅B₂₈…₀+2²⁹
        OP_ELSE
            // (A₂₈…₀⋅B₂₈…₀)₂₈…₀ (A₂₈…₀⋅B₂₈…₀)₂₉…₅₈+B₂₉⋅A₂₈…₀+A₂₉⋅B₂₈…₀ 2²⁹
            OP_DROP
            // (A₂₈…₀⋅B₂₈…₀)₂₈…₀ (A₂₈…₀⋅B₂₈…₀)₂₉…₅₈+B₂₉⋅A₂₈…₀+A₂₉⋅B₂₈…₀
        OP_ENDIF
        // (A₂₈…₀⋅B₂₈…₀)₂₈…₀ (A₂₈…₀⋅B₂₈…₀)₂₉…₅₈+B₂₉⋅A₂₈…₀+A₂₉⋅B₂₈…₀+A₂₉⋅B₂₉⋅2²⁹


        // A₂₉…₀ B₂₉…₀ 2²⁹⋅A₂₉⋅B₂₉ 2²⁹


        // Add A₂₉⋅B₂₈…₀
        // OP_IF /* A₂₉ */ OP_OVER /* (A₂₈…₀ ⋅ B₂₈…₀)₂₉…₅₈ */ OP_ADD /* B₂₈…₀ */ OP_ENDIF
        // Add B₂₉⋅A₂₈…₀
        // OP_IF /* B₂₉ */ OP_OVER /* (A₂₈…₀ ⋅ B₂₈…₀)₂₉…₅₈ + A₂₉⋅B₂₈…₀ */ OP_ADD /* A₂₈…₀ */ OP_ENDIF
        // Add 2²⁹⋅A₂₉⋅B₂₉
        // /* A₂₉ */ OP_BOOLAND /* B₂₉ */ OP_IF /* A₂₉⋅B₂₉ */ OP_ADD /* 2²⁹ */ OP_ENDIF

        // (A₂₉…₀ ⋅ B₂₉…₀)₂₈…₀ (A₂₉…₀ ⋅ B₂₉…₀)₅₉…₂₉
        // OP_SWAP
        // // (A₂₉…₀ ⋅ B₂₉…₀)₅₉…₂₉ (A₂₉…₀ ⋅ B₂₉…₀)₂₈…₀

    }
}

fn u29x2_sub_noborrow() -> Script {
    script! {
        OP_2SWAP
        // A₂₈…₀ A₅₇…₂₉ B₂₈…₀ B₅₉…₂₉
        OP_TOALTSTACK
        // A₂₈…₀ A₅₇…₂₉ B₂₈…₀ | B₅₉…₂₉
        OP_ROT
        // A₅₇…₂₉ B₂₈…₀ A₂₈…₀
        OP_2DUP OP_LESSTHAN
        // A₅₇…₂₉ B₂₈…₀ A₂₈…₀ B₂₈…₀<A₂₈…₀
        OP_ROT
        // A₅₇…₂₉ A₂₈…₀ B₂₈…₀<A₂₈…₀ B₂₈…₀
        OP_OVER
        // A₅₇…₂₉ A₂₈…₀ B₂₈…₀<A₂₈…₀ B₂₈…₀ B₂₈…₀<A₂₈…₀
        OP_IF
            // A₅₇…₂₉ A₂₈…₀ B₂₈…₀<A₂₈…₀ B₂₈…₀
            { 1 << 29 }
            // A₅₇…₂₉ A₂₈…₀ B₂₈…₀<A₂₈…₀ B₂₈…₀ 2²⁹
            OP_ADD
            // A₅₇…₂₉ A₂₈…₀ B₂₈…₀<A₂₈…₀ B₂₈…₀+2²⁹
        OP_ENDIF
        // A₅₇…₂₉ A₂₈…₀ B₂₈…₀<A₂₈…₀ B₂₈…₀[+2²⁹]
        OP_ROT
        // A₅₇…₂₉ B₂₈…₀<A₂₈…₀ B₂₈…₀[+2²⁹] A₂₈…₀
        OP_SUB
        // A₅₇…₂₉ B₂₈…₀<A₂₈…₀ (B₂₈…₀-A₂₈…₀)ᵐᵒᵈ2²⁹
        OP_FROMALTSTACK
        // A₅₇…₂₉ B₂₈…₀<A₂₈…₀ (B₂₈…₀-A₂₈…₀)ᵐᵒᵈ2²⁹ B₅₉…₂₉
        OP_SWAP
        // A₅₇…₂₉ B₂₈…₀<A₂₈…₀ B₅₉…₂₉ (B₂₈…₀-A₂₈…₀)ᵐᵒᵈ2²⁹
        OP_TOALTSTACK
        // A₅₇…₂₉ B₂₈…₀<A₂₈…₀ B₅₉…₂₉ | (B₂₈…₀-A₂₈…₀)ᵐᵒᵈ2²⁹
        OP_ROT
        // B₂₈…₀<A₂₈…₀ B₅₉…₂₉ A₅₇…₂₉
        OP_SUB
        // B₂₈…₀<A₂₈…₀ B₅₉…₂₉-A₅₇…₂₉
        OP_SWAP
        // B₅₉…₂₉-A₅₇…₂₉ B₂₈…₀<A₂₈…₀
        OP_SUB
        // B₅₉…₂₉-A₅₇…₂₉-(B₂₈…₀<A₂₈…₀)
        OP_FROMALTSTACK
        // B₅₉…₂₉-A₅₇…₂₉-(B₂₈…₀<A₂₈…₀) (B₂₈…₀-A₂₈…₀)ᵐᵒᵈ2²⁹
        OP_SWAP
        // (B₂₈…₀-A₂₈…₀)ᵐᵒᵈ2²⁹ B₅₉…₂₉-A₅₇…₂₉-(B₂₈…₀<A₂₈…₀)
    }
}

fn u29x2_add_u29() -> Script {
    script! {
        // A₂₈…₀ A₅₇…₂₉ B₂₈…₀
        OP_ROT
        // A₅₇…₂₉ B₂₈…₀ A₂₈…₀
        OP_ADD
        // A₅₇…₂₉ (B₂₈…₀+A₂₈…₀)₂₉…₀
        { 1 << 29 }
        // A₅₇…₂₉ (B₂₈…₀+A₂₈…₀)₂₉…₀ 2²⁹
        OP_2DUP OP_GREATERTHANOREQUAL
        // A₅₇…₂₉ (B₂₈…₀+A₂₈…₀)₂₉…₀ 2²⁹ (B₂₈…₀+A₂₈…₀)₂₉
        OP_TUCK
        // A₅₇…₂₉ (B₂₈…₀+A₂₈…₀)₂₉…₀ (B₂₈…₀+A₂₈…₀)₂₉ 2²⁹ (B₂₈…₀+A₂₈…₀)₂₉
        OP_IF
            // A₅₇…₂₉ (B₂₈…₀+A₂₈…₀)₂₉…₀ (B₂₈…₀+A₂₈…₀)₂₉ 2²⁹
            OP_ROT
            // A₅₇…₂₉ (B₂₈…₀+A₂₈…₀)₂₉ 2²⁹ (B₂₈…₀+A₂₈…₀)₂₉…₀
            OP_SWAP
            // A₅₇…₂₉ (B₂₈…₀+A₂₈…₀)₂₉ (B₂₈…₀+A₂₈…₀)₂₉…₀ 2²⁹
            OP_SUB
            // A₅₇…₂₉ (B₂₈…₀+A₂₈…₀)₂₉ (B₂₈…₀+A₂₈…₀)₂₈…₀
            OP_SWAP
            // A₅₇…₂₉ (B₂₈…₀+A₂₈…₀)₂₈…₀ (B₂₈…₀+A₂₈…₀)₂₉
        OP_ELSE
            // A₅₇…₂₉ (B₂₈…₀+A₂₈…₀)₂₈…₀ (B₂₈…₀+A₂₈…₀)₂₉ 2²⁹
            OP_DROP
            // A₅₇…₂₉ (B₂₈…₀+A₂₈…₀)₂₈…₀ (B₂₈…₀+A₂₈…₀)₂₉
        OP_ENDIF
        // A₅₇…₂₉ (B₂₈…₀+A₂₈…₀)₂₈…₀ (B₂₈…₀+A₂₈…₀)₂₉
        OP_ROT
        // (B₂₈…₀+A₂₈…₀)₂₈…₀ (B₂₈…₀+A₂₈…₀)₂₉ A₅₇…₂₉
        OP_ADD
        // (B₂₈…₀+A₂₈…₀)₂₈…₀ A₅₇…₂₉+(B₂₈…₀+A₂₈…₀)₂₉
    }
}

// A₀ A₁ A₂ B₀ B₁
fn u29x3_add_u29x2_nocarry() -> Script {
    script! {
        // A₀ A₁ A₂ B₀ B₁
        OP_ROT OP_TOALTSTACK OP_TOALTSTACK
        // A₀ A₁ B₀ | B₁ A₂
        { u29x2_add_u29() }
        // (A+B₀)₀ (A+B₀)₁ | B₁ A₂
        OP_FROMALTSTACK OP_FROMALTSTACK OP_SWAP
        // (A+B₀)₀ (A+B₀)₁ A₂ B₁
        { u29x2_add_u29() }
        // (A+B)₀ (A+B)₁ (A+B)₂
    }
}

fn u29x2_add_u29u30_carry() -> Script {
    script! {
        // ⋯ (A₀⋅B₀)₅₇…₂₉ (A₁⋅B₁)₂₈…₀ (A₁⋅B₀+A₀⋅B₁)₂₈…₀ (A₁⋅B₀+A₀⋅B₁)₅₈…₂₉
        { 1 << 29 } OP_2DUP OP_GREATERTHANOREQUAL
        // ⋯ (A₀⋅B₀)₅₇…₂₉ (A₁⋅B₁)₂₈…₀ (A₁⋅B₀+A₀⋅B₁)₂₈…₀ (A₁⋅B₀+A₀⋅B₁)₅₈…₂₉ 2²⁹ (A₁⋅B₀+A₀⋅B₁)₅₈
        OP_IF OP_SUB OP_1 OP_ELSE OP_DROP OP_0 OP_ENDIF
        // ⋯ (A₀⋅B₀)₅₇…₂₉ (A₁⋅B₁)₂₈…₀ (A₁⋅B₀+A₀⋅B₁)₂₈…₀ (A₁⋅B₀+A₀⋅B₁)₅₇…₂₉ (A₁⋅B₀+A₀⋅B₁)₅₈
        OP_4 OP_ROLL
        // ⋯ (A₁⋅B₁)₂₈…₀ (A₁⋅B₀+A₀⋅B₁)₂₈…₀ (A₁⋅B₀+A₀⋅B₁)₅₇…₂₉ (A₁⋅B₀+A₀⋅B₁)₅₈ (A₀⋅B₀)₅₇…₂₉
        OP_4 OP_ROLL
        // ⋯ (A₁⋅B₀+A₀⋅B₁)₂₈…₀ (A₁⋅B₀+A₀⋅B₁)₅₇…₂₉ (A₁⋅B₀+A₀⋅B₁)₅₈ (A₀⋅B₀)₅₇…₂₉ (A₁⋅B₁)₂₈…₀
        { u29x3_add_u29x2_nocarry() }
    }
}

// (A₀⋅B₀)₂₈…₀

// (A₀⋅B₀)₅₇…₂₉ +
// (A₁⋅B₀+A₀⋅B₁)₂₈…₀

// (A₁⋅B₀+A₀⋅B₁)₅₈…₂₉ +
// (A₁⋅B₁)₂₈…₀ + (A₂⋅B₀+A₀⋅B₂)₂₈…₀

// (A₁⋅B₁)₅₇…₂₉ + (A₂⋅B₀+A₀⋅B₂)₅₈…₂₉ +
// (A₃⋅B₀+A₀⋅B₃)₂₈…₀ + (A₂⋅B₁+A₁⋅B₂)₂₈…₀

// (A₃⋅B₀+A₀⋅B₃)₅₈…₂₉ + (A₂⋅B₁+A₁⋅B₂)₅₈…₂₉ +
// (A₂⋅B₂)₂₈…₀ + (A₄⋅B₀+A₀⋅B₄)₂₈…₀ + (A₃⋅B₁+A₁⋅B₃)₂₈…₀

// (A₂⋅B₂)₅₇…₂₉ + (A₄⋅B₀+A₀⋅B₄)₅₈…₂₉ + (A₃⋅B₁+A₁⋅B₃)₅₈…₂₉ +
// (A₅⋅B₀+A₀⋅B₅)₂₈…₀ + (A₄⋅B₁+A₁⋅B₄)₂₈…₀ + (A₃⋅B₂+A₂⋅B₃)₂₈…₀

// (A₅⋅B₀+A₀⋅B₅)₅₈…₂₉ + (A₄⋅B₁+A₁⋅B₄)₅₈…₂₉ + (A₃⋅B₂+A₂⋅B₃)₅₈…₂₉ +
// (A₃⋅B₃)₂₈…₀ + (A₆⋅B₀+A₀⋅B₆)₂₈…₀ + (A₅⋅B₁+A₁⋅B₅)₂₈…₀ + (A₄⋅B₂+A₂⋅B₄)₂₈…₀

// (A₃⋅B₃)₅₇…₂₉ + (A₆⋅B₀+A₀⋅B₆)₅₈…₂₉ + (A₅⋅B₁+A₁⋅B₅)₅₈…₂₉ + (A₄⋅B₂+A₂⋅B₄)₅₈…₂₉ +
// (A₇⋅B₀+A₀⋅B₇)₂₈…₀ + (A₆⋅B₁+A₁⋅B₆)₂₈…₀ + (A₅⋅B₂+A₂⋅B₅)₂₈…₀ + (A₄⋅B₃+A₃⋅B₄)₂₈…₀

// (A₇⋅B₀+A₀⋅B₇)₅₈…₂₉ + (A₆⋅B₁+A₁⋅B₆)₅₈…₂₉ + (A₅⋅B₂+A₂⋅B₅)₅₈…₂₉ + (A₄⋅B₃+A₃⋅B₄)₅₈…₂₉ +
// (A₄⋅B₄)₂₈…₀ + (A₈⋅B₀+A₀⋅B₈)₂₈…₀ + (A₇⋅B₁+A₁⋅B₇)₂₈…₀ + (A₆⋅B₂+A₂⋅B₆)₂₈…₀ + (A₅⋅B₃+A₃⋅B₅)₂₈…₀

// (A₄⋅B₄)₅₇…₂₉ + (A₈⋅B₀+A₀⋅B₈)₅₈…₂₉ + (A₇⋅B₁+A₁⋅B₇)₅₈…₂₉ + (A₆⋅B₂+A₂⋅B₆)₅₈…₂₉ + (A₅⋅B₃+A₃⋅B₅)₅₈…₂₉ +
// (A₈⋅B₁+A₁⋅B₈)₂₈…₀ + (A₇⋅B₂+A₂⋅B₇)₂₈…₀ + (A₆⋅B₃+A₃⋅B₆)₂₈…₀ + (A₅⋅B₄+A₄⋅B₅)₂₈…₀

// (A₈⋅B₁+A₁⋅B₈)₅₈…₂₉ + (A₇⋅B₂+A₂⋅B₇)₅₈…₂₉ + (A₆⋅B₃+A₃⋅B₆)₅₈…₂₉ + (A₅⋅B₄+A₄⋅B₅)₅₈…₂₉ +
// (A₅⋅B₅)₂₈…₀ + (A₈⋅B₂+A₂⋅B₈)₂₈…₀ + (A₇⋅B₃+A₃⋅B₇)₂₈…₀ + (A₆⋅B₄+A₄⋅B₆)₂₈…₀

// (A₅⋅B₅)₅₇…₂₉ + (A₈⋅B₂+A₂⋅B₈)₅₈…₂₉ + (A₇⋅B₃+A₃⋅B₇)₅₈…₂₉ + (A₆⋅B₄+A₄⋅B₆)₅₈…₂₉ +
// (A₈⋅B₃+A₃⋅B₈)₂₈…₀ + (A₇⋅B₄+A₄⋅B₇)₂₈…₀ + (A₆⋅B₅+A₅⋅B₆)₂₈…₀

// (A₈⋅B₃+A₃⋅B₈)₅₈…₂₉ + (A₇⋅B₄+A₄⋅B₇)₅₈…₂₉ + (A₆⋅B₅+A₅⋅B₆)₅₈…₂₉ +
// (A₆⋅B₆)₂₈…₀ + (A₇⋅B₅+A₅⋅B₇)₂₈…₀ + (A₈⋅B₄+A₄⋅B₈)₂₈…₀

// (A₆⋅B₆)₅₇…₂₉ + (A₇⋅B₅+A₅⋅B₇)₅₈…₂₉ + (A₈⋅B₄+A₄⋅B₈)₅₈…₂₉ +
// (A₈⋅B₅+A₅⋅B₈)₂₈…₀ + (A₇⋅B₆+A₆⋅B₇)₂₈…₀

// (A₈⋅B₅+A₅⋅B₈)₅₈…₂₉ + (A₇⋅B₆+A₆⋅B₇)₅₈…₂₉ +
// (A₇⋅B₇)₂₈…₀ + (A₈⋅B₆+A₆⋅B₈)₂₈…₀

// (A₇⋅B₇)₅₇…₂₉ + (A₈⋅B₆+A₆⋅B₈)₅₈…₂₉ +
// (A₈⋅B₇+A₇⋅B₈)₂₈…₀

// (A₈⋅B₇+A₇⋅B₈)₅₈…₂₉ +
// (A₈⋅B₈)₂₈…₀

// (A₈⋅B₈)₅₇…₂₉

//                       A₈⋅B₈
//                    A₈⋅B₇+A₇⋅B₈
//                 A₈⋅B₆+A₇⋅B₇+A₆⋅B₈
//              A₈⋅B₅+A₇⋅B₆+A₆⋅B₇+A₅⋅B₈
//            A₈⋅B₄+A₇⋅B₅+A₆⋅B₆+A₅⋅B₇+A₄⋅B₈
//         A₈⋅B₃+A₇⋅B₄+A₆⋅B₅+A₅⋅B₆+A₄⋅B₇+A₃⋅B₈
//       A₈⋅B₂+A₇⋅B₃+A₆⋅B₄+A₅⋅B₅+A₄⋅B₆+A₃⋅B₇+A₂⋅B₈
//    A₈⋅B₁+A₇⋅B₂+A₆⋅B₃+A₅⋅B₄+A₄⋅B₅+A₃⋅B₆+A₂⋅B₇+A₁⋅B₈
// A₈⋅B₀+A₇⋅B₁+A₆⋅B₂+A₅⋅B₃+A₄⋅B₄+A₃⋅B₅+A₂⋅B₆+A₁⋅B₇+A₀⋅B₈
//    A₇⋅B₀+A₆⋅B₁+A₅⋅B₂+A₄⋅B₃+A₃⋅B₄+A₂⋅B₅+A₁⋅B₆+A₀⋅B₇
//       A₆⋅B₀+A₅⋅B₁+A₄⋅B₂+A₃⋅B₃+A₂⋅B₄+A₁⋅B₅+A₀⋅B₆
//         A₅⋅B₀+A₄⋅B₁+A₃⋅B₂+A₂⋅B₃+A₁⋅B₄+A₀⋅B₅
//            A₄⋅B₀+A₃⋅B₁+A₂⋅B₂+A₁⋅B₃+A₀⋅B₄
//               A₃⋅B₀+A₂⋅B₁+A₁⋅B₂+A₀⋅B₃
//                  A₂⋅B₀+A₁⋅B₁+A₀⋅B₂
//                     A₁⋅B₀+A₀⋅B₁
//                        A₀⋅B₀

pub fn u29x9_mul_karazuba(a: u32, b: u32) -> Script {
    script! {
        // ⋯ A₈ A₇ A₆ A₅ A₄ A₃ A₂ A₁ A₀ ⋯ B₈ B₇ B₆ B₅ B₄ B₃ B₂ B₁ B₀ ⋯
        { U254::zip(a, b) }
        // ⋯ A₈ B₈ A₇ B₇ A₆ B₆ A₅ B₅ A₄ B₄ A₃ B₃ A₂ B₂ A₁ B₁ A₀ B₀

        // A₁₊₀ B₁₊₀
        { 1 << 1 } OP_PICK { 0 } OP_1ADD OP_PICK OP_ADD OP_TOALTSTACK
        { 1 << 1 | 1 } OP_PICK { 1 } OP_1ADD OP_PICK OP_ADD OP_TOALTSTACK

        // A₂₊₀ B₂₊₀
        { 2 << 1 } OP_PICK { 0 } OP_1ADD OP_PICK OP_ADD OP_TOALTSTACK
        { 2 << 1 | 1 } OP_PICK { 1 } OP_1ADD OP_PICK OP_ADD OP_TOALTSTACK
        // A₃₊₀ B₃₊₀ A₂₊₁ B₂₊₁
        for j in 0..2 {
            { (3 - j) << 1 } OP_PICK { j << 1 } OP_1ADD OP_PICK OP_ADD OP_TOALTSTACK
            { (3 - j) << 1 | 1 } OP_PICK { j << 1 | 1 } OP_1ADD OP_PICK OP_ADD OP_TOALTSTACK
        }
        // A₄₊₀ B₄₊₀ A₃₊₁ B₃₊₁
        for j in 0..2 {
            { (4 - j) << 1 } OP_PICK { j << 1 } OP_1ADD OP_PICK OP_ADD OP_TOALTSTACK
            { (4 - j) << 1 | 1 } OP_PICK { j << 1 | 1 } OP_1ADD OP_PICK OP_ADD OP_TOALTSTACK
        }
        // A₅₊₀ B₅₊₀ A₄₊₁ B₄₊₁ A₃₊₂ B₃₊₂
        for j in 0..3 {
            { (5 - j) << 1 } OP_PICK { j << 1 } OP_1ADD OP_PICK OP_ADD OP_TOALTSTACK
            { (5 - j) << 1 | 1 } OP_PICK { j << 1 | 1 } OP_1ADD OP_PICK OP_ADD OP_TOALTSTACK
        }
        // A₆₊₀ B₆₊₀ A₅₊₁ B₅₊₁ A₄₊₂ B₄₊₂
        for j in 0..3 {
            { (6 - j) << 1 } OP_PICK { j << 1 } OP_1ADD OP_PICK OP_ADD OP_TOALTSTACK
            { (6 - j) << 1 | 1 } OP_PICK { j << 1 | 1 } OP_1ADD OP_PICK OP_ADD OP_TOALTSTACK
        }
        // A₇₊₀ B₇₊₀ A₆₊₁ B₆₊₁ A₅₊₂ B₅₊₂ A₄₊₃ B₄₊₃
        for j in 0..4 {
            { (7 - j) << 1 } OP_PICK { j << 1 } OP_1ADD OP_PICK OP_ADD OP_TOALTSTACK
            { (7 - j) << 1 | 1 } OP_PICK { j << 1 | 1 } OP_1ADD OP_PICK OP_ADD OP_TOALTSTACK
        }
        // A₈₊₀ B₈₊₀ A₇₊₁ B₇₊₁ A₆₊₂ B₆₊₂ A₅₊₃ B₅₊₃
        for j in 0..4 {
            { (8 - j) << 1 } OP_PICK { j << 1 } OP_1ADD OP_PICK OP_ADD OP_TOALTSTACK
            { (8 - j) << 1 | 1 } OP_PICK { j << 1 | 1 } OP_1ADD OP_PICK OP_ADD OP_TOALTSTACK
        }
        // A₈₊₁ B₈₊₁ A₇₊₂ B₇₊₂ A₆₊₃ B₆₊₃ A₅₊₄ B₅₊₄
        for j in 1..5 {
            { (9 - j) << 1 } OP_PICK { j << 1 } OP_1ADD OP_PICK OP_ADD OP_TOALTSTACK
            { (9 - j) << 1 | 1 } OP_PICK { j << 1 | 1 } OP_1ADD OP_PICK OP_ADD OP_TOALTSTACK
        }
        // A₈₊₂ B₈₊₂ A₇₊₃ B₇₊₃ A₆₊₄ B₆₊₄
        for j in 2..5 {
            { (10 - j) << 1 } OP_PICK { j << 1 } OP_1ADD OP_PICK OP_ADD OP_TOALTSTACK
            { (10 - j) << 1 | 1 } OP_PICK { j << 1 | 1 } OP_1ADD OP_PICK OP_ADD OP_TOALTSTACK
        }
        // A₈₊₃ B₈₊₃ A₇₊₄ B₇₊₄ A₆₊₅ B₆₊₅
        for j in 3..6 {
            { (11 - j) << 1 } OP_PICK { j << 1 } OP_1ADD OP_PICK OP_ADD OP_TOALTSTACK
            { (11 - j) << 1 | 1 } OP_PICK { j << 1 | 1 } OP_1ADD OP_PICK OP_ADD OP_TOALTSTACK
        }
        // A₈₊₄ B₈₊₄ A₇₊₅ B₇₊₅
        for j in 4..6 {
            { (12 - j) << 1 } OP_PICK { j << 1 } OP_1ADD OP_PICK OP_ADD OP_TOALTSTACK
            { (12 - j) << 1 | 1 } OP_PICK { j << 1 | 1 } OP_1ADD OP_PICK OP_ADD OP_TOALTSTACK
        }
        // A₈₊₅ B₈₊₅ A₇₊₆ B₇₊₆
        for j in 5..7 {
            { (13 - j) << 1 } OP_PICK { j << 1 } OP_1ADD OP_PICK OP_ADD OP_TOALTSTACK
            { (13 - j) << 1 | 1 } OP_PICK { j << 1 | 1 } OP_1ADD OP_PICK OP_ADD OP_TOALTSTACK
        }
        // A₈₊₆ B₈₊₆
        { 8 << 1 } OP_PICK { 6 << 1 } OP_1ADD OP_PICK OP_ADD OP_TOALTSTACK
        { 8 << 1 | 1 } OP_PICK { 6 << 1 | 1 } OP_1ADD OP_PICK OP_ADD OP_TOALTSTACK
        // A₈₊₇ B₈₊₇
        { 8 << 1 } OP_PICK { 7 << 1 } OP_1ADD OP_PICK OP_ADD OP_TOALTSTACK
        { 8 << 1 | 1 } OP_PICK { 7 << 1 | 1 } OP_1ADD OP_PICK OP_ADD OP_TOALTSTACK

        for _ in 0..9 {
            { 8 << 1 | 1 } OP_ROLL
            { 8 << 1 | 1 } OP_ROLL
            { u29_mul_carry_29() }
            OP_SWAP
        }

        // ⋯
        OP_DEPTH
        // ⋯ *

        // A₈₊₇⋅B₈₊₇ - A₈⋅B₈ - A₇⋅B₇  <=>  A₈⋅B₇ + A₇⋅B₈
        // ⋯ *
        OP_FROMALTSTACK OP_FROMALTSTACK { u30_mul_to_u29_carry_31() } OP_ROT
        // ⋯ (A₈₊₇⋅B₈₊₇)₂₈…₀ (A₈₊₇⋅B₈₊₇)₅₉…₂₉ *
        OP_DEPTH OP_OVER OP_SUB { 8 << 1 } OP_ADD OP_PICK OP_SWAP OP_DEPTH OP_OVER OP_SUB { 8 << 1 | 1 } OP_ADD OP_PICK OP_SWAP OP_TOALTSTACK { u29x2_sub_noborrow() } OP_FROMALTSTACK
        OP_DEPTH OP_OVER OP_SUB { 7 << 1 } OP_ADD OP_PICK OP_SWAP OP_DEPTH OP_OVER OP_SUB { 7 << 1 | 1 } OP_ADD OP_PICK OP_SWAP OP_TOALTSTACK { u29x2_sub_noborrow() } OP_FROMALTSTACK
        // ⋯ (A₈⋅B₇+A₇⋅B₈)₂₈…₀ (A₈⋅B₇+A₇⋅B₈)₅₈…₂₉ *

        // A₈₊₆⋅B₈₊₆ - A₈⋅B₈ - A₆⋅B₆  <=>  A₈⋅B₆ + A₆⋅B₈
        OP_FROMALTSTACK OP_FROMALTSTACK { u30_mul_to_u29_carry_31() } OP_ROT
        // ⋯ (A₈₊₆⋅B₈₊₆)₂₈…₀ (A₈₊₆⋅B₈₊₆)₅₉…₂₉ *
        OP_DEPTH OP_OVER OP_SUB { 8 << 1 } OP_ADD OP_PICK OP_SWAP OP_DEPTH OP_OVER OP_SUB { 8 << 1 | 1 } OP_ADD OP_PICK OP_SWAP OP_TOALTSTACK { u29x2_sub_noborrow() } OP_FROMALTSTACK
        OP_DEPTH OP_OVER OP_SUB { 6 << 1 } OP_ADD OP_PICK OP_SWAP OP_DEPTH OP_OVER OP_SUB { 6 << 1 | 1 } OP_ADD OP_PICK OP_SWAP OP_TOALTSTACK { u29x2_sub_noborrow() } OP_FROMALTSTACK
        // ⋯ (A₈⋅B₆+A₆⋅B₈)₂₈…₀ (A₈⋅B₆+A₆⋅B₈)₅₈…₂₉ *

        // A₈₊₅⋅B₈₊₅ - A₈⋅B₈ - A₅⋅B₅  <=>  A₈⋅B₅ + A₅⋅B₈
        // A₇₊₆⋅B₇₊₆ - A₇⋅B₇ - A₆⋅B₆  <=>  A₇⋅B₆ + A₆⋅B₇
        for j in 5..7 {
            OP_FROMALTSTACK OP_FROMALTSTACK { u30_mul_to_u29_carry_31() } OP_ROT
            // ⋯ (A₈₊₅⋅B₈₊₅)₂₈…₀ (A₈₊₅⋅B₈₊₅)₅₉…₂₉ *
            // ⋯ (A₇₊₆⋅B₇₊₆)₂₈…₀ (A₇₊₆⋅B₇₊₆)₅₉…₂₉ *
            OP_DEPTH OP_OVER OP_SUB { (13 - j) << 1 } OP_ADD OP_PICK OP_SWAP OP_DEPTH OP_OVER OP_SUB { (13 - j) << 1 | 1 } OP_ADD OP_PICK OP_SWAP OP_TOALTSTACK { u29x2_sub_noborrow() } OP_FROMALTSTACK
            OP_DEPTH OP_OVER OP_SUB {      j << 1 } OP_ADD OP_PICK OP_SWAP OP_DEPTH OP_OVER OP_SUB {      j << 1 | 1 } OP_ADD OP_PICK OP_SWAP OP_TOALTSTACK { u29x2_sub_noborrow() } OP_FROMALTSTACK
            // ⋯ (A₈⋅B₅+A₅⋅B₈)₂₈…₀ (A₈⋅B₅+A₅⋅B₈)₅₈…₂₉ *
            // ⋯ (A₇⋅B₆+A₆⋅B₇)₂₈…₀ (A₇⋅B₆+A₆⋅B₇)₅₈…₂₉ *
        }

        // A₈₊₄⋅B₈₊₄ - A₈⋅B₈ - A₄⋅B₄  <=>  A₈⋅B₄ + A₄⋅B₈
        // A₇₊₅⋅B₇₊₅ - A₇⋅B₇ - A₅⋅B₅  <=>  A₇⋅B₅ + A₅⋅B₇
        for j in 4..6 {
            OP_FROMALTSTACK OP_FROMALTSTACK { u30_mul_to_u29_carry_31() } OP_ROT
            // ⋯ (A₈₊₄⋅B₈₊₄)₂₈…₀ (A₈₊₄⋅B₈₊₄)₅₉…₂₉ *
            // ⋯ (A₇₊₅⋅B₇₊₅)₂₈…₀ (A₇₊₅⋅B₇₊₅)₅₉…₂₉ *
            OP_DEPTH OP_OVER OP_SUB { (12 - j) << 1 } OP_ADD OP_PICK OP_SWAP OP_DEPTH OP_OVER OP_SUB { (12 - j) << 1 | 1 } OP_ADD OP_PICK OP_SWAP OP_TOALTSTACK { u29x2_sub_noborrow() } OP_FROMALTSTACK
            OP_DEPTH OP_OVER OP_SUB {      j << 1 } OP_ADD OP_PICK OP_SWAP OP_DEPTH OP_OVER OP_SUB {      j << 1 | 1 } OP_ADD OP_PICK OP_SWAP OP_TOALTSTACK { u29x2_sub_noborrow() } OP_FROMALTSTACK
            // ⋯ (A₈⋅B₄+A₄⋅B₈)₂₈…₀ (A₈⋅B₄+A₄⋅B₈)₅₈…₂₉ *
            // ⋯ (A₇⋅B₅+A₅⋅B₇)₂₈…₀ (A₇⋅B₅+A₅⋅B₇)₅₈…₂₉ *
        }

        // A₈₊₃⋅B₈₊₃ - A₈⋅B₈ - A₃⋅B₃  <=>  A₈⋅B₃ + A₃⋅B₈
        // A₇₊₄⋅B₇₊₄ - A₇⋅B₇ - A₄⋅B₄  <=>  A₇⋅B₄ + A₄⋅B₇
        // A₆₊₅⋅B₆₊₅ - A₆⋅B₆ - A₅⋅B₅  <=>  A₆⋅B₅ + A₅⋅B₆
        for j in 3..6 {
            OP_FROMALTSTACK OP_FROMALTSTACK { u30_mul_to_u29_carry_31() } OP_ROT
            // ⋯ (A₈₊₃⋅B₈₊₃)₂₈…₀ (A₈₊₃⋅B₈₊₃)₅₉…₂₉ *
            // ⋯ (A₇₊₄⋅B₇₊₄)₂₈…₀ (A₇₊₄⋅B₇₊₄)₅₉…₂₉ *
            // ⋯ (A₆₊₅⋅B₆₊₅)₂₈…₀ (A₆₊₅⋅B₆₊₅)₅₉…₂₉ *
            OP_DEPTH OP_OVER OP_SUB { (11 - j) << 1 } OP_ADD OP_PICK OP_SWAP OP_DEPTH OP_OVER OP_SUB { (11 - j) << 1 | 1 } OP_ADD OP_PICK OP_SWAP OP_TOALTSTACK { u29x2_sub_noborrow() } OP_FROMALTSTACK
            OP_DEPTH OP_OVER OP_SUB {      j << 1 } OP_ADD OP_PICK OP_SWAP OP_DEPTH OP_OVER OP_SUB {      j << 1 | 1 } OP_ADD OP_PICK OP_SWAP OP_TOALTSTACK { u29x2_sub_noborrow() } OP_FROMALTSTACK
            // ⋯ (A₈⋅B₃+A₃⋅B₈)₂₈…₀ (A₈⋅B₃+A₃⋅B₈)₅₈…₂₉ *
            // ⋯ (A₇⋅B₄+A₄⋅B₇)₂₈…₀ (A₇⋅B₄+A₄⋅B₇)₅₈…₂₉ *
            // ⋯ (A₆⋅B₅+A₅⋅B₆)₂₈…₀ (A₆⋅B₅+A₅⋅B₆)₅₈…₂₉ *
        }

        // A₈₊₂⋅B₈₊₂ - A₈⋅B₈ - A₂⋅B₂  <=>  A₈⋅B₂ + A₂⋅B₈
        // A₇₊₃⋅B₇₊₃ - A₇⋅B₇ - A₃⋅B₃  <=>  A₇⋅B₃ + A₃⋅B₇
        // A₆₊₄⋅B₆₊₄ - A₆⋅B₆ - A₄⋅B₄  <=>  A₆⋅B₄ + A₄⋅B₆
        for j in 2..5 {
            OP_FROMALTSTACK OP_FROMALTSTACK { u30_mul_to_u29_carry_31() } OP_ROT
            // ⋯ (A₈₊₂⋅B₈₊₂)₂₈…₀ (A₈₊₂⋅B₈₊₂)₅₉…₂₉ *
            // ⋯ (A₇₊₃⋅B₇₊₃)₂₈…₀ (A₇₊₃⋅B₇₊₃)₅₉…₂₉ *
            // ⋯ (A₆₊₄⋅B₆₊₄)₂₈…₀ (A₆₊₄⋅B₆₊₄)₅₉…₂₉ *
            OP_DEPTH OP_OVER OP_SUB { (10 - j) << 1 } OP_ADD OP_PICK OP_SWAP OP_DEPTH OP_OVER OP_SUB { (10 - j) << 1 | 1 } OP_ADD OP_PICK OP_SWAP OP_TOALTSTACK { u29x2_sub_noborrow() } OP_FROMALTSTACK
            OP_DEPTH OP_OVER OP_SUB {      j << 1 } OP_ADD OP_PICK OP_SWAP OP_DEPTH OP_OVER OP_SUB {      j << 1 | 1 } OP_ADD OP_PICK OP_SWAP OP_TOALTSTACK { u29x2_sub_noborrow() } OP_FROMALTSTACK
            // ⋯ (A₈⋅B₂+A₂⋅B₈)₂₈…₀ (A₈⋅B₂+A₂⋅B₈)₅₈…₂₉ *
            // ⋯ (A₇⋅B₃+A₃⋅B₇)₂₈…₀ (A₇⋅B₃+A₃⋅B₇)₅₈…₂₉ *
            // ⋯ (A₆⋅B₄+A₄⋅B₆)₂₈…₀ (A₆⋅B₄+A₄⋅B₆)₅₈…₂₉ *
        }

        // A₈₊₁⋅B₈₊₁ - A₈⋅B₈ - A₁⋅B₁  <=>  A₈⋅B₁ + A₁⋅B₈
        // A₇₊₂⋅B₇₊₂ - A₇⋅B₇ - A₂⋅B₂  <=>  A₇⋅B₂ + A₂⋅B₇
        // A₆₊₃⋅B₆₊₃ - A₆⋅B₆ - A₃⋅B₃  <=>  A₆⋅B₃ + A₃⋅B₆
        // A₅₊₄⋅B₅₊₄ - A₅⋅B₅ - A₄⋅B₄  <=>  A₅⋅B₄ + A₄⋅B₅
        for j in 1..5 {
            OP_FROMALTSTACK OP_FROMALTSTACK { u30_mul_to_u29_carry_31() } OP_ROT
            // ⋯ (A₈₊₁⋅B₈₊₁)₂₈…₀ (A₈₊₁⋅B₈₊₁)₅₉…₂₉ *
            // ⋯ (A₇₊₂⋅B₇₊₂)₂₈…₀ (A₇₊₂⋅B₇₊₂)₅₉…₂₉ *
            // ⋯ (A₆₊₃⋅B₆₊₃)₂₈…₀ (A₆₊₃⋅B₆₊₃)₅₉…₂₉ *
            // ⋯ (A₅₊₄⋅B₅₊₄)₂₈…₀ (A₅₊₄⋅B₅₊₄)₅₉…₂₉ *
            OP_DEPTH OP_OVER OP_SUB { (9 - j) << 1 } OP_ADD OP_PICK OP_SWAP OP_DEPTH OP_OVER OP_SUB { (9 - j) << 1 | 1 } OP_ADD OP_PICK OP_SWAP OP_TOALTSTACK { u29x2_sub_noborrow() } OP_FROMALTSTACK
            OP_DEPTH OP_OVER OP_SUB {     j << 1 } OP_ADD OP_PICK OP_SWAP OP_DEPTH OP_OVER OP_SUB {     j << 1 | 1 } OP_ADD OP_PICK OP_SWAP OP_TOALTSTACK { u29x2_sub_noborrow() } OP_FROMALTSTACK
            // ⋯ (A₈⋅B₁+A₁⋅B₈)₂₈…₀ (A₈⋅B₁+A₁⋅B₈)₅₈…₂₉ *
            // ⋯ (A₇⋅B₂+A₂⋅B₇)₂₈…₀ (A₇⋅B₂+A₂⋅B₇)₅₈…₂₉ *
            // ⋯ (A₆⋅B₃+A₃⋅B₆)₂₈…₀ (A₆⋅B₃+A₃⋅B₆)₅₈…₂₉ *
            // ⋯ (A₅⋅B₄+A₄⋅B₅)₂₈…₀ (A₅⋅B₄+A₄⋅B₅)₅₈…₂₉ *
        }

        // A₈₊₀⋅B₈₊₀ - A₈⋅B₈ - A₀⋅B₀  <=>  A₈⋅B₀ + A₀⋅B₈
        // A₇₊₁⋅B₇₊₁ - A₇⋅B₇ - A₁⋅B₁  <=>  A₇⋅B₁ + A₁⋅B₇
        // A₆₊₂⋅B₆₊₂ - A₆⋅B₆ - A₂⋅B₂  <=>  A₆⋅B₂ + A₂⋅B₆
        // A₅₊₃⋅B₅₊₃ - A₅⋅B₅ - A₃⋅B₃  <=>  A₅⋅B₃ + A₃⋅B₅
        for j in 0..4 {
            OP_FROMALTSTACK OP_FROMALTSTACK { u30_mul_to_u29_carry_31() } OP_ROT
            // ⋯ (A₈₊₀⋅B₈₊₀)₂₈…₀ (A₈₊₀⋅B₈₊₀)₅₉…₂₉ *
            // ⋯ (A₇₊₁⋅B₇₊₁)₂₈…₀ (A₇₊₁⋅B₇₊₁)₅₉…₂₉ *
            // ⋯ (A₆₊₂⋅B₆₊₂)₂₈…₀ (A₆₊₂⋅B₆₊₂)₅₉…₂₉ *
            // ⋯ (A₅₊₃⋅B₅₊₃)₂₈…₀ (A₅₊₃⋅B₅₊₃)₅₉…₂₉ *
            OP_DEPTH OP_OVER OP_SUB { (8 - j) << 1 } OP_ADD OP_PICK OP_SWAP OP_DEPTH OP_OVER OP_SUB { (8 - j) << 1 | 1 } OP_ADD OP_PICK OP_SWAP OP_TOALTSTACK { u29x2_sub_noborrow() } OP_FROMALTSTACK
            OP_DEPTH OP_OVER OP_SUB {     j << 1 } OP_ADD OP_PICK OP_SWAP OP_DEPTH OP_OVER OP_SUB {     j << 1 | 1 } OP_ADD OP_PICK OP_SWAP OP_TOALTSTACK { u29x2_sub_noborrow() } OP_FROMALTSTACK
            // ⋯ (A₈⋅B₀+A₀⋅B₈)₂₈…₀ (A₈⋅B₀+A₀⋅B₈)₅₈…₂₉ *
            // ⋯ (A₇⋅B₁+A₁⋅B₇)₂₈…₀ (A₇⋅B₁+A₁⋅B₇)₅₈…₂₉ *
            // ⋯ (A₆⋅B₂+A₂⋅B₆)₂₈…₀ (A₆⋅B₂+A₂⋅B₆)₅₈…₂₉ *
            // ⋯ (A₅⋅B₃+A₃⋅B₅)₂₈…₀ (A₅⋅B₃+A₃⋅B₅)₅₈…₂₉ *
        }

        // A₇₊₀⋅B₇₊₀ - A₇⋅B₇ - A₀⋅B₀  <=>  A₇⋅B₀ + A₀⋅B₇
        // A₆₊₁⋅B₆₊₁ - A₆⋅B₆ - A₁⋅B₁  <=>  A₆⋅B₁ + A₁⋅B₆
        // A₅₊₂⋅B₅₊₂ - A₅⋅B₅ - A₂⋅B₂  <=>  A₅⋅B₂ + A₂⋅B₅
        // A₄₊₃⋅B₄₊₃ - A₄⋅B₄ - A₃⋅B₃  <=>  A₄⋅B₃ + A₃⋅B₄
        for j in 0..4 {
            OP_FROMALTSTACK OP_FROMALTSTACK { u30_mul_to_u29_carry_31() } OP_ROT
            // ⋯ (A₇₊₀⋅B₇₊₀)₂₈…₀ (A₇₊₀⋅B₇₊₀)₅₉…₂₉ *
            // ⋯ (A₆₊₁⋅B₆₊₁)₂₈…₀ (A₆₊₁⋅B₆₊₁)₅₉…₂₉ *
            // ⋯ (A₅₊₂⋅B₅₊₂)₂₈…₀ (A₅₊₂⋅B₅₊₂)₅₉…₂₉ *
            // ⋯ (A₄₊₃⋅B₄₊₃)₂₈…₀ (A₄₊₃⋅B₄₊₃)₅₉…₂₉ *
            OP_DEPTH OP_OVER OP_SUB { (7 - j) << 1 } OP_ADD OP_PICK OP_SWAP OP_DEPTH OP_OVER OP_SUB { (7 - j) << 1 | 1 } OP_ADD OP_PICK OP_SWAP OP_TOALTSTACK { u29x2_sub_noborrow() } OP_FROMALTSTACK
            OP_DEPTH OP_OVER OP_SUB {     j << 1 } OP_ADD OP_PICK OP_SWAP OP_DEPTH OP_OVER OP_SUB {     j << 1 | 1 } OP_ADD OP_PICK OP_SWAP OP_TOALTSTACK { u29x2_sub_noborrow() } OP_FROMALTSTACK
            // ⋯ (A₇⋅B₀+A₀⋅B₇)₂₈…₀ (A₇⋅B₀+A₀⋅B₇)₅₈…₂₉ *
            // ⋯ (A₆⋅B₁+A₁⋅B₆)₂₈…₀ (A₆⋅B₁+A₁⋅B₆)₅₈…₂₉ *
            // ⋯ (A₅⋅B₂+A₂⋅B₅)₂₈…₀ (A₅⋅B₂+A₂⋅B₅)₅₈…₂₉ *
            // ⋯ (A₄⋅B₃+A₃⋅B₄)₂₈…₀ (A₄⋅B₃+A₃⋅B₄)₅₈…₂₉ *
        }

        // A₆₊₀⋅B₆₊₀ - A₆⋅B₆ - A₀⋅B₀  <=>  A₆⋅B₀ + A₀⋅B₆
        // A₅₊₁⋅B₅₊₁ - A₅⋅B₅ - A₁⋅B₁  <=>  A₅⋅B₁ + A₁⋅B₅
        // A₄₊₂⋅B₄₊₂ - A₄⋅B₄ - A₂⋅B₂  <=>  A₄⋅B₂ + A₂⋅B₄
        for j in 0..3 {
            OP_FROMALTSTACK OP_FROMALTSTACK { u30_mul_to_u29_carry_31() } OP_ROT
            // ⋯ (A₆₊₀⋅B₆₊₀)₂₈…₀ (A₆₊₀⋅B₆₊₀)₅₉…₂₉ *
            // ⋯ (A₅₊₁⋅B₅₊₁)₂₈…₀ (A₅₊₁⋅B₅₊₁)₅₉…₂₉ *
            // ⋯ (A₄₊₂⋅B₄₊₂)₂₈…₀ (A₄₊₂⋅B₄₊₂)₅₉…₂₉ *
            OP_DEPTH OP_OVER OP_SUB { (6 - j) << 1 } OP_ADD OP_PICK OP_SWAP OP_DEPTH OP_OVER OP_SUB { (6 - j) << 1 | 1 } OP_ADD OP_PICK OP_SWAP OP_TOALTSTACK { u29x2_sub_noborrow() } OP_FROMALTSTACK
            OP_DEPTH OP_OVER OP_SUB {     j << 1 } OP_ADD OP_PICK OP_SWAP OP_DEPTH OP_OVER OP_SUB {     j << 1 | 1 } OP_ADD OP_PICK OP_SWAP OP_TOALTSTACK { u29x2_sub_noborrow() } OP_FROMALTSTACK
            // ⋯ (A₆⋅B₀+A₀⋅B₆)₂₈…₀ (A₆⋅B₀+A₀⋅B₆)₅₈…₂₉ *
            // ⋯ (A₅⋅B₁+A₁⋅B₅)₂₈…₀ (A₅⋅B₁+A₁⋅B₅)₅₈…₂₉ *
            // ⋯ (A₄⋅B₂+A₂⋅B₄)₂₈…₀ (A₄⋅B₂+A₂⋅B₄)₅₈…₂₉ *
        }

        // A₅₊₀⋅B₅₊₀ - A₅⋅B₅ - A₀⋅B₀  <=>  A₅⋅B₀ + A₀⋅B₅
        // A₄₊₁⋅B₄₊₁ - A₄⋅B₄ - A₁⋅B₁  <=>  A₄⋅B₁ + A₁⋅B₄
        // A₃₊₂⋅B₃₊₂ - A₃⋅B₃ - A₂⋅B₂  <=>  A₃⋅B₂ + A₂⋅B₃
        for j in 0..3 {
            OP_FROMALTSTACK OP_FROMALTSTACK { u30_mul_to_u29_carry_31() } OP_ROT
            // ⋯ (A₅₊₀⋅B₅₊₀)₂₈…₀ (A₅₊₀⋅B₅₊₀)₅₉…₂₉ *
            // ⋯ (A₄₊₁⋅B₄₊₁)₂₈…₀ (A₄₊₁⋅B₄₊₁)₅₉…₂₉ *
            // ⋯ (A₃₊₂⋅B₃₊₂)₂₈…₀ (A₃₊₂⋅B₃₊₂)₅₉…₂₉ *
            OP_DEPTH OP_OVER OP_SUB { (5 - j) << 1 } OP_ADD OP_PICK OP_SWAP OP_DEPTH OP_OVER OP_SUB { (5 - j) << 1 | 1 } OP_ADD OP_PICK OP_SWAP OP_TOALTSTACK { u29x2_sub_noborrow() } OP_FROMALTSTACK
            OP_DEPTH OP_OVER OP_SUB {     j << 1 } OP_ADD OP_PICK OP_SWAP OP_DEPTH OP_OVER OP_SUB {     j << 1 | 1 } OP_ADD OP_PICK OP_SWAP OP_TOALTSTACK { u29x2_sub_noborrow() } OP_FROMALTSTACK
            // ⋯ (A₅⋅B₀+A₀⋅B₅)₂₈…₀ (A₅⋅B₀+A₀⋅B₅)₅₈…₂₉ *
            // ⋯ (A₄⋅B₁+A₁⋅B₄)₂₈…₀ (A₄⋅B₁+A₁⋅B₄)₅₈…₂₉ *
            // ⋯ (A₃⋅B₂+A₂⋅B₃)₂₈…₀ (A₃⋅B₂+A₂⋅B₃)₅₈…₂₉ *
        }

        // A₄₊₀⋅B₄₊₀ - A₄⋅B₄ - A₀⋅B₀  <=>  A₄⋅B₀ + A₀⋅B₄
        // A₃₊₁⋅B₃₊₁ - A₃⋅B₃ - A₁⋅B₁  <=>  A₃⋅B₁ + A₁⋅B₃
        for j in 0..2 {
            OP_FROMALTSTACK OP_FROMALTSTACK { u30_mul_to_u29_carry_31() } OP_ROT
            // ⋯ (A₄₊₀⋅B₄₊₀)₂₈…₀ (A₄₊₀⋅B₄₊₀)₅₉…₂₉ *
            // ⋯ (A₃₊₁⋅B₃₊₁)₂₈…₀ (A₃₊₁⋅B₃₊₁)₅₉…₂₉ *
            OP_DEPTH OP_OVER OP_SUB { (4 - j) << 1 } OP_ADD OP_PICK OP_SWAP OP_DEPTH OP_OVER OP_SUB { (4 - j) << 1 | 1 } OP_ADD OP_PICK OP_SWAP OP_TOALTSTACK { u29x2_sub_noborrow() } OP_FROMALTSTACK
            OP_DEPTH OP_OVER OP_SUB {     j << 1 } OP_ADD OP_PICK OP_SWAP OP_DEPTH OP_OVER OP_SUB {     j << 1 | 1 } OP_ADD OP_PICK OP_SWAP OP_TOALTSTACK { u29x2_sub_noborrow() } OP_FROMALTSTACK
            // ⋯ (A₄⋅B₀+A₀⋅B₄)₂₈…₀ (A₄⋅B₀+A₀⋅B₄)₅₈…₂₉ *
            // ⋯ (A₃⋅B₁+A₁⋅B₃)₂₈…₀ (A₃⋅B₁+A₁⋅B₃)₅₈…₂₉ *
        }

        // A₃₊₀⋅B₃₊₀ - A₃⋅B₃ - A₀⋅B₀  <=>  A₃⋅B₀ + A₀⋅B₃
        // A₂₊₁⋅B₂₊₁ - A₂⋅B₂ - A₁⋅B₁  <=>  A₂⋅B₁ + A₁⋅B₂
        for j in 0..2 {
            OP_FROMALTSTACK OP_FROMALTSTACK { u30_mul_to_u29_carry_31() } OP_ROT
            // ⋯ (A₃₊₀⋅B₃₊₀)₂₈…₀ (A₃₊₀⋅B₃₊₀)₅₉…₂₉ *
            // ⋯ (A₂₊₁⋅B₂₊₁)₂₈…₀ (A₂₊₁⋅B₂₊₁)₅₉…₂₉ *
            OP_DEPTH OP_OVER OP_SUB { (3 - j) << 1 } OP_ADD OP_PICK OP_SWAP OP_DEPTH OP_OVER OP_SUB { (3 - j) << 1 | 1 } OP_ADD OP_PICK OP_SWAP OP_TOALTSTACK { u29x2_sub_noborrow() } OP_FROMALTSTACK
            OP_DEPTH OP_OVER OP_SUB {     j << 1 } OP_ADD OP_PICK OP_SWAP OP_DEPTH OP_OVER OP_SUB {     j << 1 | 1 } OP_ADD OP_PICK OP_SWAP OP_TOALTSTACK { u29x2_sub_noborrow() } OP_FROMALTSTACK
            // ⋯ (A₃⋅B₀+A₀⋅B₃)₂₈…₀ (A₃⋅B₀+A₀⋅B₃)₅₈…₂₉ *
            // ⋯ (A₂⋅B₁+A₁⋅B₂)₂₈…₀ (A₂⋅B₁+A₁⋅B₂)₅₈…₂₉ *
        }

        // A₂₊₀⋅B₂₊₀ - A₂⋅B₂ - A₀⋅B₀  <=>  A₂⋅B₀ + A₀⋅B₂
        OP_FROMALTSTACK OP_FROMALTSTACK { u30_mul_to_u29_carry_31() } OP_ROT
        // ⋯ (A₂₊₀⋅B₂₊₀)₂₈…₀ (A₂₊₀⋅B₂₊₀)₅₉…₂₉ *
        OP_DEPTH OP_OVER OP_SUB { 2 << 1 } OP_ADD OP_PICK OP_SWAP OP_DEPTH OP_OVER OP_SUB { 2 << 1 | 1 } OP_ADD OP_PICK OP_SWAP OP_TOALTSTACK { u29x2_sub_noborrow() } OP_FROMALTSTACK
        OP_DEPTH OP_OVER OP_SUB { 0 << 1 } OP_ADD OP_PICK OP_SWAP OP_DEPTH OP_OVER OP_SUB { 1 } OP_ADD OP_PICK OP_SWAP OP_TOALTSTACK { u29x2_sub_noborrow() } OP_FROMALTSTACK
        // ⋯ (A₂⋅B₀+A₀⋅B₂)₂₈…₀ (A₂⋅B₀+A₀⋅B₂)₅₈…₂₉ *

        // A₁₊₀⋅B₁₊₀ - A₁⋅B₁ - A₀⋅B₀  <=>  A₁⋅B₀ + A₀⋅B₁
        OP_FROMALTSTACK OP_FROMALTSTACK { u30_mul_to_u29_carry_31() } OP_ROT
        // ⋯ (A₁₊₀⋅B₁₊₀)₂₈…₀ (A₁₊₀⋅B₁₊₀)₅₉…₂₉ *
        OP_DEPTH OP_OVER OP_SUB { 1 << 1 } OP_ADD OP_PICK OP_SWAP OP_DEPTH OP_OVER OP_SUB { 1 << 1 | 1 } OP_ADD OP_PICK OP_SWAP OP_TOALTSTACK { u29x2_sub_noborrow() } OP_FROMALTSTACK
        OP_DEPTH OP_OVER OP_SUB { 0 << 1 } OP_ADD OP_PICK OP_SWAP OP_DEPTH OP_OVER OP_SUB { 1 } OP_ADD OP_PICK OP_SWAP OP_TOALTSTACK { u29x2_sub_noborrow() } OP_FROMALTSTACK
        // ⋯ (A₁⋅B₀+A₀⋅B₁)₂₈…₀ (A₁⋅B₀+A₀⋅B₁)₅₈…₂₉ *

        // (A₀⋅B₀)₂₈…₀
        // (A₀⋅B₀)₅₇…₂₉ + (A₁⋅B₀+A₀⋅B₁)₂₈…₀
        // (A₁⋅B₁)₂₈…₀ + (A₁⋅B₀+A₀⋅B₁)₅₈…₂₉ + (A₂⋅B₀+A₀⋅B₂)₂₈…₀
        // (A₁⋅B₁)₅₇…₂₉ + (A₂⋅B₀+A₀⋅B₂)₅₈…₂₉ + (A₃⋅B₀+A₀⋅B₃)₂₈…₀ + (A₂⋅B₁+A₁⋅B₂)₂₈…₀
        // (A₂⋅B₂)₂₈…₀ + (A₃⋅B₀+A₀⋅B₃)₅₈…₂₉ + (A₂⋅B₁+A₁⋅B₂)₅₈…₂₉ + (A₄⋅B₀+A₀⋅B₄)₂₈…₀ + (A₃⋅B₁+A₁⋅B₃)₂₈…₀
        // (A₂⋅B₂)₅₇…₂₉ + (A₄⋅B₀+A₀⋅B₄)₅₈…₂₉ + (A₃⋅B₁+A₁⋅B₃)₅₈…₂₉ + (A₅⋅B₀+A₀⋅B₅)₂₈…₀ + (A₄⋅B₁+A₁⋅B₄)₂₈…₀ + (A₃⋅B₂+A₂⋅B₃)₂₈…₀
        // (A₃⋅B₃)₂₈…₀ + (A₅⋅B₀+A₀⋅B₅)₅₈…₂₉ + (A₄⋅B₁+A₁⋅B₄)₅₈…₂₉ + (A₃⋅B₂+A₂⋅B₃)₅₈…₂₉ + (A₆⋅B₀+A₀⋅B₆)₂₈…₀ + (A₅⋅B₁+A₁⋅B₅)₂₈…₀ + (A₄⋅B₂+A₂⋅B₄)₂₈…₀
        // (A₃⋅B₃)₅₇…₂₉ + (A₆⋅B₀+A₀⋅B₆)₅₈…₂₉ + (A₅⋅B₁+A₁⋅B₅)₅₈…₂₉ + (A₄⋅B₂+A₂⋅B₄)₅₈…₂₉ + (A₇⋅B₀+A₀⋅B₇)₂₈…₀ + (A₆⋅B₁+A₁⋅B₆)₂₈…₀ + (A₅⋅B₂+A₂⋅B₅)₂₈…₀ + (A₄⋅B₃+A₃⋅B₄)₂₈…₀
        // (A₄⋅B₄)₂₈…₀ + (A₇⋅B₀+A₀⋅B₇)₅₈…₂₉ + (A₆⋅B₁+A₁⋅B₆)₅₈…₂₉ + (A₅⋅B₂+A₂⋅B₅)₅₈…₂₉ + (A₄⋅B₃+A₃⋅B₄)₅₈…₂₉ + (A₈⋅B₀+A₀⋅B₈)₂₈…₀ + (A₇⋅B₁+A₁⋅B₇)₂₈…₀ + (A₆⋅B₂+A₂⋅B₆)₂₈…₀ + (A₅⋅B₃+A₃⋅B₅)₂₈…₀
        // (A₄⋅B₄)₅₇…₂₉ + (A₈⋅B₀+A₀⋅B₈)₅₈…₂₉ + (A₇⋅B₁+A₁⋅B₇)₅₈…₂₉ + (A₆⋅B₂+A₂⋅B₆)₅₈…₂₉ + (A₅⋅B₃+A₃⋅B₅)₅₈…₂₉ (A₈⋅B₁+A₁⋅B₈)₂₈…₀ + (A₇⋅B₂+A₂⋅B₇)₂₈…₀ + (A₆⋅B₃+A₃⋅B₆)₂₈…₀ + (A₅⋅B₄+A₄⋅B₅)₂₈…₀
        // (A₅⋅B₅)₂₈…₀ + (A₈⋅B₁+A₁⋅B₈)₅₈…₂₉ + (A₇⋅B₂+A₂⋅B₇)₅₈…₂₉ + (A₆⋅B₃+A₃⋅B₆)₅₈…₂₉ + (A₅⋅B₄+A₄⋅B₅)₅₈…₂₉ + (A₈⋅B₂+A₂⋅B₈)₂₈…₀ + (A₇⋅B₃+A₃⋅B₇)₂₈…₀ + (A₆⋅B₄+A₄⋅B₆)₂₈…₀
        // (A₅⋅B₅)₅₇…₂₉ + (A₈⋅B₂+A₂⋅B₈)₅₈…₂₉ + (A₇⋅B₃+A₃⋅B₇)₅₈…₂₉ + (A₆⋅B₄+A₄⋅B₆)₅₈…₂₉ + (A₈⋅B₃+A₃⋅B₈)₂₈…₀ + (A₇⋅B₄+A₄⋅B₇)₂₈…₀ + (A₆⋅B₅+A₅⋅B₆)₂₈…₀
        // (A₆⋅B₆)₂₈…₀ + (A₈⋅B₃+A₃⋅B₈)₅₈…₂₉ + (A₇⋅B₄+A₄⋅B₇)₅₈…₂₉ + (A₆⋅B₅+A₅⋅B₆)₅₈…₂₉ + (A₈⋅B₄+A₄⋅B₈)₂₈…₀ + (A₇⋅B₅+A₅⋅B₇)₂₈…₀
        // (A₆⋅B₆)₅₇…₂₉ + (A₈⋅B₄+A₄⋅B₈)₅₈…₂₉ + (A₇⋅B₅+A₅⋅B₇)₅₈…₂₉ + (A₈⋅B₅+A₅⋅B₈)₂₈…₀ + (A₇⋅B₆+A₆⋅B₇)₂₈…₀
        // (A₇⋅B₇)₂₈…₀ + (A₈⋅B₅+A₅⋅B₈)₅₈…₂₉ + (A₇⋅B₆+A₆⋅B₇)₅₈…₂₉ + (A₈⋅B₆+A₆⋅B₈)₂₈…₀
        // (A₇⋅B₇)₅₇…₂₉ + (A₈⋅B₆+A₆⋅B₈)₅₈…₂₉ + (A₈⋅B₇+A₇⋅B₈)₅₈…₂₉ + (A₈⋅B₇+A₇⋅B₈)₂₈…₀
        // (A₈⋅B₈)₂₈…₀ + (A₈⋅B₇+A₇⋅B₈)₅₈…₂₉
        // (A₈⋅B₈)₅₇…₂₉

        // (A₀⋅B₀)₂₈…₀
        // ⋯ *
        OP_DEPTH OP_OVER OP_SUB OP_ROLL OP_TOALTSTACK OP_1SUB
        // ⋯ * | (A⋅B)₀
        OP_DEPTH OP_OVER OP_SUB OP_ROLL OP_SWAP OP_1SUB
        // ⋯ (A₀⋅B₀)₅₇…₂₉ *

        // (2²⁹⋅(A₁⋅B₁)₂₈…₀+(A₀⋅B₀)₅₇…₂₉)₅₇…₀ + (A₁⋅B₀+A₀⋅B₁)₅₈…₀
        // ⋯ (A₁⋅B₀+A₀⋅B₁)₂₈…₀ (A₁⋅B₀+A₀⋅B₁)₅₈…₂₉ (A₀⋅B₀)₅₇…₂₉ *
        OP_DEPTH OP_OVER OP_SUB OP_ROLL OP_SWAP OP_1SUB OP_TOALTSTACK
        // ⋯ (A₁⋅B₀+A₀⋅B₁)₂₈…₀ (A₁⋅B₀+A₀⋅B₁)₅₈…₂₉ (A₀⋅B₀)₅₇…₂₉ (A₁⋅B₁)₂₈…₀ | * (A⋅B)₀
        OP_2SWAP
        // ⋯ (A₀⋅B₀)₅₇…₂₉ (A₁⋅B₁)₂₈…₀ (A₁⋅B₀+A₀⋅B₁)₂₈…₀ (A₁⋅B₀+A₀⋅B₁)₅₈…₂₉
        { u29x2_add_u29u30_carry() }
        // (2²⁹⋅(A₁⋅B₁)₂₈…₀+(A₀⋅B₀)₅₇…₂₉)₅₇…₀ + (A₁⋅B₀+A₀⋅B₁)₅₈…₀  <=>  TEMP₁
        // ⋯ (A⋅B)₁ (TEMP₁)₂₈…₀ (TEMP₁)₅₉…₅₈
        OP_ROT OP_FROMALTSTACK OP_SWAP OP_TOALTSTACK
        // ⋯ (TEMP₁)₂₈…₀ (TEMP₁)₅₉…₅₈ * | (A⋅B)₁ (A⋅B)₀

        // (2²⁹⋅(A₁⋅B₁)₅₇…₂₉+(⋯)₅₈…₂₉)₅₈…₀ + (A₂⋅B₀+A₀⋅B₂)₅₈…₀
        // ⋯ (A₂⋅B₀+A₀⋅B₂)₂₈…₀ (A₂⋅B₀+A₀⋅B₂)₅₈…₂₉ (TEMP₁)₂₈…₀ (TEMP₁)₅₉…₅₈ *
        OP_TOALTSTACK
        // ⋯ (A₂⋅B₀+A₀⋅B₂)₂₈…₀ (A₂⋅B₀+A₀⋅B₂)₅₈…₂₉ (TEMP₁)₂₈…₀ (TEMP₁)₅₉…₅₈ | *
        OP_2SWAP
        // ⋯ (TEMP₁)₂₈…₀ (TEMP₁)₅₉…₅₈ (A₂⋅B₀+A₀⋅B₂)₂₈…₀ (A₂⋅B₀+A₀⋅B₂)₅₈…₂₉
        { u29x2_add_u29u30_carry() }
        // ⋯ (TEMP₁)₂₈…₀ (TEMP₁)₅₇…₂₉ (TEMP₁)₅₉…₅₈
        OP_ROT OP_FROMALTSTACK OP_SWAP OP_TOALTSTACK

        // ⋯ (TEMP₁)₅₇…₂₉ (TEMP₁)₅₉…₅₈ * | (TEMP₁)₂₈…₀
        OP_DEPTH OP_OVER OP_SUB OP_ROLL OP_SWAP OP_1SUB OP_TOALTSTACK
        // ⋯ (TEMP₁)₅₇…₂₉ (TEMP₁)₅₉…₅₈ (A₁⋅B₁)₅₇…₂₉ | *
        { u29x2_add_u29() }
        // ⋯ (TEMP₁+(A₁⋅B₁)₅₇…₂₉)₂₈…₀ (TEMP₁+(A₁⋅B₁)₅₇…₂₉)₃₁…₂₉

        // (2²⁹⋅(A₂⋅B₂)₂₈…₀+(⋯)₅₈…₂₉)₅₈…₀ + (A₃⋅B₀+A₀⋅B₃)₅₈…₀ + (A₂⋅B₁+A₁⋅B₂)₅₈…₀
        // ⋯ (A₃⋅B₀+A₀⋅B₃)₂₈…₀ (A₃⋅B₀+A₀⋅B₃)₅₈…₂₉ (TEMP₁+(A₁⋅B₁)₅₇…₂₉)₂₈…₀ (TEMP₁+(A₁⋅B₁)₅₇…₂₉)₃₁…₂₉
        OP_0 OP_TOALTSTACK
        // ⋯ (A₃⋅B₀+A₀⋅B₃)₂₈…₀ (A₃⋅B₀+A₀⋅B₃)₅₈…₂₉ (TEMP₁+(A₁⋅B₁)₅₇…₂₉)₂₈…₀ (TEMP₁+(A₁⋅B₁)₅₇…₂₉)₃₁…₂₉ | 0
        for _ in 5..7 {
            // ⋯ (A₃⋅B₀+A₀⋅B₃)₂₈…₀ (A₃⋅B₀+A₀⋅B₃)₅₈…₂₉ (TEMP₁+(A₁⋅B₁)₅₇…₂₉)₂₈…₀ (TEMP₁+(A₁⋅B₁)₅₇…₂₉)₃₁…₂₉
            OP_2SWAP
            // ⋯ (TEMP₁+(A₁⋅B₁)₅₇…₂₉)₂₈…₀ (TEMP₁+(A₁⋅B₁)₅₇…₂₉)₃₁…₂₉ (A₃⋅B₀+A₀⋅B₃)₂₈…₀ (A₃⋅B₀+A₀⋅B₃)₅₈…₂₉
            { u29x2_add_u29u30_carry() }
            // ⋯ (A⋅B)₂ (TEMP₂)₂₈…₀ (TEMP₂)₅₉…₅₈
            OP_FROMALTSTACK OP_ADD OP_TOALTSTACK
            // ⋯ (A⋅B)₂ (TEMP₂)₂₈…₀ | (TEMP₂)₅₉…₅₈
        }
        OP_FROMALTSTACK
        // ⋯ (A⋅B)₂ (TEMP₂)₂₈…₀ (TEMP₂)₅₉…₅₈
        OP_ROT OP_FROMALTSTACK OP_SWAP OP_TOALTSTACK
        // ⋯ (TEMP₂)₂₈…₀ (TEMP₂)₅₉…₅₈ * | (A⋅B)₂ (A⋅B)₁ (A⋅B)₀
        OP_DEPTH OP_OVER OP_SUB OP_ROLL OP_SWAP OP_1SUB OP_TOALTSTACK
        // ⋯ (TEMP₂)₂₈…₀ (TEMP₂)₅₉…₅₈ (A₂⋅B₂)₂₈…₀ | *
        { u29x2_add_u29() }
        // ⋯ (TEMP₂+(A₂⋅B₂)₂₈…₀)₂₈…₀ (TEMP₂+(A₂⋅B₂)₂₈…₀)₅₉…₅₈ | *

        // (2²⁹⋅(A₂⋅B₂)₅₇…₂₉+(⋯)₅₈…₂₉)₅₈…₀ + (A₄⋅B₀+A₀⋅B₄)₅₈…₀ + (A₃⋅B₁+A₁⋅B₃)₅₈…₀
        OP_0 OP_TOALTSTACK
        for _ in 4..6 {
            OP_2SWAP
            { u29x2_add_u29u30_carry() }
            OP_FROMALTSTACK OP_ADD OP_TOALTSTACK
        }
        OP_FROMALTSTACK
        OP_ROT OP_FROMALTSTACK OP_SWAP OP_TOALTSTACK
        OP_DEPTH OP_OVER OP_SUB OP_ROLL OP_SWAP OP_1SUB OP_TOALTSTACK
        { u29x2_add_u29() }

        // (2²⁹⋅(A₃⋅B₃)₂₈…₀+(⋯)₅₈…₂₉)₅₈…₀ + (A₅⋅B₀+A₀⋅B₅)₅₈…₀ + (A₄⋅B₁+A₁⋅B₄)₅₈…₀ + (A₃⋅B₂+A₂⋅B₃)₅₈…₀
        OP_0 OP_TOALTSTACK
        for _ in 3..6 {
            OP_2SWAP
            { u29x2_add_u29u30_carry() }
            OP_FROMALTSTACK OP_ADD OP_TOALTSTACK
        }
        OP_FROMALTSTACK
        OP_ROT OP_FROMALTSTACK OP_SWAP OP_TOALTSTACK
        OP_DEPTH OP_OVER OP_SUB OP_ROLL OP_SWAP OP_1SUB OP_TOALTSTACK
        { u29x2_add_u29() }

        // (2²⁹⋅(A₃⋅B₃)₅₇…₂₉+(⋯)₅₈…₂₉)₅₈…₀ + (A₆⋅B₀+A₀⋅B₆)₅₈…₀ + (A₅⋅B₁+A₁⋅B₅)₅₈…₀ + (A₄⋅B₂+A₂⋅B₄)₅₈…₀
        OP_0 OP_TOALTSTACK
        for _ in 2..5 {
            OP_2SWAP
            { u29x2_add_u29u30_carry() }
            OP_FROMALTSTACK OP_ADD OP_TOALTSTACK
        }
        OP_FROMALTSTACK
        OP_ROT OP_FROMALTSTACK OP_SWAP OP_TOALTSTACK
        OP_DEPTH OP_OVER OP_SUB OP_ROLL OP_SWAP OP_1SUB OP_TOALTSTACK
        { u29x2_add_u29() }

        // (2²⁹⋅(A₄⋅B₄)₂₈…₀+(⋯)₅₈…₂₉)₅₈…₀ + (A₇⋅B₀+A₀⋅B₇)₅₈…₀ + (A₆⋅B₁+A₁⋅B₆)₅₈…₀ + (A₅⋅B₂+A₂⋅B₅)₅₈…₀ + (A₄⋅B₃+A₃⋅B₄)₅₈…₀
        OP_0 OP_TOALTSTACK
        for _ in 1..5 {
            OP_2SWAP
            { u29x2_add_u29u30_carry() }
            OP_FROMALTSTACK OP_ADD OP_TOALTSTACK
        }
        OP_FROMALTSTACK
        OP_ROT OP_FROMALTSTACK OP_SWAP OP_TOALTSTACK
        OP_DEPTH OP_OVER OP_SUB OP_ROLL OP_SWAP OP_1SUB OP_TOALTSTACK
        { u29x2_add_u29() }

        // (2²⁹⋅(A₄⋅B₄)₅₇…₂₉+(⋯)₅₈…₂₉)₅₈…₀ + (A₈⋅B₀+A₀⋅B₈)₅₈…₀ + (A₇⋅B₁+A₁⋅B₇)₅₈…₀ + (A₆⋅B₂+A₂⋅B₆)₅₈…₀ + (A₅⋅B₃+A₃⋅B₅)₅₈…₀
        OP_0 OP_TOALTSTACK
        for _ in 0..4 {
            OP_2SWAP
            { u29x2_add_u29u30_carry() }
            OP_FROMALTSTACK OP_ADD OP_TOALTSTACK
        }
        OP_FROMALTSTACK
        OP_ROT OP_FROMALTSTACK OP_SWAP OP_TOALTSTACK
        OP_DEPTH OP_OVER OP_SUB OP_ROLL OP_SWAP OP_1SUB OP_TOALTSTACK
        { u29x2_add_u29() }

        // (2²⁹⋅(A₅⋅B₅)₂₈…₀+(⋯)₅₈…₂₉)₅₈…₀ + (A₈⋅B₁+A₁⋅B₈)₅₈…₀ + (A₇⋅B₂+A₂⋅B₇)₅₈…₀ + (A₆⋅B₃+A₃⋅B₆)₅₈…₀ + (A₅⋅B₄+A₄⋅B₅)₅₈…₀
        OP_0 OP_TOALTSTACK
        for _ in 0..4 {
            OP_2SWAP
            { u29x2_add_u29u30_carry() }
            OP_FROMALTSTACK OP_ADD OP_TOALTSTACK
        }
        OP_FROMALTSTACK
        OP_ROT OP_FROMALTSTACK OP_SWAP OP_TOALTSTACK
        OP_DEPTH OP_OVER OP_SUB OP_ROLL OP_SWAP OP_1SUB OP_TOALTSTACK
        { u29x2_add_u29() }

        // (2²⁹⋅(A₅⋅B₅)₅₇…₂₉+(⋯)₅₈…₂₉)₅₈…₀ + (A₈⋅B₂+A₂⋅B₈)₅₈…₀ + (A₇⋅B₃+A₃⋅B₇)₅₈…₀ + (A₆⋅B₄+A₄⋅B₆)₅₈…₀
        OP_0 OP_TOALTSTACK
        for _ in 0..3 {
            OP_2SWAP
            { u29x2_add_u29u30_carry() }
            OP_FROMALTSTACK OP_ADD OP_TOALTSTACK
        }
        OP_FROMALTSTACK
        OP_ROT OP_FROMALTSTACK OP_SWAP OP_TOALTSTACK
        OP_DEPTH OP_OVER OP_SUB OP_ROLL OP_SWAP OP_1SUB OP_TOALTSTACK
        { u29x2_add_u29() }

        // (2²⁹⋅(A₆⋅B₆)₂₈…₀+(⋯)₅₈…₂₉)₅₈…₀ + (A₈⋅B₃+A₃⋅B₈)₅₈…₀ + (A₇⋅B₄+A₄⋅B₇)₅₈…₀ + (A₆⋅B₅+A₅⋅B₆)₅₈…₀
        OP_0 OP_TOALTSTACK
        for _ in 0..3 {
            OP_2SWAP
            { u29x2_add_u29u30_carry() }
            OP_FROMALTSTACK OP_ADD OP_TOALTSTACK
        }
        OP_FROMALTSTACK
        OP_ROT OP_FROMALTSTACK OP_SWAP OP_TOALTSTACK
        OP_DEPTH OP_OVER OP_SUB OP_ROLL OP_SWAP OP_1SUB OP_TOALTSTACK
        { u29x2_add_u29() }

        // (2²⁹⋅(A₆⋅B₆)₅₇…₂₉+(⋯)₅₈…₂₉)₅₈…₀ + (A₈⋅B₄+A₄⋅B₈)₅₈…₀ + (A₇⋅B₅+A₅⋅B₇)₅₈…₀
        OP_0 OP_TOALTSTACK
        for _ in 0..2 {
            OP_2SWAP
            { u29x2_add_u29u30_carry() }
            OP_FROMALTSTACK OP_ADD OP_TOALTSTACK
        }
        OP_FROMALTSTACK
        OP_ROT OP_FROMALTSTACK OP_SWAP OP_TOALTSTACK
        OP_DEPTH OP_OVER OP_SUB OP_ROLL OP_SWAP OP_1SUB OP_TOALTSTACK
        { u29x2_add_u29() }

        // (2²⁹⋅(A₇⋅B₇)₂₈…₀+(⋯)₅₈…₂₉)₅₈…₀ + (A₈⋅B₅+A₅⋅B₈)₅₈…₀ + (A₇⋅B₆+A₆⋅B₇)₅₈…₀
        OP_0 OP_TOALTSTACK
        for _ in 0..2 {
            OP_2SWAP
            { u29x2_add_u29u30_carry() }
            OP_FROMALTSTACK OP_ADD OP_TOALTSTACK
        }
        OP_FROMALTSTACK
        OP_ROT OP_FROMALTSTACK OP_SWAP OP_TOALTSTACK
        OP_DEPTH OP_OVER OP_SUB OP_ROLL OP_SWAP OP_1SUB OP_TOALTSTACK
        { u29x2_add_u29() }

        // (2²⁹⋅(A₇⋅B₇)₅₇…₂₉+(⋯)₅₈…₂₉)₅₈…₀ + (A₈⋅B₆+A₆⋅B₈)₅₈…₀
        OP_2SWAP
        { u29x2_add_u29u30_carry() }
        OP_ROT OP_FROMALTSTACK OP_SWAP OP_TOALTSTACK
        OP_DEPTH OP_OVER OP_SUB OP_ROLL OP_SWAP OP_1SUB OP_TOALTSTACK
        { u29x2_add_u29() }

        // (2²⁹⋅(A₈⋅B₈)₂₈…₀+(⋯)₅₈…₂₉)₅₈…₀ + (A₈⋅B₇+A₇⋅B₈)₅₈…₀
        OP_2SWAP
        { u29x2_add_u29u30_carry() }
        OP_ROT OP_FROMALTSTACK OP_SWAP OP_TOALTSTACK
        OP_DEPTH OP_OVER OP_SUB OP_ROLL OP_SWAP OP_1SUB OP_TOALTSTACK
        { u29x2_add_u29() }

        // (2²⁹⋅(A₈⋅B₈)₅₇…₂₉+(⋯)₅₈…₂₉)₅₈…₀
        OP_SWAP OP_FROMALTSTACK OP_SWAP OP_TOALTSTACK OP_TOALTSTACK OP_FROMALTSTACK
        OP_DEPTH OP_OVER OP_SUB OP_ROLL OP_SWAP OP_DROP

        // (⋯)₅₈…₂₉
        OP_ADD OP_TOALTSTACK
        for _ in 0..9 {
            OP_FROMALTSTACK
            OP_FROMALTSTACK
        }

    }
}

pub fn u29x9_mullo_karazuba(a: u32, b: u32) -> Script {
    script! {
        // ⋯ A₈ A₇ A₆ A₅ A₄ A₃ A₂ A₁ A₀ ⋯ B₈ B₇ B₆ B₅ B₄ B₃ B₂ B₁ B₀ ⋯
        { U254::zip(a, b) }
        // ⋯ A₈ B₈ A₇ B₇ A₆ B₆ A₅ B₅ A₄ B₄ A₃ B₃ A₂ B₂ A₁ B₁ A₀ B₀

        // A₁₊₀ B₁₊₀
<<<<<<< HEAD
        { 1 << 1 | 0 } OP_PICK { 0 << 1 | 0 } OP_1ADD OP_PICK OP_ADD OP_TOALTSTACK
        { 1 << 1 | 1 } OP_PICK { 0 << 1 | 1 } OP_1ADD OP_PICK OP_ADD OP_TOALTSTACK
=======
        { 1 << 1 } OP_PICK { 0 } OP_1ADD OP_PICK OP_ADD OP_TOALTSTACK
        { 1 << 1 | 1 } OP_PICK { 1 } OP_1ADD OP_PICK OP_ADD OP_TOALTSTACK
>>>>>>> 0603d030

        // A₂₊₀ B₂₊₀
        { 2 << 1 } OP_PICK { 0 } OP_1ADD OP_PICK OP_ADD OP_TOALTSTACK
        { 2 << 1 | 1 } OP_PICK { 1 } OP_1ADD OP_PICK OP_ADD OP_TOALTSTACK
        // A₃₊₀ B₃₊₀ A₂₊₁ B₂₊₁
        for j in 0..2 {
            { (3 - j) << 1 } OP_PICK { j << 1 } OP_1ADD OP_PICK OP_ADD OP_TOALTSTACK
            { (3 - j) << 1 | 1 } OP_PICK { j << 1 | 1 } OP_1ADD OP_PICK OP_ADD OP_TOALTSTACK
        }
        // A₄₊₀ B₄₊₀ A₃₊₁ B₃₊₁
        for j in 0..2 {
            { (4 - j) << 1 } OP_PICK { j << 1 } OP_1ADD OP_PICK OP_ADD OP_TOALTSTACK
            { (4 - j) << 1 | 1 } OP_PICK { j << 1 | 1 } OP_1ADD OP_PICK OP_ADD OP_TOALTSTACK
        }
        // A₅₊₀ B₅₊₀ A₄₊₁ B₄₊₁ A₃₊₂ B₃₊₂
        for j in 0..3 {
            { (5 - j) << 1 } OP_PICK { j << 1 } OP_1ADD OP_PICK OP_ADD OP_TOALTSTACK
            { (5 - j) << 1 | 1 } OP_PICK { j << 1 | 1 } OP_1ADD OP_PICK OP_ADD OP_TOALTSTACK
        }
        // A₆₊₀ B₆₊₀ A₅₊₁ B₅₊₁ A₄₊₂ B₄₊₂
        for j in 0..3 {
            { (6 - j) << 1 } OP_PICK { j << 1 } OP_1ADD OP_PICK OP_ADD OP_TOALTSTACK
            { (6 - j) << 1 | 1 } OP_PICK { j << 1 | 1 } OP_1ADD OP_PICK OP_ADD OP_TOALTSTACK
        }
        // A₇₊₀ B₇₊₀ A₆₊₁ B₆₊₁ A₅₊₂ B₅₊₂ A₄₊₃ B₄₊₃
        for j in 0..4 {
            { (7 - j) << 1 } OP_PICK { j << 1 } OP_1ADD OP_PICK OP_ADD OP_TOALTSTACK
            { (7 - j) << 1 | 1 } OP_PICK { j << 1 | 1 } OP_1ADD OP_PICK OP_ADD OP_TOALTSTACK
        }
        // A₈₊₀ B₈₊₀ A₇₊₁ B₇₊₁ A₆₊₂ B₆₊₂ A₅₊₃ B₅₊₃
        for j in 0..4 {
            { (8 - j) << 1 } OP_PICK { j << 1 } OP_1ADD OP_PICK OP_ADD OP_TOALTSTACK
            { (8 - j) << 1 | 1 } OP_PICK { j << 1 | 1 } OP_1ADD OP_PICK OP_ADD OP_TOALTSTACK
        }

        // NOTE: Unused high-word
        // A₈₊₁ B₈₊₁ A₇₊₂ B₇₊₂ A₆₊₃ B₆₊₃ A₅₊₄ B₅₊₄
        // A₈₊₂ B₈₊₂ A₇₊₃ B₇₊₃ A₆₊₄ B₆₊₄
        // A₈₊₃ B₈₊₃ A₇₊₄ B₇₊₄ A₆₊₅ B₆₊₅
        // A₈₊₄ B₈₊₄ A₇₊₅ B₇₊₅
        // A₈₊₅ B₈₊₅ A₇₊₆ B₇₊₆
        // A₈₊₆ B₈₊₆
        // A₈₊₇ B₈₊₇

        for _ in 0..9 {
            { 8 << 1 | 1 } OP_ROLL
            { 8 << 1 | 1 } OP_ROLL
            { u29_mul_carry_29() }
            OP_SWAP
        }

        // ⋯
        OP_DEPTH
        // ⋯ *

        // NOTE: Unused high-word
        // A₈₊₇⋅B₈₊₇ - A₈⋅B₈ - A₇⋅B₇  <=>  A₈⋅B₇ + A₇⋅B₈
        // A₈₊₆⋅B₈₊₆ - A₈⋅B₈ - A₆⋅B₆  <=>  A₈⋅B₆ + A₆⋅B₈
        // A₈₊₅⋅B₈₊₅ - A₈⋅B₈ - A₅⋅B₅  <=>  A₈⋅B₅ + A₅⋅B₈
        // A₇₊₆⋅B₇₊₆ - A₇⋅B₇ - A₆⋅B₆  <=>  A₇⋅B₆ + A₆⋅B₇
        // A₈₊₄⋅B₈₊₄ - A₈⋅B₈ - A₄⋅B₄  <=>  A₈⋅B₄ + A₄⋅B₈
        // A₇₊₅⋅B₇₊₅ - A₇⋅B₇ - A₅⋅B₅  <=>  A₇⋅B₅ + A₅⋅B₇
        // A₈₊₃⋅B₈₊₃ - A₈⋅B₈ - A₃⋅B₃  <=>  A₈⋅B₃ + A₃⋅B₈
        // A₇₊₄⋅B₇₊₄ - A₇⋅B₇ - A₄⋅B₄  <=>  A₇⋅B₄ + A₄⋅B₇
        // A₆₊₅⋅B₆₊₅ - A₆⋅B₆ - A₅⋅B₅  <=>  A₆⋅B₅ + A₅⋅B₆
        // A₈₊₂⋅B₈₊₂ - A₈⋅B₈ - A₂⋅B₂  <=>  A₈⋅B₂ + A₂⋅B₈
        // A₇₊₃⋅B₇₊₃ - A₇⋅B₇ - A₃⋅B₃  <=>  A₇⋅B₃ + A₃⋅B₇
        // A₆₊₄⋅B₆₊₄ - A₆⋅B₆ - A₄⋅B₄  <=>  A₆⋅B₄ + A₄⋅B₆
        // A₈₊₁⋅B₈₊₁ - A₈⋅B₈ - A₁⋅B₁  <=>  A₈⋅B₁ + A₁⋅B₈
        // A₇₊₂⋅B₇₊₂ - A₇⋅B₇ - A₂⋅B₂  <=>  A₇⋅B₂ + A₂⋅B₇
        // A₆₊₃⋅B₆₊₃ - A₆⋅B₆ - A₃⋅B₃  <=>  A₆⋅B₃ + A₃⋅B₆
        // A₅₊₄⋅B₅₊₄ - A₅⋅B₅ - A₄⋅B₄  <=>  A₅⋅B₄ + A₄⋅B₅

        // A₈₊₀⋅B₈₊₀ - A₈⋅B₈ - A₀⋅B₀  <=>  A₈⋅B₀ + A₀⋅B₈
        // A₇₊₁⋅B₇₊₁ - A₇⋅B₇ - A₁⋅B₁  <=>  A₇⋅B₁ + A₁⋅B₇
        // A₆₊₂⋅B₆₊₂ - A₆⋅B₆ - A₂⋅B₂  <=>  A₆⋅B₂ + A₂⋅B₆
        // A₅₊₃⋅B₅₊₃ - A₅⋅B₅ - A₃⋅B₃  <=>  A₅⋅B₃ + A₃⋅B₅
        for j in 0..4 {
            OP_FROMALTSTACK OP_FROMALTSTACK { u30_mul_to_u29_carry_31() } OP_ROT
            // ⋯ (A₈₊₀⋅B₈₊₀)₂₈…₀ (A₈₊₀⋅B₈₊₀)₅₉…₂₉ *
            // ⋯ (A₇₊₁⋅B₇₊₁)₂₈…₀ (A₇₊₁⋅B₇₊₁)₅₉…₂₉ *
            // ⋯ (A₆₊₂⋅B₆₊₂)₂₈…₀ (A₆₊₂⋅B₆₊₂)₅₉…₂₉ *
            // ⋯ (A₅₊₃⋅B₅₊₃)₂₈…₀ (A₅₊₃⋅B₅₊₃)₅₉…₂₉ *
            OP_DEPTH OP_OVER OP_SUB { (8 - j) << 1 } OP_ADD OP_PICK OP_SWAP OP_DEPTH OP_OVER OP_SUB { (8 - j) << 1 | 1 } OP_ADD OP_PICK OP_SWAP OP_TOALTSTACK { u29x2_sub_noborrow() } OP_FROMALTSTACK
            OP_DEPTH OP_OVER OP_SUB {     j << 1 } OP_ADD OP_PICK OP_SWAP OP_DEPTH OP_OVER OP_SUB {     j << 1 | 1 } OP_ADD OP_PICK OP_SWAP OP_TOALTSTACK { u29x2_sub_noborrow() } OP_FROMALTSTACK
            // ⋯ (A₈⋅B₀+A₀⋅B₈)₂₈…₀ (A₈⋅B₀+A₀⋅B₈)₅₈…₂₉ *
            // ⋯ (A₇⋅B₁+A₁⋅B₇)₂₈…₀ (A₇⋅B₁+A₁⋅B₇)₅₈…₂₉ *
            // ⋯ (A₆⋅B₂+A₂⋅B₆)₂₈…₀ (A₆⋅B₂+A₂⋅B₆)₅₈…₂₉ *
            // ⋯ (A₅⋅B₃+A₃⋅B₅)₂₈…₀ (A₅⋅B₃+A₃⋅B₅)₅₈…₂₉ *
        }

        // A₇₊₀⋅B₇₊₀ - A₇⋅B₇ - A₀⋅B₀  <=>  A₇⋅B₀ + A₀⋅B₇
        // A₆₊₁⋅B₆₊₁ - A₆⋅B₆ - A₁⋅B₁  <=>  A₆⋅B₁ + A₁⋅B₆
        // A₅₊₂⋅B₅₊₂ - A₅⋅B₅ - A₂⋅B₂  <=>  A₅⋅B₂ + A₂⋅B₅
        // A₄₊₃⋅B₄₊₃ - A₄⋅B₄ - A₃⋅B₃  <=>  A₄⋅B₃ + A₃⋅B₄
        for j in 0..4 {
            OP_FROMALTSTACK OP_FROMALTSTACK { u30_mul_to_u29_carry_31() } OP_ROT
            // ⋯ (A₇₊₀⋅B₇₊₀)₂₈…₀ (A₇₊₀⋅B₇₊₀)₅₉…₂₉ *
            // ⋯ (A₆₊₁⋅B₆₊₁)₂₈…₀ (A₆₊₁⋅B₆₊₁)₅₉…₂₉ *
            // ⋯ (A₅₊₂⋅B₅₊₂)₂₈…₀ (A₅₊₂⋅B₅₊₂)₅₉…₂₉ *
            // ⋯ (A₄₊₃⋅B₄₊₃)₂₈…₀ (A₄₊₃⋅B₄₊₃)₅₉…₂₉ *
            OP_DEPTH OP_OVER OP_SUB { (7 - j) << 1 } OP_ADD OP_PICK OP_SWAP OP_DEPTH OP_OVER OP_SUB { (7 - j) << 1 | 1 } OP_ADD OP_PICK OP_SWAP OP_TOALTSTACK { u29x2_sub_noborrow() } OP_FROMALTSTACK
            OP_DEPTH OP_OVER OP_SUB {     j << 1 } OP_ADD OP_PICK OP_SWAP OP_DEPTH OP_OVER OP_SUB {     j << 1 | 1 } OP_ADD OP_PICK OP_SWAP OP_TOALTSTACK { u29x2_sub_noborrow() } OP_FROMALTSTACK
            // ⋯ (A₇⋅B₀+A₀⋅B₇)₂₈…₀ (A₇⋅B₀+A₀⋅B₇)₅₈…₂₉ *
            // ⋯ (A₆⋅B₁+A₁⋅B₆)₂₈…₀ (A₆⋅B₁+A₁⋅B₆)₅₈…₂₉ *
            // ⋯ (A₅⋅B₂+A₂⋅B₅)₂₈…₀ (A₅⋅B₂+A₂⋅B₅)₅₈…₂₉ *
            // ⋯ (A₄⋅B₃+A₃⋅B₄)₂₈…₀ (A₄⋅B₃+A₃⋅B₄)₅₈…₂₉ *
        }

        // A₆₊₀⋅B₆₊₀ - A₆⋅B₆ - A₀⋅B₀  <=>  A₆⋅B₀ + A₀⋅B₆
        // A₅₊₁⋅B₅₊₁ - A₅⋅B₅ - A₁⋅B₁  <=>  A₅⋅B₁ + A₁⋅B₅
        // A₄₊₂⋅B₄₊₂ - A₄⋅B₄ - A₂⋅B₂  <=>  A₄⋅B₂ + A₂⋅B₄
        for j in 0..3 {
            OP_FROMALTSTACK OP_FROMALTSTACK { u30_mul_to_u29_carry_31() } OP_ROT
            // ⋯ (A₆₊₀⋅B₆₊₀)₂₈…₀ (A₆₊₀⋅B₆₊₀)₅₉…₂₉ *
            // ⋯ (A₅₊₁⋅B₅₊₁)₂₈…₀ (A₅₊₁⋅B₅₊₁)₅₉…₂₉ *
            // ⋯ (A₄₊₂⋅B₄₊₂)₂₈…₀ (A₄₊₂⋅B₄₊₂)₅₉…₂₉ *
            OP_DEPTH OP_OVER OP_SUB { (6 - j) << 1 } OP_ADD OP_PICK OP_SWAP OP_DEPTH OP_OVER OP_SUB { (6 - j) << 1 | 1 } OP_ADD OP_PICK OP_SWAP OP_TOALTSTACK { u29x2_sub_noborrow() } OP_FROMALTSTACK
            OP_DEPTH OP_OVER OP_SUB {     j << 1 } OP_ADD OP_PICK OP_SWAP OP_DEPTH OP_OVER OP_SUB {     j << 1 | 1 } OP_ADD OP_PICK OP_SWAP OP_TOALTSTACK { u29x2_sub_noborrow() } OP_FROMALTSTACK
            // ⋯ (A₆⋅B₀+A₀⋅B₆)₂₈…₀ (A₆⋅B₀+A₀⋅B₆)₅₈…₂₉ *
            // ⋯ (A₅⋅B₁+A₁⋅B₅)₂₈…₀ (A₅⋅B₁+A₁⋅B₅)₅₈…₂₉ *
            // ⋯ (A₄⋅B₂+A₂⋅B₄)₂₈…₀ (A₄⋅B₂+A₂⋅B₄)₅₈…₂₉ *
        }

        // A₅₊₀⋅B₅₊₀ - A₅⋅B₅ - A₀⋅B₀  <=>  A₅⋅B₀ + A₀⋅B₅
        // A₄₊₁⋅B₄₊₁ - A₄⋅B₄ - A₁⋅B₁  <=>  A₄⋅B₁ + A₁⋅B₄
        // A₃₊₂⋅B₃₊₂ - A₃⋅B₃ - A₂⋅B₂  <=>  A₃⋅B₂ + A₂⋅B₃
        for j in 0..3 {
            OP_FROMALTSTACK OP_FROMALTSTACK { u30_mul_to_u29_carry_31() } OP_ROT
            // ⋯ (A₅₊₀⋅B₅₊₀)₂₈…₀ (A₅₊₀⋅B₅₊₀)₅₉…₂₉ *
            // ⋯ (A₄₊₁⋅B₄₊₁)₂₈…₀ (A₄₊₁⋅B₄₊₁)₅₉…₂₉ *
            // ⋯ (A₃₊₂⋅B₃₊₂)₂₈…₀ (A₃₊₂⋅B₃₊₂)₅₉…₂₉ *
            OP_DEPTH OP_OVER OP_SUB { (5 - j) << 1 } OP_ADD OP_PICK OP_SWAP OP_DEPTH OP_OVER OP_SUB { (5 - j) << 1 | 1 } OP_ADD OP_PICK OP_SWAP OP_TOALTSTACK { u29x2_sub_noborrow() } OP_FROMALTSTACK
            OP_DEPTH OP_OVER OP_SUB {     j << 1 } OP_ADD OP_PICK OP_SWAP OP_DEPTH OP_OVER OP_SUB {     j << 1 | 1 } OP_ADD OP_PICK OP_SWAP OP_TOALTSTACK { u29x2_sub_noborrow() } OP_FROMALTSTACK
            // ⋯ (A₅⋅B₀+A₀⋅B₅)₂₈…₀ (A₅⋅B₀+A₀⋅B₅)₅₈…₂₉ *
            // ⋯ (A₄⋅B₁+A₁⋅B₄)₂₈…₀ (A₄⋅B₁+A₁⋅B₄)₅₈…₂₉ *
            // ⋯ (A₃⋅B₂+A₂⋅B₃)₂₈…₀ (A₃⋅B₂+A₂⋅B₃)₅₈…₂₉ *
        }

        // A₄₊₀⋅B₄₊₀ - A₄⋅B₄ - A₀⋅B₀  <=>  A₄⋅B₀ + A₀⋅B₄
        // A₃₊₁⋅B₃₊₁ - A₃⋅B₃ - A₁⋅B₁  <=>  A₃⋅B₁ + A₁⋅B₃
        for j in 0..2 {
            OP_FROMALTSTACK OP_FROMALTSTACK { u30_mul_to_u29_carry_31() } OP_ROT
            // ⋯ (A₄₊₀⋅B₄₊₀)₂₈…₀ (A₄₊₀⋅B₄₊₀)₅₉…₂₉ *
            // ⋯ (A₃₊₁⋅B₃₊₁)₂₈…₀ (A₃₊₁⋅B₃₊₁)₅₉…₂₉ *
            OP_DEPTH OP_OVER OP_SUB { (4 - j) << 1 } OP_ADD OP_PICK OP_SWAP OP_DEPTH OP_OVER OP_SUB { (4 - j) << 1 | 1 } OP_ADD OP_PICK OP_SWAP OP_TOALTSTACK { u29x2_sub_noborrow() } OP_FROMALTSTACK
            OP_DEPTH OP_OVER OP_SUB {     j << 1 } OP_ADD OP_PICK OP_SWAP OP_DEPTH OP_OVER OP_SUB {     j << 1 | 1 } OP_ADD OP_PICK OP_SWAP OP_TOALTSTACK { u29x2_sub_noborrow() } OP_FROMALTSTACK
            // ⋯ (A₄⋅B₀+A₀⋅B₄)₂₈…₀ (A₄⋅B₀+A₀⋅B₄)₅₈…₂₉ *
            // ⋯ (A₃⋅B₁+A₁⋅B₃)₂₈…₀ (A₃⋅B₁+A₁⋅B₃)₅₈…₂₉ *
        }

        // A₃₊₀⋅B₃₊₀ - A₃⋅B₃ - A₀⋅B₀  <=>  A₃⋅B₀ + A₀⋅B₃
        // A₂₊₁⋅B₂₊₁ - A₂⋅B₂ - A₁⋅B₁  <=>  A₂⋅B₁ + A₁⋅B₂
        for j in 0..2 {
            OP_FROMALTSTACK OP_FROMALTSTACK { u30_mul_to_u29_carry_31() } OP_ROT
            // ⋯ (A₃₊₀⋅B₃₊₀)₂₈…₀ (A₃₊₀⋅B₃₊₀)₅₉…₂₉ *
            // ⋯ (A₂₊₁⋅B₂₊₁)₂₈…₀ (A₂₊₁⋅B₂₊₁)₅₉…₂₉ *
            OP_DEPTH OP_OVER OP_SUB { (3 - j) << 1 } OP_ADD OP_PICK OP_SWAP OP_DEPTH OP_OVER OP_SUB { (3 - j) << 1 | 1 } OP_ADD OP_PICK OP_SWAP OP_TOALTSTACK { u29x2_sub_noborrow() } OP_FROMALTSTACK
            OP_DEPTH OP_OVER OP_SUB {     j << 1 } OP_ADD OP_PICK OP_SWAP OP_DEPTH OP_OVER OP_SUB {     j << 1 | 1 } OP_ADD OP_PICK OP_SWAP OP_TOALTSTACK { u29x2_sub_noborrow() } OP_FROMALTSTACK
            // ⋯ (A₃⋅B₀+A₀⋅B₃)₂₈…₀ (A₃⋅B₀+A₀⋅B₃)₅₈…₂₉ *
            // ⋯ (A₂⋅B₁+A₁⋅B₂)₂₈…₀ (A₂⋅B₁+A₁⋅B₂)₅₈…₂₉ *
        }

        // A₂₊₀⋅B₂₊₀ - A₂⋅B₂ - A₀⋅B₀  <=>  A₂⋅B₀ + A₀⋅B₂
        OP_FROMALTSTACK OP_FROMALTSTACK { u30_mul_to_u29_carry_31() } OP_ROT
        // ⋯ (A₂₊₀⋅B₂₊₀)₂₈…₀ (A₂₊₀⋅B₂₊₀)₅₉…₂₉ *
        OP_DEPTH OP_OVER OP_SUB { 2 << 1 } OP_ADD OP_PICK OP_SWAP OP_DEPTH OP_OVER OP_SUB { 2 << 1 | 1 } OP_ADD OP_PICK OP_SWAP OP_TOALTSTACK { u29x2_sub_noborrow() } OP_FROMALTSTACK
        OP_DEPTH OP_OVER OP_SUB { 0 << 1 } OP_ADD OP_PICK OP_SWAP OP_DEPTH OP_OVER OP_SUB { 1 } OP_ADD OP_PICK OP_SWAP OP_TOALTSTACK { u29x2_sub_noborrow() } OP_FROMALTSTACK
        // ⋯ (A₂⋅B₀+A₀⋅B₂)₂₈…₀ (A₂⋅B₀+A₀⋅B₂)₅₈…₂₉ *

        // A₁₊₀⋅B₁₊₀ - A₁⋅B₁ - A₀⋅B₀  <=>  A₁⋅B₀ + A₀⋅B₁
        OP_FROMALTSTACK OP_FROMALTSTACK { u30_mul_to_u29_carry_31() } OP_ROT
        // ⋯ (A₁₊₀⋅B₁₊₀)₂₈…₀ (A₁₊₀⋅B₁₊₀)₅₉…₂₉ *
        OP_DEPTH OP_OVER OP_SUB { 1 << 1 } OP_ADD OP_PICK OP_SWAP OP_DEPTH OP_OVER OP_SUB { 1 << 1 | 1 } OP_ADD OP_PICK OP_SWAP OP_TOALTSTACK { u29x2_sub_noborrow() } OP_FROMALTSTACK
        OP_DEPTH OP_OVER OP_SUB { 0 << 1 } OP_ADD OP_PICK OP_SWAP OP_DEPTH OP_OVER OP_SUB { 1 } OP_ADD OP_PICK OP_SWAP OP_TOALTSTACK { u29x2_sub_noborrow() } OP_FROMALTSTACK
        // ⋯ (A₁⋅B₀+A₀⋅B₁)₂₈…₀ (A₁⋅B₀+A₀⋅B₁)₅₈…₂₉ *

        // (A₀⋅B₀)₂₈…₀
        // (A₀⋅B₀)₅₇…₂₉ + (A₁⋅B₀+A₀⋅B₁)₂₈…₀
        // (A₁⋅B₁)₂₈…₀ + (A₁⋅B₀+A₀⋅B₁)₅₈…₂₉ + (A₂⋅B₀+A₀⋅B₂)₂₈…₀
        // (A₁⋅B₁)₅₇…₂₉ + (A₂⋅B₀+A₀⋅B₂)₅₈…₂₉ + (A₃⋅B₀+A₀⋅B₃)₂₈…₀ + (A₂⋅B₁+A₁⋅B₂)₂₈…₀
        // (A₂⋅B₂)₂₈…₀ + (A₃⋅B₀+A₀⋅B₃)₅₈…₂₉ + (A₂⋅B₁+A₁⋅B₂)₅₈…₂₉ + (A₄⋅B₀+A₀⋅B₄)₂₈…₀ + (A₃⋅B₁+A₁⋅B₃)₂₈…₀
        // (A₂⋅B₂)₅₇…₂₉ + (A₄⋅B₀+A₀⋅B₄)₅₈…₂₉ + (A₃⋅B₁+A₁⋅B₃)₅₈…₂₉ + (A₅⋅B₀+A₀⋅B₅)₂₈…₀ + (A₄⋅B₁+A₁⋅B₄)₂₈…₀ + (A₃⋅B₂+A₂⋅B₃)₂₈…₀
        // (A₃⋅B₃)₂₈…₀ + (A₅⋅B₀+A₀⋅B₅)₅₈…₂₉ + (A₄⋅B₁+A₁⋅B₄)₅₈…₂₉ + (A₃⋅B₂+A₂⋅B₃)₅₈…₂₉ + (A₆⋅B₀+A₀⋅B₆)₂₈…₀ + (A₅⋅B₁+A₁⋅B₅)₂₈…₀ + (A₄⋅B₂+A₂⋅B₄)₂₈…₀
        // (A₃⋅B₃)₅₇…₂₉ + (A₆⋅B₀+A₀⋅B₆)₅₈…₂₉ + (A₅⋅B₁+A₁⋅B₅)₅₈…₂₉ + (A₄⋅B₂+A₂⋅B₄)₅₈…₂₉ + (A₇⋅B₀+A₀⋅B₇)₂₈…₀ + (A₆⋅B₁+A₁⋅B₆)₂₈…₀ + (A₅⋅B₂+A₂⋅B₅)₂₈…₀ + (A₄⋅B₃+A₃⋅B₄)₂₈…₀
        // (A₄⋅B₄)₂₈…₀ + (A₇⋅B₀+A₀⋅B₇)₅₈…₂₉ + (A₆⋅B₁+A₁⋅B₆)₅₈…₂₉ + (A₅⋅B₂+A₂⋅B₅)₅₈…₂₉ + (A₄⋅B₃+A₃⋅B₄)₅₈…₂₉ + (A₈⋅B₀+A₀⋅B₈)₂₈…₀ + (A₇⋅B₁+A₁⋅B₇)₂₈…₀ + (A₆⋅B₂+A₂⋅B₆)₂₈…₀ + (A₅⋅B₃+A₃⋅B₅)₂₈…₀
        // (A₄⋅B₄)₅₇…₂₉ + (A₈⋅B₀+A₀⋅B₈)₅₈…₂₉ + (A₇⋅B₁+A₁⋅B₇)₅₈…₂₉ + (A₆⋅B₂+A₂⋅B₆)₅₈…₂₉ + (A₅⋅B₃+A₃⋅B₅)₅₈…₂₉ (A₈⋅B₁+A₁⋅B₈)₂₈…₀ + (A₇⋅B₂+A₂⋅B₇)₂₈…₀ + (A₆⋅B₃+A₃⋅B₆)₂₈…₀ + (A₅⋅B₄+A₄⋅B₅)₂₈…₀
        // (A₅⋅B₅)₂₈…₀ + (A₈⋅B₁+A₁⋅B₈)₅₈…₂₉ + (A₇⋅B₂+A₂⋅B₇)₅₈…₂₉ + (A₆⋅B₃+A₃⋅B₆)₅₈…₂₉ + (A₅⋅B₄+A₄⋅B₅)₅₈…₂₉ + (A₈⋅B₂+A₂⋅B₈)₂₈…₀ + (A₇⋅B₃+A₃⋅B₇)₂₈…₀ + (A₆⋅B₄+A₄⋅B₆)₂₈…₀
        // (A₅⋅B₅)₅₇…₂₉ + (A₈⋅B₂+A₂⋅B₈)₅₈…₂₉ + (A₇⋅B₃+A₃⋅B₇)₅₈…₂₉ + (A₆⋅B₄+A₄⋅B₆)₅₈…₂₉ + (A₈⋅B₃+A₃⋅B₈)₂₈…₀ + (A₇⋅B₄+A₄⋅B₇)₂₈…₀ + (A₆⋅B₅+A₅⋅B₆)₂₈…₀
        // (A₆⋅B₆)₂₈…₀ + (A₈⋅B₃+A₃⋅B₈)₅₈…₂₉ + (A₇⋅B₄+A₄⋅B₇)₅₈…₂₉ + (A₆⋅B₅+A₅⋅B₆)₅₈…₂₉ + (A₈⋅B₄+A₄⋅B₈)₂₈…₀ + (A₇⋅B₅+A₅⋅B₇)₂₈…₀
        // (A₆⋅B₆)₅₇…₂₉ + (A₈⋅B₄+A₄⋅B₈)₅₈…₂₉ + (A₇⋅B₅+A₅⋅B₇)₅₈…₂₉ + (A₈⋅B₅+A₅⋅B₈)₂₈…₀ + (A₇⋅B₆+A₆⋅B₇)₂₈…₀
        // (A₇⋅B₇)₂₈…₀ + (A₈⋅B₅+A₅⋅B₈)₅₈…₂₉ + (A₇⋅B₆+A₆⋅B₇)₅₈…₂₉ + (A₈⋅B₆+A₆⋅B₈)₂₈…₀
        // (A₇⋅B₇)₅₇…₂₉ + (A₈⋅B₆+A₆⋅B₈)₅₈…₂₉ + (A₈⋅B₇+A₇⋅B₈)₅₈…₂₉ + (A₈⋅B₇+A₇⋅B₈)₂₈…₀
        // (A₈⋅B₈)₂₈…₀ + (A₈⋅B₇+A₇⋅B₈)₅₈…₂₉
        // (A₈⋅B₈)₅₇…₂₉

        // (A₀⋅B₀)₂₈…₀
        // ⋯ *
        OP_DEPTH OP_OVER OP_SUB OP_ROLL OP_TOALTSTACK OP_1SUB
        // ⋯ * | (A⋅B)₀
        OP_DEPTH OP_OVER OP_SUB OP_ROLL OP_SWAP OP_1SUB
        // ⋯ (A₀⋅B₀)₅₇…₂₉ *

        // (2²⁹⋅(A₁⋅B₁)₂₈…₀+(A₀⋅B₀)₅₇…₂₉)₅₇…₀ + (A₁⋅B₀+A₀⋅B₁)₅₈…₀
        // ⋯ (A₁⋅B₀+A₀⋅B₁)₂₈…₀ (A₁⋅B₀+A₀⋅B₁)₅₈…₂₉ (A₀⋅B₀)₅₇…₂₉ *
        OP_DEPTH OP_OVER OP_SUB OP_ROLL OP_SWAP OP_1SUB OP_TOALTSTACK
        // ⋯ (A₁⋅B₀+A₀⋅B₁)₂₈…₀ (A₁⋅B₀+A₀⋅B₁)₅₈…₂₉ (A₀⋅B₀)₅₇…₂₉ (A₁⋅B₁)₂₈…₀ | * (A⋅B)₀
        OP_2SWAP
        // ⋯ (A₀⋅B₀)₅₇…₂₉ (A₁⋅B₁)₂₈…₀ (A₁⋅B₀+A₀⋅B₁)₂₈…₀ (A₁⋅B₀+A₀⋅B₁)₅₈…₂₉
        { u29x2_add_u29u30_carry() }
        // (2²⁹⋅(A₁⋅B₁)₂₈…₀+(A₀⋅B₀)₅₇…₂₉)₅₇…₀ + (A₁⋅B₀+A₀⋅B₁)₅₈…₀  <=>  TEMP₁
        // ⋯ (A⋅B)₁ (TEMP₁)₂₈…₀ (TEMP₁)₅₉…₅₈
        OP_ROT OP_FROMALTSTACK OP_SWAP OP_TOALTSTACK
        // ⋯ (TEMP₁)₂₈…₀ (TEMP₁)₅₉…₅₈ * | (A⋅B)₁ (A⋅B)₀

        // (2²⁹⋅(A₁⋅B₁)₅₇…₂₉+(⋯)₅₈…₂₉)₅₈…₀ + (A₂⋅B₀+A₀⋅B₂)₅₈…₀
        // ⋯ (A₂⋅B₀+A₀⋅B₂)₂₈…₀ (A₂⋅B₀+A₀⋅B₂)₅₈…₂₉ (TEMP₁)₂₈…₀ (TEMP₁)₅₉…₅₈ *
        OP_TOALTSTACK
        // ⋯ (A₂⋅B₀+A₀⋅B₂)₂₈…₀ (A₂⋅B₀+A₀⋅B₂)₅₈…₂₉ (TEMP₁)₂₈…₀ (TEMP₁)₅₉…₅₈ | *
        OP_2SWAP
        // ⋯ (TEMP₁)₂₈…₀ (TEMP₁)₅₉…₅₈ (A₂⋅B₀+A₀⋅B₂)₂₈…₀ (A₂⋅B₀+A₀⋅B₂)₅₈…₂₉
        { u29x2_add_u29u30_carry() }
        // ⋯ (TEMP₁)₂₈…₀ (TEMP₁)₅₇…₂₉ (TEMP₁)₅₉…₅₈
        OP_ROT OP_FROMALTSTACK OP_SWAP OP_TOALTSTACK

        // ⋯ (TEMP₁)₅₇…₂₉ (TEMP₁)₅₉…₅₈ * | (TEMP₁)₂₈…₀
        OP_DEPTH OP_OVER OP_SUB OP_ROLL OP_SWAP OP_1SUB OP_TOALTSTACK
        // ⋯ (TEMP₁)₅₇…₂₉ (TEMP₁)₅₉…₅₈ (A₁⋅B₁)₅₇…₂₉ | *
        { u29x2_add_u29() }
        // ⋯ (TEMP₁+(A₁⋅B₁)₅₇…₂₉)₂₈…₀ (TEMP₁+(A₁⋅B₁)₅₇…₂₉)₃₁…₂₉

        // (2²⁹⋅(A₂⋅B₂)₂₈…₀+(⋯)₅₈…₂₉)₅₈…₀ + (A₃⋅B₀+A₀⋅B₃)₅₈…₀ + (A₂⋅B₁+A₁⋅B₂)₅₈…₀
        // ⋯ (A₃⋅B₀+A₀⋅B₃)₂₈…₀ (A₃⋅B₀+A₀⋅B₃)₅₈…₂₉ (TEMP₁+(A₁⋅B₁)₅₇…₂₉)₂₈…₀ (TEMP₁+(A₁⋅B₁)₅₇…₂₉)₃₁…₂₉
        OP_0 OP_TOALTSTACK
        // ⋯ (A₃⋅B₀+A₀⋅B₃)₂₈…₀ (A₃⋅B₀+A₀⋅B₃)₅₈…₂₉ (TEMP₁+(A₁⋅B₁)₅₇…₂₉)₂₈…₀ (TEMP₁+(A₁⋅B₁)₅₇…₂₉)₃₁…₂₉ | 0
        for _ in 5..7 {
            // ⋯ (A₃⋅B₀+A₀⋅B₃)₂₈…₀ (A₃⋅B₀+A₀⋅B₃)₅₈…₂₉ (TEMP₁+(A₁⋅B₁)₅₇…₂₉)₂₈…₀ (TEMP₁+(A₁⋅B₁)₅₇…₂₉)₃₁…₂₉
            OP_2SWAP
            // ⋯ (TEMP₁+(A₁⋅B₁)₅₇…₂₉)₂₈…₀ (TEMP₁+(A₁⋅B₁)₅₇…₂₉)₃₁…₂₉ (A₃⋅B₀+A₀⋅B₃)₂₈…₀ (A₃⋅B₀+A₀⋅B₃)₅₈…₂₉
            { u29x2_add_u29u30_carry() }
            // ⋯ (A⋅B)₂ (TEMP₂)₂₈…₀ (TEMP₂)₅₉…₅₈
            OP_FROMALTSTACK OP_ADD OP_TOALTSTACK
            // ⋯ (A⋅B)₂ (TEMP₂)₂₈…₀ | (TEMP₂)₅₉…₅₈
        }
        OP_FROMALTSTACK
        // ⋯ (A⋅B)₂ (TEMP₂)₂₈…₀ (TEMP₂)₅₉…₅₈
        OP_ROT OP_FROMALTSTACK OP_SWAP OP_TOALTSTACK
        // ⋯ (TEMP₂)₂₈…₀ (TEMP₂)₅₉…₅₈ * | (A⋅B)₂ (A⋅B)₁ (A⋅B)₀
        OP_DEPTH OP_OVER OP_SUB OP_ROLL OP_SWAP OP_1SUB OP_TOALTSTACK
        // ⋯ (TEMP₂)₂₈…₀ (TEMP₂)₅₉…₅₈ (A₂⋅B₂)₂₈…₀ | *
        { u29x2_add_u29() }
        // ⋯ (TEMP₂+(A₂⋅B₂)₂₈…₀)₂₈…₀ (TEMP₂+(A₂⋅B₂)₂₈…₀)₅₉…₅₈ | *

        // (2²⁹⋅(A₂⋅B₂)₅₇…₂₉+(⋯)₅₈…₂₉)₅₈…₀ + (A₄⋅B₀+A₀⋅B₄)₅₈…₀ + (A₃⋅B₁+A₁⋅B₃)₅₈…₀
        OP_0 OP_TOALTSTACK
        for _ in 4..6 {
            OP_2SWAP
            { u29x2_add_u29u30_carry() }
            OP_FROMALTSTACK OP_ADD OP_TOALTSTACK
        }
        OP_FROMALTSTACK
        OP_ROT OP_FROMALTSTACK OP_SWAP OP_TOALTSTACK
        OP_DEPTH OP_OVER OP_SUB OP_ROLL OP_SWAP OP_1SUB OP_TOALTSTACK
        { u29x2_add_u29() }

        // (2²⁹⋅(A₃⋅B₃)₂₈…₀+(⋯)₅₈…₂₉)₅₈…₀ + (A₅⋅B₀+A₀⋅B₅)₅₈…₀ + (A₄⋅B₁+A₁⋅B₄)₅₈…₀ + (A₃⋅B₂+A₂⋅B₃)₅₈…₀
        OP_0 OP_TOALTSTACK
        for _ in 3..6 {
            OP_2SWAP
            { u29x2_add_u29u30_carry() }
            OP_FROMALTSTACK OP_ADD OP_TOALTSTACK
        }
        OP_FROMALTSTACK
        OP_ROT OP_FROMALTSTACK OP_SWAP OP_TOALTSTACK
        OP_DEPTH OP_OVER OP_SUB OP_ROLL OP_SWAP OP_1SUB OP_TOALTSTACK
        { u29x2_add_u29() }

        // (2²⁹⋅(A₃⋅B₃)₅₇…₂₉+(⋯)₅₈…₂₉)₅₈…₀ + (A₆⋅B₀+A₀⋅B₆)₅₈…₀ + (A₅⋅B₁+A₁⋅B₅)₅₈…₀ + (A₄⋅B₂+A₂⋅B₄)₅₈…₀
        OP_0 OP_TOALTSTACK
        for _ in 2..5 {
            OP_2SWAP
            { u29x2_add_u29u30_carry() }
            OP_FROMALTSTACK OP_ADD OP_TOALTSTACK
        }
        OP_FROMALTSTACK
        OP_ROT OP_FROMALTSTACK OP_SWAP OP_TOALTSTACK
        OP_DEPTH OP_OVER OP_SUB OP_ROLL OP_SWAP OP_1SUB OP_TOALTSTACK
        { u29x2_add_u29() }

        // (2²⁹⋅(A₄⋅B₄)₂₈…₀+(⋯)₅₈…₂₉)₅₈…₀ + (A₇⋅B₀+A₀⋅B₇)₅₈…₀ + (A₆⋅B₁+A₁⋅B₆)₅₈…₀ + (A₅⋅B₂+A₂⋅B₅)₅₈…₀ + (A₄⋅B₃+A₃⋅B₄)₅₈…₀
        OP_0 OP_TOALTSTACK
        for _ in 1..5 {
            OP_2SWAP
            { u29x2_add_u29u30_carry() }
            OP_FROMALTSTACK OP_ADD OP_TOALTSTACK
        }
        OP_FROMALTSTACK
        OP_ROT OP_FROMALTSTACK OP_SWAP OP_TOALTSTACK
        OP_DEPTH OP_OVER OP_SUB OP_ROLL OP_SWAP OP_1SUB OP_TOALTSTACK
        { u29x2_add_u29() }

        // (2²⁹⋅(A₄⋅B₄)₅₇…₂₉+(⋯)₅₈…₂₉)₅₈…₀ + (A₈⋅B₀+A₀⋅B₈)₅₈…₀ + (A₇⋅B₁+A₁⋅B₇)₅₈…₀ + (A₆⋅B₂+A₂⋅B₆)₅₈…₀ + (A₅⋅B₃+A₃⋅B₅)₅₈…₀
        OP_0 OP_TOALTSTACK
        for _ in 0..4 {
            OP_2SWAP
            { u29x2_add_u29u30_carry() }
            OP_FROMALTSTACK OP_ADD OP_TOALTSTACK
        }
        OP_FROMALTSTACK
        OP_ROT OP_FROMALTSTACK OP_SWAP OP_TOALTSTACK

        for _ in 0..6 { OP_2DROP }

        // NOTE: Unused high-word
        // (2²⁹⋅(A₅⋅B₅)₂₈…₀+(⋯)₅₈…₂₉)₅₈…₀ + (A₈⋅B₁+A₁⋅B₈)₅₈…₀ + (A₇⋅B₂+A₂⋅B₇)₅₈…₀ + (A₆⋅B₃+A₃⋅B₆)₅₈…₀ + (A₅⋅B₄+A₄⋅B₅)₅₈…₀
        // (2²⁹⋅(A₅⋅B₅)₅₇…₂₉+(⋯)₅₈…₂₉)₅₈…₀ + (A₈⋅B₂+A₂⋅B₈)₅₈…₀ + (A₇⋅B₃+A₃⋅B₇)₅₈…₀ + (A₆⋅B₄+A₄⋅B₆)₅₈…₀
        // (2²⁹⋅(A₆⋅B₆)₂₈…₀+(⋯)₅₈…₂₉)₅₈…₀ + (A₈⋅B₃+A₃⋅B₈)₅₈…₀ + (A₇⋅B₄+A₄⋅B₇)₅₈…₀ + (A₆⋅B₅+A₅⋅B₆)₅₈…₀
        // (2²⁹⋅(A₆⋅B₆)₅₇…₂₉+(⋯)₅₈…₂₉)₅₈…₀ + (A₈⋅B₄+A₄⋅B₈)₅₈…₀ + (A₇⋅B₅+A₅⋅B₇)₅₈…₀
        // (2²⁹⋅(A₇⋅B₇)₂₈…₀+(⋯)₅₈…₂₉)₅₈…₀ + (A₈⋅B₅+A₅⋅B₈)₅₈…₀ + (A₇⋅B₆+A₆⋅B₇)₅₈…₀
        // (2²⁹⋅(A₇⋅B₇)₅₇…₂₉+(⋯)₅₈…₂₉)₅₈…₀ + (A₈⋅B₆+A₆⋅B₈)₅₈…₀
        // (2²⁹⋅(A₈⋅B₈)₂₈…₀+(⋯)₅₈…₂₉)₅₈…₀ + (A₈⋅B₇+A₇⋅B₈)₅₈…₀
        // (2²⁹⋅(A₈⋅B₈)₅₇…₂₉+(⋯)₅₈…₂₉)₅₈…₀
        // (⋯)₅₈…₂₉

        for _ in 0..9 {
            OP_FROMALTSTACK
        }

    }
}

#[cfg(test)]
mod test {
    use super::*;
    

    #[test]
    fn test_u29_bits_to_altstack() {
        println!(
            "u29_bits_to_altstack: {} bytes",
            u29_bits_to_altstack().len()
        );
        let script = script! {
            { 0x187cfd47 } // Fq
            { u29_bits_to_altstack() }
                            OP_1 OP_EQUALVERIFY
            OP_FROMALTSTACK OP_1 OP_EQUALVERIFY
            OP_FROMALTSTACK OP_1 OP_EQUALVERIFY
            OP_FROMALTSTACK OP_0 OP_EQUALVERIFY
            OP_FROMALTSTACK OP_0 OP_EQUALVERIFY
            OP_FROMALTSTACK OP_0 OP_EQUALVERIFY
            OP_FROMALTSTACK OP_1 OP_EQUALVERIFY
            OP_FROMALTSTACK OP_0 OP_EQUALVERIFY
            OP_FROMALTSTACK OP_1 OP_EQUALVERIFY
            OP_FROMALTSTACK OP_0 OP_EQUALVERIFY
            OP_FROMALTSTACK OP_1 OP_EQUALVERIFY
            OP_FROMALTSTACK OP_1 OP_EQUALVERIFY
            OP_FROMALTSTACK OP_1 OP_EQUALVERIFY
            OP_FROMALTSTACK OP_1 OP_EQUALVERIFY
            OP_FROMALTSTACK OP_1 OP_EQUALVERIFY
            OP_FROMALTSTACK OP_1 OP_EQUALVERIFY
            OP_FROMALTSTACK OP_0 OP_EQUALVERIFY
            OP_FROMALTSTACK OP_0 OP_EQUALVERIFY
            OP_FROMALTSTACK OP_1 OP_EQUALVERIFY
            OP_FROMALTSTACK OP_1 OP_EQUALVERIFY
            OP_FROMALTSTACK OP_1 OP_EQUALVERIFY
            OP_FROMALTSTACK OP_1 OP_EQUALVERIFY
            OP_FROMALTSTACK OP_1 OP_EQUALVERIFY
            OP_FROMALTSTACK OP_0 OP_EQUALVERIFY
            OP_FROMALTSTACK OP_0 OP_EQUALVERIFY
            OP_FROMALTSTACK OP_0 OP_EQUALVERIFY
            OP_FROMALTSTACK OP_0 OP_EQUALVERIFY
            OP_FROMALTSTACK OP_1 OP_EQUALVERIFY
            OP_FROMALTSTACK OP_1 OP_EQUAL
        };
        let exec_result = execute_script(script);
        assert!(exec_result.success);
    }

    #[test]
    fn test_u29_mul_carry_29() {
        println!("u29_mul_carry: {} bytes", u29_mul_carry_29().len());
        let script = script! {
            { 0x187cfd47 } // Fq₀
            { 0x10000001 } // Fr₀
            { u29_mul_carry_29() }
            { 0xC3E7EA4 } OP_EQUALVERIFY
            { 0x87CFD47 } OP_EQUALVERIFY

            { 0x10460b6 } // Fq₁
            { 0x1f0fac9f } // Fr₁
            { u29_mul_carry_29() }
            { 0xFCBD3A } OP_EQUALVERIFY
            { 0x75C590A } OP_EQUALVERIFY

            { 0x1c72a34f } // Fq₂
            { 0xe5c2450 } // Fr₂
            { u29_mul_carry_29() }
            { 0xCC41150 } OP_EQUALVERIFY
            { 0x52E24B0 } OP_EQUALVERIFY

            { 0x2d522d0 } // Fq₃
            { 0x7d090f3 } // Fr₃
            { u29_mul_carry_29() }
            { 0xB115D4 } OP_EQUALVERIFY
            { 0xCE50B70 } OP_EQUALVERIFY

            { 0x1585d978 } // Fq₄
            { 0x1585d283 } // Fr₄
            { u29_mul_carry_29() }
            { 0xE79D89D } OP_EQUALVERIFY
            { 0x33AB868 } OP_EQUALVERIFY

            { 0x2db40c0 } // Fq₅
            { 0x2db40c0 } // Fr₅
            { u29_mul_carry_29() }
            { 0x414656 } OP_EQUALVERIFY
            { 0x18E09000 } OP_EQUALVERIFY

            { 0xa6e141 } // Fq₆
            { 0xa6e141 } // Fr₆
            { u29_mul_carry_29() }
            { 0x36647 } OP_EQUALVERIFY
            { 0x67F5281 } OP_EQUALVERIFY

            { 0xe5c2634 } // Fq₇
            { 0xe5c2634 } // Fr₇
            { u29_mul_carry_29() }
            { 0x671AAC9 } OP_EQUALVERIFY
            { 0xB137A90 } OP_EQUALVERIFY

            { 0x30644e } // Fq₈
            { 0x30644e } // Fr₈
            { u29_mul_carry_29() }
            { 0x492E } OP_EQUALVERIFY
            { 0x48D07C4 } OP_EQUALVERIFY

            OP_TRUE
        };
        let exec_result = execute_script(script);
        assert!(exec_result.success);
    }

    #[test]
    fn test_u30_mul_to_u29_carry_31() {
        println!(
            "u30_mul_to_u29_carry_31: {} bytes",
            u30_mul_to_u29_carry_31().len()
        );
        let script = script! {
            // Multiply (Fq₂₈…₀ + Fq₅₇…₂₉) ⋅ (Fr₂₈…₀ + Fr₅₇…₂₉)
            { 0x10460b6 } // Fq₅₇…₂₉
            { 0x187cfd47 } // Fq₂₈…₀
            OP_ADD
            { 0x1f0fac9f } // Fr₅₇…₂₉
            { 0x10000001 } // Fr₂₈…₀
            OP_ADD
            { u30_mul_to_u29_carry_31() }
            { 0x25828046 } OP_EQUALVERIFY
            { 0x10D3BA20 } OP_EQUALVERIFY

            // Multiply (2³⁰-2¹) ⋅ (2³⁰-2¹)
            { 0x1FFFFFFF }
            // 2⁰⋅(2²⁹-1)
            OP_DUP OP_ADD
            // 2¹⋅(2²⁹-1)
            OP_DUP
            // 2¹⋅(2²⁹-1) 2¹⋅(2²⁹-1)
            { u30_mul_to_u29_carry_31() }
            { 0x7FFFFFF8 } OP_EQUALVERIFY
            { 0x4 } OP_EQUALVERIFY

            OP_TRUE
        };
        let exec_result = execute_script(script);
        assert!(exec_result.success);
    }

    #[test]
    fn test_u29x2_sub_noborrow() {
        println!("u29x2_sub_noborrow: {} bytes", u29x2_sub_noborrow().len());
        let script = script! {
            OP_1 OP_14
            OP_16 OP_1
            { u29x2_sub_noborrow() }
            OP_12 OP_EQUALVERIFY
            { 0x1FFFFFF1 } OP_EQUALVERIFY
            OP_TRUE
        };
        let exec_result = execute_script(script);
        assert!(exec_result.success);
    }

    #[test]
    fn test_u29x2_add_u29() {
        println!("u29x2_add_u29: {} bytes", u29x2_add_u29().len());
        let script = script! {
            { 0x1FFFFFFF } { 0x1FFFFFFE }
            { 0x1FFFFFFF }
            { u29x2_add_u29() }
            { 0x1FFFFFFF } OP_EQUALVERIFY
            { 0x1FFFFFFE } OP_EQUALVERIFY
            OP_TRUE
        };
        let exec_result = execute_script(script);
        assert!(exec_result.success);
    }

    #[test]
    fn test_u29x3_add_u29x2_nocarry() {
        println!(
            "u29x3_add_u29x2_nocarry: {} bytes",
            u29x3_add_u29x2_nocarry().len()
        );
        let script = script! {
            { 0x1FFFFFFF } { 0x1FFFFFFF } { 0x1FFFFFFE }
            { 0x1FFFFFFF } { 0x1FFFFFFF }
            { u29x3_add_u29x2_nocarry() }
            { 0x1FFFFFFF } OP_EQUALVERIFY
            { 0x1FFFFFFF } OP_EQUALVERIFY
            { 0x1FFFFFFE } OP_EQUALVERIFY
            OP_TRUE
        };
        let exec_result = execute_script(script);
        assert!(exec_result.success);
    }

    #[test]
    fn test_u29x2_add_u29u30_carry() {
        println!(
            "u29x2_add_u29u30_carry: {} bytes",
            u29x2_add_u29u30_carry().len()
        );
        let script = script! {
            { 0x1FFFFFFF } { 0x1FFFFFFF }
            { 0x1FFFFFFF } { 0x3FFFFFFF }
            { u29x2_add_u29u30_carry() }
            OP_2 OP_EQUALVERIFY
            { 0x1FFFFFFF } OP_EQUALVERIFY
            { 0x1FFFFFFE } OP_EQUALVERIFY
            OP_TRUE
        };
        let exec_result = execute_script(script);
        assert!(exec_result.success);
    }

    #[test]
    fn test_u29x9_mul_karazuba() {
        println!(
            "u29x9_mul_karazuba: {} bytes",
            u29x9_mul_karazuba(1, 0).len()
        );
        let script = script! {
            { 0xFFFFFF } { 0x1FFFFFFF } { 0x1FFFFFFF } { 0x1FFFFFFF } { 0x1FFFFFFF } { 0x1FFFFFFF } { 0x1FFFFFFF } { 0x1FFFFFFF } { 0x1FFFFFFF }
            { 0xFFFFFF } { 0x1FFFFFFF } { 0x1FFFFFFF } { 0x1FFFFFFF } { 0x1FFFFFFF } { 0x1FFFFFFF } { 0x1FFFFFFF } { 0x1FFFFFFF } { 0x1FFFFFFF }
            { u29x9_mul_karazuba(1, 0) }
            { 0x00000001 } OP_EQUALVERIFY
            { 0x00000000 } OP_EQUALVERIFY
            { 0x00000000 } OP_EQUALVERIFY
            { 0x00000000 } OP_EQUALVERIFY
            { 0x00000000 } OP_EQUALVERIFY
            { 0x00000000 } OP_EQUALVERIFY
            { 0x00000000 } OP_EQUALVERIFY
            { 0x00000000 } OP_EQUALVERIFY
            { 0x1E000000 } OP_EQUALVERIFY
            { 0x1FFFFFFF } OP_EQUALVERIFY
            { 0x1FFFFFFF } OP_EQUALVERIFY
            { 0x1FFFFFFF } OP_EQUALVERIFY
            { 0x1FFFFFFF } OP_EQUALVERIFY
            { 0x1FFFFFFF } OP_EQUALVERIFY
            { 0x1FFFFFFF } OP_EQUALVERIFY
            { 0x1FFFFFFF } OP_EQUALVERIFY
            { 0x1FFFFFFF } OP_EQUALVERIFY
            { 0x0007FFFF } OP_EQUALVERIFY
            { 0x30644e } { 0xe5c2634 } { 0xa6e141 } { 0x2db40c0 } { 0x1585d978 } { 0x2d522d0 } { 0x1c72a34f } { 0x10460b6 } { 0x187cfd47 } // Fq₈…₀
            { 0x30644e } { 0xe5c2634 } { 0xa6e141 } { 0x2db40c0 } { 0x1585d283 } { 0x7d090f3 } { 0xe5c2450 } { 0x1f0fac9f } { 0x10000001 } // Fr₈…₀
            { u29x9_mul_karazuba(1, 0) }
            { 0x87cfd47 } OP_EQUALVERIFY
            { 0xd38e273 } OP_EQUALVERIFY
            { 0xe4762f1 } OP_EQUALVERIFY
            { 0x1cc210fa } OP_EQUALVERIFY
            { 0x22abd0d } OP_EQUALVERIFY
            { 0x142be5a2 } OP_EQUALVERIFY
            { 0xa08b5c } OP_EQUALVERIFY
            { 0x19881028 } OP_EQUALVERIFY
            { 0x1a3d6934 } OP_EQUALVERIFY
            { 0x1df1f38d } OP_EQUALVERIFY
            { 0xa6ca99a } OP_EQUALVERIFY
            { 0x9b129e5 } OP_EQUALVERIFY
            { 0x1016080f } OP_EQUALVERIFY
            { 0x4690e4d } OP_EQUALVERIFY
            { 0x9bdf00d } OP_EQUALVERIFY
            { 0x17f38b33 } OP_EQUALVERIFY
            { 0x4b8763c } OP_EQUALVERIFY
            { 0x492e } OP_EQUALVERIFY
            OP_TRUE
        };

        let exec_result = execute_script(script);
<<<<<<< HEAD
        if exec_result.success == false {
=======
        if !exec_result.success {
>>>>>>> 0603d030
            println!("ERROR: {:?} <---", exec_result.last_opcode)
        }
        assert!(exec_result.success);
    }

    #[test]
    fn test_u29x9_mullo_karazuba() {
        println!(
            "u29x9_mullo_karazuba: {} bytes",
            u29x9_mullo_karazuba(1, 0).len()
        );
        let script = script! {
            { 0xFFFFFF } { 0x1FFFFFFF } { 0x1FFFFFFF } { 0x1FFFFFFF } { 0x1FFFFFFF } { 0x1FFFFFFF } { 0x1FFFFFFF } { 0x1FFFFFFF } { 0x1FFFFFFF }
            { 0xFFFFFF } { 0x1FFFFFFF } { 0x1FFFFFFF } { 0x1FFFFFFF } { 0x1FFFFFFF } { 0x1FFFFFFF } { 0x1FFFFFFF } { 0x1FFFFFFF } { 0x1FFFFFFF }
            { u29x9_mullo_karazuba(1, 0) }
            { 0x00000001 } OP_EQUALVERIFY
            { 0x00000000 } OP_EQUALVERIFY
            { 0x00000000 } OP_EQUALVERIFY
            { 0x00000000 } OP_EQUALVERIFY
            { 0x00000000 } OP_EQUALVERIFY
            { 0x00000000 } OP_EQUALVERIFY
            { 0x00000000 } OP_EQUALVERIFY
            { 0x00000000 } OP_EQUALVERIFY
            { 0x1E000000 } OP_EQUALVERIFY
            OP_TRUE
        };

        let exec_result = execute_script(script);
<<<<<<< HEAD
        if exec_result.success == false {
=======
        if !exec_result.success {
>>>>>>> 0603d030
            println!("ERROR: {:?} <---", exec_result.last_opcode)
        }
        assert!(exec_result.success);
    }
}<|MERGE_RESOLUTION|>--- conflicted
+++ resolved
@@ -1,7 +1,3 @@
-<<<<<<< HEAD
-use bitcoin::opcodes::all::OP_GREATERTHAN;
-=======
->>>>>>> 0603d030
 
 use crate::bigint::U254;
 use crate::treepp::*;
@@ -982,13 +978,8 @@
         // ⋯ A₈ B₈ A₇ B₇ A₆ B₆ A₅ B₅ A₄ B₄ A₃ B₃ A₂ B₂ A₁ B₁ A₀ B₀
 
         // A₁₊₀ B₁₊₀
-<<<<<<< HEAD
-        { 1 << 1 | 0 } OP_PICK { 0 << 1 | 0 } OP_1ADD OP_PICK OP_ADD OP_TOALTSTACK
-        { 1 << 1 | 1 } OP_PICK { 0 << 1 | 1 } OP_1ADD OP_PICK OP_ADD OP_TOALTSTACK
-=======
         { 1 << 1 } OP_PICK { 0 } OP_1ADD OP_PICK OP_ADD OP_TOALTSTACK
         { 1 << 1 | 1 } OP_PICK { 1 } OP_1ADD OP_PICK OP_ADD OP_TOALTSTACK
->>>>>>> 0603d030
 
         // A₂₊₀ B₂₊₀
         { 2 << 1 } OP_PICK { 0 } OP_1ADD OP_PICK OP_ADD OP_TOALTSTACK
@@ -1588,11 +1579,7 @@
         };
 
         let exec_result = execute_script(script);
-<<<<<<< HEAD
-        if exec_result.success == false {
-=======
         if !exec_result.success {
->>>>>>> 0603d030
             println!("ERROR: {:?} <---", exec_result.last_opcode)
         }
         assert!(exec_result.success);
@@ -1621,11 +1608,7 @@
         };
 
         let exec_result = execute_script(script);
-<<<<<<< HEAD
-        if exec_result.success == false {
-=======
         if !exec_result.success {
->>>>>>> 0603d030
             println!("ERROR: {:?} <---", exec_result.last_opcode)
         }
         assert!(exec_result.success);
