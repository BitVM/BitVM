--- conflicted
+++ resolved
@@ -205,13 +205,8 @@
         }
     }
 
-<<<<<<< HEAD
-    pub fn get_data(&self) -> &BitVMClientPublicData {
-        return &self.data;
-    }
-=======
+
     pub fn get_data(&self) -> &BitVMClientPublicData { &self.data }
->>>>>>> fca31705
 
     pub async fn sync(&mut self) {
         self.read().await;
@@ -1332,7 +1327,7 @@
             .extend(secret_nonces);
     }
 
-<<<<<<< HEAD
+
     pub fn pre_sign_peg_in(&mut self, peg_in_graph_id: &str) {
         if self.operator_context.is_none() && self.verifier_context.is_none() {
             panic!("Can only be called by an operator or a verifier!");
@@ -1421,17 +1416,12 @@
         serialize_hex(&(peg_in_deposit_tx.tx_mut()))
     }
 
-    pub fn pre_sign_peg_out(&mut self, peg_out_graph_id: &str) {
-        if self.operator_context.is_none() && self.verifier_context.is_none() {
-            panic!("Can only be called by an operator or a verifier!");
-        }
-=======
+
     pub fn push_verifier_signature(&mut self, graph_id: &GraphId) {
         let verifier = self
             .verifier_context
             .as_ref()
             .expect("Can only be called by a verifier!");
->>>>>>> fca31705
 
         let graph = self.data.get_graph_mut(graph_id);
         let graph_id = graph.id().clone();
