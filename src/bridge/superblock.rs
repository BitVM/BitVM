--- conflicted
+++ resolved
@@ -7,11 +7,7 @@
   that lasts for the period ∆C (e.g. 2000 blocks), during which the operator must observe
   all blocks on the main chain and identify the heaviest superblock SB.
 */
-<<<<<<< HEAD
-pub fn get_start_time_block_number() -> u32 { return 161249; }
-=======
-pub fn get_start_time_block_number() -> u32 { 860033}
->>>>>>> 546ba32c
+pub fn get_start_time_block_number() -> u32 { 161249 }
 
 pub fn find_superblock() -> Header { todo!() }
 
