--- conflicted
+++ resolved
@@ -9,13 +9,8 @@
         client::BitVMClient,
         components::{
             bridge::BridgeTransaction,
-<<<<<<< HEAD
             connector_c::{generate_taproot_address, generate_taproot_pre_sign_address},
-            disprove::DisproveTransaction,
-=======
-            connector_c::{generate_address, generate_pre_sign_address},
-            disprove::DisproveTransaction, helper::Input,
->>>>>>> 84f3b8fa
+            disprove::DisproveTransaction, helper::Input
         },
         context::BridgeContext,
         graph::{
