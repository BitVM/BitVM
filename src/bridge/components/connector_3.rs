use crate::treepp::*;
use bitcoin::{Address, Network, PublicKey, TxIn};

use super::connector::*;
use super::helper::*;

pub struct Connector3 {
    pub network: Network,
    pub n_of_n_public_key: PublicKey,
}

impl Connector3 {
    pub fn new(network: Network, n_of_n_public_key: &PublicKey) -> Self {
        Connector3 {
            network,
            n_of_n_public_key: n_of_n_public_key.clone(),
        }
    }
}

impl P2wshConnector for Connector3 {
    fn generate_script(&self) -> Script { generate_pay_to_pubkey_script(&self.n_of_n_public_key) }

<<<<<<< HEAD
    pub fn generate_script_address(&self) -> Address {
        generate_pay_to_pubkey_script_address(self.network, &self.n_of_n_public_key)
    }

    pub fn generate_script_tx_in(&self, input: &Input) -> TxIn { generate_default_tx_in(input) }
=======
    fn generate_address(&self) -> Address {
        generate_pay_to_pubkey_script_address(self.network, &self.n_of_n_public_key)
    }

    fn generate_tx_in(&self, input: &Input) -> TxIn { generate_default_tx_in(input) }
>>>>>>> 9bc7d525
}<|MERGE_RESOLUTION|>--- conflicted
+++ resolved
@@ -21,17 +21,9 @@
 impl P2wshConnector for Connector3 {
     fn generate_script(&self) -> Script { generate_pay_to_pubkey_script(&self.n_of_n_public_key) }
 
-<<<<<<< HEAD
-    pub fn generate_script_address(&self) -> Address {
-        generate_pay_to_pubkey_script_address(self.network, &self.n_of_n_public_key)
-    }
-
-    pub fn generate_script_tx_in(&self, input: &Input) -> TxIn { generate_default_tx_in(input) }
-=======
     fn generate_address(&self) -> Address {
         generate_pay_to_pubkey_script_address(self.network, &self.n_of_n_public_key)
     }
 
     fn generate_tx_in(&self, input: &Input) -> TxIn { generate_default_tx_in(input) }
->>>>>>> 9bc7d525
 }