--- conflicted
+++ resolved
@@ -20,11 +20,7 @@
 }
 
 // Leaf[2]: spendable by Burn after a TimeLock of 4 weeks plus multisig of OPK and VPK[1…N]
-<<<<<<< HEAD
-pub fn generate_leaf2(n_of_n_pubkey: &XOnlyPublicKey, num_blocks_timelock: u32) -> Script {
-=======
-pub fn generate_taproot_leaf2(n_of_n_public_key: &XOnlyPublicKey) -> Script {
->>>>>>> efc14f0e
+pub fn generate_taproot_leaf2(n_of_n_public_key: &XOnlyPublicKey, num_blocks_timelock: u32) -> Script {
     script! {
       { num_blocks_timelock }
       OP_CSV
@@ -35,37 +31,21 @@
 }
 
 // Returns the TaprootSpendInfo for the Commitment Taptree and the corresponding pre_sign_output
-<<<<<<< HEAD
-pub fn generate_spend_info(n_of_n_pubkey: &XOnlyPublicKey, num_blocks_timelock: u32) -> TaprootSpendInfo {
+pub fn generate_taproot_spend_info(n_of_n_public_key: &XOnlyPublicKey, num_blocks_timelock: u32) -> TaprootSpendInfo {
     TaprootBuilder::new()
-        .add_leaf(2, generate_leaf0(n_of_n_pubkey))
-        .expect("Unable to add leaf0")
-        .add_leaf(2, generate_leaf1(n_of_n_pubkey))
-        .expect("Unable to add leaf1")
-        .add_leaf(1, generate_leaf2(n_of_n_pubkey, num_blocks_timelock))
-=======
-pub fn generate_taproot_spend_info(n_of_n_public_key: &XOnlyPublicKey) -> TaprootSpendInfo {
-    TaprootBuilder::new()
-        .add_leaf(1, generate_taproot_leaf0(n_of_n_public_key))
+        .add_leaf(2, generate_taproot_leaf0(n_of_n_public_key))
         .expect("Unable to add leaf0")
         .add_leaf(2, generate_taproot_leaf1(n_of_n_public_key))
         .expect("Unable to add leaf1")
-        .add_leaf(2, generate_taproot_leaf2(n_of_n_public_key))
->>>>>>> efc14f0e
+        .add_leaf(1, generate_taproot_leaf2(n_of_n_public_key, num_blocks_timelock))
         .expect("Unable to add leaf2")
         .finalize(&Secp256k1::new(), n_of_n_public_key.clone())
         .expect("Unable to finalize taproot")
 }
 
-<<<<<<< HEAD
-pub fn generate_address(n_of_n_pubkey: &XOnlyPublicKey, num_blocks_timelock: u32) -> Address {
+pub fn generate_taproot_address(n_of_n_public_key: &XOnlyPublicKey, num_blocks_timelock: u32) -> Address {
     Address::p2tr_tweaked(
-        generate_spend_info(n_of_n_pubkey, num_blocks_timelock).output_key(),
-=======
-pub fn generate_taproot_address(n_of_n_public_key: &XOnlyPublicKey) -> Address {
-    Address::p2tr_tweaked(
-        generate_taproot_spend_info(n_of_n_public_key).output_key(),
->>>>>>> efc14f0e
+        generate_taproot_spend_info(n_of_n_public_key, num_blocks_timelock).output_key(),
         Network::Testnet,
     )
 }