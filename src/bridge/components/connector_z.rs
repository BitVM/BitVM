use crate::treepp::*;
use bitcoin::{
    key::Secp256k1,
    taproot::{TaprootBuilder, TaprootSpendInfo},
    Address, Network, XOnlyPublicKey,
};

use super::helper::*;

// leaf[0] is TimeLock script that the depositor can spend after timelock, if leaf[1] has not been spent
pub fn generate_taproot_leaf0(depositor_pubkey: &XOnlyPublicKey) -> Script {
    script! {
      { NUM_BLOCKS_PER_WEEK * 2 }
      OP_CSV
      OP_DROP
      { *depositor_pubkey }
      OP_CHECKSIG
    }
}

// leaf[1] is spendable by a multisig of depositor and OPK and VPK[1…N]
// the transaction script contains an [evm_address] (inscription data)
pub fn generate_taproot_leaf1(
    evm_address: &str,
    n_of_n_public_key: &XOnlyPublicKey,
    depositor_pubkey: &XOnlyPublicKey,
) -> Script {
    script! {
      OP_FALSE
      OP_IF
      { String::from("ord").into_bytes() } // TODO Decide if this metadata is needed or not
      1
      { String::from("text/plain;charset=utf-8").into_bytes() } // TODO change to json for clearer meaning
      0
      { evm_address.to_string().into_bytes() }
      OP_ENDIF
      { *n_of_n_public_key }
      OP_CHECKSIGVERIFY
      { *depositor_pubkey }
      OP_CHECKSIG
    }
}

pub fn generate_taproot_spend_info(
    evm_address: &str,
    n_of_n_public_key: &XOnlyPublicKey,
    depositor_public_key: &XOnlyPublicKey,
) -> TaprootSpendInfo {
    TaprootBuilder::new()
<<<<<<< HEAD
        .add_leaf(1, generate_leaf0(depositor_pubkey))
=======
        .add_leaf(1, generate_taproot_leaf0(depositor_public_key))
>>>>>>> 8ee4f654
        .expect("Unable to add leaf0")
        .add_leaf(
            1,
            generate_taproot_leaf1(evm_address, n_of_n_public_key, depositor_public_key),
        )
        .expect("Unable to add leaf1")
        .finalize(&Secp256k1::new(), *depositor_public_key) // TODO: should this be depositor or n-of-n
        .expect("Unable to finalize ttaproot")
}

pub fn generate_taproot_address(
    evm_address: &String,
    n_of_n_public_key: &XOnlyPublicKey,
    depositor_public_key: &XOnlyPublicKey,
) -> Address {
    Address::p2tr_tweaked(
        generate_taproot_spend_info(evm_address, n_of_n_public_key, depositor_public_key)
            .output_key(),
        Network::Testnet,
    )
}<|MERGE_RESOLUTION|>--- conflicted
+++ resolved
@@ -47,11 +47,7 @@
     depositor_public_key: &XOnlyPublicKey,
 ) -> TaprootSpendInfo {
     TaprootBuilder::new()
-<<<<<<< HEAD
-        .add_leaf(1, generate_leaf0(depositor_pubkey))
-=======
         .add_leaf(1, generate_taproot_leaf0(depositor_public_key))
->>>>>>> 8ee4f654
         .expect("Unable to add leaf0")
         .add_leaf(
             1,
