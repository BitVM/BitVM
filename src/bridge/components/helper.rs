--- conflicted
+++ resolved
@@ -1,7 +1,5 @@
 use crate::treepp::*;
 use bitcoin::{Address, Amount, Network, OutPoint, PublicKey, XOnlyPublicKey};
-<<<<<<< HEAD
-=======
 use lazy_static::lazy_static;
 use std::str::FromStr;
 
@@ -17,17 +15,15 @@
     .unwrap();
 }
 
-pub const NUM_BLOCKS_PER_WEEK: u32 = 1008;
+//TODO: replace with real value, and delete this comment
+pub const NUM_BLOCKS_PER_WEEK: u32 = 2;
 
 pub struct Input {
     pub outpoint: OutPoint,
     pub amount: Amount,
 }
->>>>>>> 8ee4f654
 
-pub fn generate_burn_script() -> Script {
-    generate_pay_to_pubkey_script(&UNSPENDABLE_PUBLIC_KEY)
-}
+pub fn generate_burn_script() -> Script { generate_pay_to_pubkey_script(&UNSPENDABLE_PUBLIC_KEY) }
 
 pub fn generate_burn_script_address() -> Address {
     Address::p2wsh(&generate_burn_script(), Network::Testnet)
@@ -62,45 +58,16 @@
     )
 }
 
-<<<<<<< HEAD
-pub fn generate_timelock_script2(pubkey: &PublicKey, weeks: i64) -> Script {
-=======
 pub fn generate_timelock_script(public_key: &PublicKey, weeks: u32) -> Script {
->>>>>>> 8ee4f654
     script! {
       { NUM_BLOCKS_PER_WEEK * weeks }
       OP_CSV
       OP_DROP
-<<<<<<< HEAD
-      { *pubkey }
-=======
       { *public_key }
->>>>>>> 8ee4f654
       OP_CHECKSIG
     }
 }
 
-<<<<<<< HEAD
-pub fn generate_timelock_script_address2(pubkey: &PublicKey, weeks: i64) -> Address {
-    Address::p2wsh(&generate_timelock_script2(pubkey, weeks), Network::Testnet)
-}
-
-pub fn generate_pay_to_pubkey_script2(pubkey: &PublicKey) -> Script {
-    script! {
-        { *pubkey }
-        OP_CHECKSIG
-    }
-}
-
-pub fn generate_pay_to_pubkey_script_address2(pubkey: &PublicKey) -> Address {
-    Address::p2wsh(&generate_pay_to_pubkey_script2(pubkey), Network::Testnet)
-}
-
-pub type Input = (OutPoint, Amount);
-
-//TODO: replace with real value, and delete this comment
-pub const NUM_BLOCKS_PER_WEEK: i64 = 2;
-=======
 pub fn generate_timelock_script_address(public_key: &PublicKey, weeks: u32) -> Address {
     Address::p2wsh(
         &generate_timelock_script(public_key, weeks),
@@ -126,5 +93,4 @@
         &generate_timelock_taproot_script(public_key, weeks),
         Network::Testnet,
     )
-}
->>>>>>> 8ee4f654
+}