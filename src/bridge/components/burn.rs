use crate::treepp::*;
use bitcoin::{
    absolute,
    key::Keypair,
    secp256k1::Message,
    sighash::{Prevouts, SighashCache},
    taproot::LeafVersion,
    Amount, Sequence, TapLeafHash, TapSighashType, Transaction, TxIn, TxOut, Witness,
    XOnlyPublicKey,
};

use super::super::context::BridgeContext;
<<<<<<< HEAD
use super::super::graph::{FEE_AMOUNT, N_OF_N_SECRET, UNSPENDABLE_PUBKEY};
=======
use super::super::graph::FEE_AMOUNT;
>>>>>>> efc14f0e

use super::bridge::*;
use super::connector_b::*;
use super::helper::*;
pub struct BurnTransaction {
    tx: Transaction,
    prev_outs: Vec<TxOut>,
    prev_scripts: Vec<Script>,
    num_block_connector_b_timelock: u32,
}

impl BurnTransaction {
<<<<<<< HEAD
    pub fn new(context: &BridgeContext, input0: Input, num_block_connector_b_timelock: u32) -> Self {
        let n_of_n_pubkey = context
            .n_of_n_pubkey
            .expect("n_of_n_pubkey required in context");
=======
    pub fn new(context: &BridgeContext, input0: Input) -> Self {
        let n_of_n_taproot_public_key = context
            .n_of_n_taproot_public_key
            .expect("n_of_n_taproot_public_key is required in context");
>>>>>>> efc14f0e

        let _input0 = TxIn {
            previous_output: input0.outpoint,
            script_sig: Script::new(),
            sequence: Sequence(num_block_connector_b_timelock),
            witness: Witness::default(),
        };

        let total_input_amount = input0.amount - Amount::from_sat(FEE_AMOUNT);

        // Output[0]: value=V*2%*95% to burn
        let _output0 = TxOut {
            value: total_input_amount * 95 / 100,
            script_pubkey: generate_pay_to_pubkey_script(&UNSPENDABLE_PUBKEY), // TODO： should use op_return script for burning, but esplora does not support maxburnamount parameter  
        };

        BurnTransaction {
            tx: Transaction {
                version: bitcoin::transaction::Version(2),
                lock_time: absolute::LockTime::ZERO,
                input: vec![_input0],
                output: vec![_output0],
            },
            prev_outs: vec![TxOut {
                value: input0.amount,
<<<<<<< HEAD
                script_pubkey: generate_address(&n_of_n_pubkey, num_block_connector_b_timelock).script_pubkey(),
            }],
            prev_scripts: vec![generate_leaf2(&n_of_n_pubkey, num_block_connector_b_timelock)],
            num_block_connector_b_timelock,
=======
                script_pubkey: generate_taproot_address(&n_of_n_taproot_public_key).script_pubkey(),
            }],
            prev_scripts: vec![generate_taproot_leaf2(&n_of_n_taproot_public_key)],
>>>>>>> efc14f0e
        }
    }

    fn pre_sign_input0(
        &mut self,
        context: &BridgeContext,
        n_of_n_keypair: &Keypair,
        n_of_n_taproot_public_key: &XOnlyPublicKey,
    ) {
        let input_index = 0;
<<<<<<< HEAD
        let leaf_index = 0;
=======
>>>>>>> efc14f0e

        let prevouts = Prevouts::All(&self.prev_outs);
        let prevout_leaf = (
            self.prev_scripts[input_index].clone(),
            LeafVersion::TapScript,
        );

        let sighash_type = TapSighashType::Single;
        let leaf_hash =
            TapLeafHash::from_script(prevout_leaf.0.clone().as_script(), prevout_leaf.1);
        let mut sighash_cache = SighashCache::new(&self.tx);
        let sighash = sighash_cache
            .taproot_script_spend_signature_hash(input_index, &prevouts, leaf_hash, sighash_type)
            .expect("Failed to construct sighash");

        let signature = context
            .secp
            .sign_schnorr_no_aux_rand(&Message::from(sighash), n_of_n_keypair); // This is where all n of n verifiers will sign
        self.tx.input[input_index].witness.push(
            bitcoin::taproot::Signature {
                signature,
                sighash_type,
            }
            .to_vec(),
        );

<<<<<<< HEAD
        let spend_info = generate_spend_info(n_of_n_pubkey, self.num_block_connector_b_timelock);
=======
        let spend_info = generate_taproot_spend_info(n_of_n_taproot_public_key);
>>>>>>> efc14f0e
        let control_block = spend_info
            .control_block(&prevout_leaf)
            .expect("Unable to create Control block");
        self.tx.input[input_index]
            .witness
            .push(prevout_leaf.0.to_bytes());
        self.tx.input[input_index]
            .witness
            .push(control_block.serialize());
    }
}

impl BridgeTransaction for BurnTransaction {
    fn pre_sign(&mut self, context: &BridgeContext) {
        let n_of_n_keypair = context
            .n_of_n_keypair
            .expect("n_of_n_keypair required in context");

        let n_of_n_taproot_public_key = context
            .n_of_n_taproot_public_key
            .expect("n_of_n_taproot_public_key required in context");

        self.pre_sign_input0(context, &n_of_n_keypair, &n_of_n_taproot_public_key);
    }

    fn finalize(&self, context: &BridgeContext) -> Transaction {
        self.tx.clone()
    }
}

#[cfg(test)]
mod tests {

    use bitcoin::{
        consensus::encode::serialize_hex, key::{Keypair, Secp256k1}, Amount, OutPoint, TxOut
    };

    use crate::bridge::client::BitVMClient;
    use crate::bridge::context::BridgeContext;
    use crate::bridge::graph::{INITIAL_AMOUNT, N_OF_N_SECRET, OPERATOR_SECRET, DEPOSITOR_SECRET, UNSPENDABLE_PUBKEY};
    use crate::bridge::components::bridge::BridgeTransaction;
    use crate::bridge::components::connector_b::*;
    use super::*;

    #[tokio::test]
    async fn test_should_be_able_to_submit_burn_tx_successfully() {
        let secp = Secp256k1::new();
        
        let operator_key = Keypair::from_seckey_str(&secp, OPERATOR_SECRET).unwrap();
        let n_of_n_key = Keypair::from_seckey_str(&secp, N_OF_N_SECRET).unwrap();
        let n_of_n_pubkey = n_of_n_key.x_only_public_key().0;
        let depositor_key = Keypair::from_seckey_str(&secp, DEPOSITOR_SECRET).unwrap();
        let depositor_pubkey = depositor_key.x_only_public_key().0;
        let num_blocks_timelock = 120; // 1 hour on mutinynet

        let client = BitVMClient::new();

        let funding_utxo_0 = client
            .get_initial_utxo(
                generate_address(&n_of_n_pubkey, num_blocks_timelock),
                Amount::from_sat(INITIAL_AMOUNT),
            )
            .await
            .unwrap_or_else(|| {
                panic!(
                    "Fund {:?} with {} sats at https://faucet.mutinynet.com/",
                    generate_address(&n_of_n_pubkey, num_blocks_timelock),
                    INITIAL_AMOUNT
                );
            });

        let funding_outpoint_0 = OutPoint {
            txid: funding_utxo_0.txid,
            vout: funding_utxo_0.vout,
        };

        let mut context = BridgeContext::new();
        context.set_operator_key(operator_key);
        context.set_n_of_n_pubkey(n_of_n_pubkey);
        context.set_unspendable_pubkey(*UNSPENDABLE_PUBKEY);
        context.set_depositor_pubkey(depositor_pubkey);

        let mut burn_tx = BurnTransaction::new(
            &context,
            Input {
                outpoint: funding_outpoint_0,
                amount: Amount::from_sat(INITIAL_AMOUNT)
            },
            num_blocks_timelock
        );

        burn_tx.pre_sign(&context);
        let tx = burn_tx.finalize(&context);
        println!("Script Path Spend Transaction: {:?}\n", tx);

        let result = client.esplora.broadcast(&tx).await;
        println!("Txid: {:?}", tx.compute_txid());
        println!("Broadcast result: {:?}\n", result);
        println!("Transaction hex: \n{}", serialize_hex(&tx));
        assert!(result.is_ok());
    }

    #[tokio::test]
    async fn test_should_be_able_to_submit_burn_tx_with_verifier_added_to_output_successfully() {
        let secp = Secp256k1::new();
        
        let operator_key = Keypair::from_seckey_str(&secp, OPERATOR_SECRET).unwrap();
        let n_of_n_key = Keypair::from_seckey_str(&secp, N_OF_N_SECRET).unwrap();
        let n_of_n_pubkey = n_of_n_key.x_only_public_key().0;
        let depositor_key = Keypair::from_seckey_str(&secp, DEPOSITOR_SECRET).unwrap();
        let depositor_pubkey = depositor_key.x_only_public_key().0;
        let num_blocks_timelock = 0;

        let client = BitVMClient::new();

        let funding_utxo_0 = client
            .get_initial_utxo(
                generate_address(&n_of_n_pubkey, num_blocks_timelock),
                Amount::from_sat(INITIAL_AMOUNT),
            )
            .await
            .unwrap_or_else(|| {
                panic!(
                    "Fund {:?} with {} sats at https://faucet.mutinynet.com/",
                    generate_address(&n_of_n_pubkey, num_blocks_timelock),
                    INITIAL_AMOUNT
                );
            });

        let funding_outpoint_0 = OutPoint {
            txid: funding_utxo_0.txid,
            vout: funding_utxo_0.vout,
        };

        let mut context = BridgeContext::new();
        context.set_operator_key(operator_key);
        context.set_n_of_n_pubkey(n_of_n_pubkey);
        context.set_unspendable_pubkey(*UNSPENDABLE_PUBKEY);
        context.set_depositor_pubkey(depositor_pubkey);

        let mut burn_tx = BurnTransaction::new(
            &context,
            Input {
                outpoint: funding_outpoint_0,
                amount: Amount::from_sat(INITIAL_AMOUNT)
            },
            num_blocks_timelock
        );

        burn_tx.pre_sign(&context);
        let mut tx = burn_tx.finalize(&context);

        let verifier_secret: &str = "aaaaaaaaaabbbbbbbbbbccccccccccddddddddddeeeeeeeeeeffffffffff1234";
        let verifier_key = Keypair::from_seckey_str(&secp, verifier_secret).unwrap();

        let verifier_output = TxOut {
            value: (Amount::from_sat(INITIAL_AMOUNT) - Amount::from_sat(FEE_AMOUNT)) * 5 / 100,
            script_pubkey: generate_pay_to_pubkey_script(&verifier_key.x_only_public_key().0),
        };

        tx.output.push(verifier_output);

        println!("Script Path Spend Transaction: {:?}\n", tx);

        let result = client.esplora.broadcast(&tx).await;
        println!("Txid: {:?}", tx.compute_txid());
        println!("Broadcast result: {:?}\n", result);
        println!("Transaction hex: \n{}", serialize_hex(&tx));
        assert!(result.is_ok());
    }

}<|MERGE_RESOLUTION|>--- conflicted
+++ resolved
@@ -10,11 +10,7 @@
 };
 
 use super::super::context::BridgeContext;
-<<<<<<< HEAD
-use super::super::graph::{FEE_AMOUNT, N_OF_N_SECRET, UNSPENDABLE_PUBKEY};
-=======
 use super::super::graph::FEE_AMOUNT;
->>>>>>> efc14f0e
 
 use super::bridge::*;
 use super::connector_b::*;
@@ -27,17 +23,10 @@
 }
 
 impl BurnTransaction {
-<<<<<<< HEAD
     pub fn new(context: &BridgeContext, input0: Input, num_block_connector_b_timelock: u32) -> Self {
-        let n_of_n_pubkey = context
-            .n_of_n_pubkey
-            .expect("n_of_n_pubkey required in context");
-=======
-    pub fn new(context: &BridgeContext, input0: Input) -> Self {
         let n_of_n_taproot_public_key = context
             .n_of_n_taproot_public_key
             .expect("n_of_n_taproot_public_key is required in context");
->>>>>>> efc14f0e
 
         let _input0 = TxIn {
             previous_output: input0.outpoint,
@@ -63,16 +52,10 @@
             },
             prev_outs: vec![TxOut {
                 value: input0.amount,
-<<<<<<< HEAD
-                script_pubkey: generate_address(&n_of_n_pubkey, num_block_connector_b_timelock).script_pubkey(),
+                script_pubkey: generate_taproot_address(&n_of_n_taproot_public_key, num_block_connector_b_timelock).script_pubkey(),
             }],
-            prev_scripts: vec![generate_leaf2(&n_of_n_pubkey, num_block_connector_b_timelock)],
+            prev_scripts: vec![generate_taproot_leaf2(&n_of_n_taproot_public_key, num_block_connector_b_timelock)],
             num_block_connector_b_timelock,
-=======
-                script_pubkey: generate_taproot_address(&n_of_n_taproot_public_key).script_pubkey(),
-            }],
-            prev_scripts: vec![generate_taproot_leaf2(&n_of_n_taproot_public_key)],
->>>>>>> efc14f0e
         }
     }
 
@@ -83,10 +66,6 @@
         n_of_n_taproot_public_key: &XOnlyPublicKey,
     ) {
         let input_index = 0;
-<<<<<<< HEAD
-        let leaf_index = 0;
-=======
->>>>>>> efc14f0e
 
         let prevouts = Prevouts::All(&self.prev_outs);
         let prevout_leaf = (
@@ -113,11 +92,7 @@
             .to_vec(),
         );
 
-<<<<<<< HEAD
-        let spend_info = generate_spend_info(n_of_n_pubkey, self.num_block_connector_b_timelock);
-=======
-        let spend_info = generate_taproot_spend_info(n_of_n_taproot_public_key);
->>>>>>> efc14f0e
+        let spend_info = generate_taproot_spend_info(n_of_n_taproot_public_key, self.num_block_connector_b_timelock);
         let control_block = spend_info
             .control_block(&prevout_leaf)
             .expect("Unable to create Control block");
@@ -157,7 +132,7 @@
 
     use crate::bridge::client::BitVMClient;
     use crate::bridge::context::BridgeContext;
-    use crate::bridge::graph::{INITIAL_AMOUNT, N_OF_N_SECRET, OPERATOR_SECRET, DEPOSITOR_SECRET, UNSPENDABLE_PUBKEY};
+    use crate::bridge::graph::{INITIAL_AMOUNT, N_OF_N_SECRET, OPERATOR_SECRET, DEPOSITOR_SECRET};
     use crate::bridge::components::bridge::BridgeTransaction;
     use crate::bridge::components::connector_b::*;
     use super::*;
@@ -172,6 +147,64 @@
         let depositor_key = Keypair::from_seckey_str(&secp, DEPOSITOR_SECRET).unwrap();
         let depositor_pubkey = depositor_key.x_only_public_key().0;
         let num_blocks_timelock = 120; // 1 hour on mutinynet
+
+        let client = BitVMClient::new();
+
+        let funding_utxo_0 = client
+            .get_initial_utxo(
+                generate_taproot_address(&n_of_n_pubkey, num_blocks_timelock),
+                Amount::from_sat(INITIAL_AMOUNT),
+            )
+            .await
+            .unwrap_or_else(|| {
+                panic!(
+                    "Fund {:?} with {} sats at https://faucet.mutinynet.com/",
+                    generate_taproot_address(&n_of_n_pubkey, num_blocks_timelock),
+                    INITIAL_AMOUNT
+                );
+            });
+
+        let funding_outpoint_0 = OutPoint {
+            txid: funding_utxo_0.txid,
+            vout: funding_utxo_0.vout,
+        };
+
+        let mut context = BridgeContext::new();
+        context.set_operator_key(operator_key);
+        context.set_n_of_n_pubkey(n_of_n_pubkey);
+        context.set_unspendable_pubkey(*UNSPENDABLE_PUBKEY);
+        context.set_depositor_pubkey(depositor_pubkey);
+
+        let mut burn_tx = BurnTransaction::new(
+            &context,
+            Input {
+                outpoint: funding_outpoint_0,
+                amount: Amount::from_sat(INITIAL_AMOUNT)
+            },
+            num_blocks_timelock
+        );
+
+        burn_tx.pre_sign(&context);
+        let tx = burn_tx.finalize(&context);
+        println!("Script Path Spend Transaction: {:?}\n", tx);
+
+        let result = client.esplora.broadcast(&tx).await;
+        println!("Txid: {:?}", tx.compute_txid());
+        println!("Broadcast result: {:?}\n", result);
+        println!("Transaction hex: \n{}", serialize_hex(&tx));
+        assert!(result.is_ok());
+    }
+
+    #[tokio::test]
+    async fn test_should_be_able_to_submit_burn_tx_with_verifier_added_to_output_successfully() {
+        let secp = Secp256k1::new();
+        
+        let operator_key = Keypair::from_seckey_str(&secp, OPERATOR_SECRET).unwrap();
+        let n_of_n_key = Keypair::from_seckey_str(&secp, N_OF_N_SECRET).unwrap();
+        let n_of_n_pubkey = n_of_n_key.x_only_public_key().0;
+        let depositor_key = Keypair::from_seckey_str(&secp, DEPOSITOR_SECRET).unwrap();
+        let depositor_pubkey = depositor_key.x_only_public_key().0;
+        let num_blocks_timelock = 0;
 
         let client = BitVMClient::new();
 
@@ -210,7 +243,18 @@
         );
 
         burn_tx.pre_sign(&context);
-        let tx = burn_tx.finalize(&context);
+        let mut tx = burn_tx.finalize(&context);
+
+        let verifier_secret: &str = "aaaaaaaaaabbbbbbbbbbccccccccccddddddddddeeeeeeeeeeffffffffff1234";
+        let verifier_key = Keypair::from_seckey_str(&secp, verifier_secret).unwrap();
+
+        let verifier_output = TxOut {
+            value: (Amount::from_sat(INITIAL_AMOUNT) - Amount::from_sat(FEE_AMOUNT)) * 5 / 100,
+            script_pubkey: generate_pay_to_pubkey_script(&verifier_key.x_only_public_key().0),
+        };
+
+        tx.output.push(verifier_output);
+
         println!("Script Path Spend Transaction: {:?}\n", tx);
 
         let result = client.esplora.broadcast(&tx).await;
@@ -220,73 +264,4 @@
         assert!(result.is_ok());
     }
 
-    #[tokio::test]
-    async fn test_should_be_able_to_submit_burn_tx_with_verifier_added_to_output_successfully() {
-        let secp = Secp256k1::new();
-        
-        let operator_key = Keypair::from_seckey_str(&secp, OPERATOR_SECRET).unwrap();
-        let n_of_n_key = Keypair::from_seckey_str(&secp, N_OF_N_SECRET).unwrap();
-        let n_of_n_pubkey = n_of_n_key.x_only_public_key().0;
-        let depositor_key = Keypair::from_seckey_str(&secp, DEPOSITOR_SECRET).unwrap();
-        let depositor_pubkey = depositor_key.x_only_public_key().0;
-        let num_blocks_timelock = 0;
-
-        let client = BitVMClient::new();
-
-        let funding_utxo_0 = client
-            .get_initial_utxo(
-                generate_address(&n_of_n_pubkey, num_blocks_timelock),
-                Amount::from_sat(INITIAL_AMOUNT),
-            )
-            .await
-            .unwrap_or_else(|| {
-                panic!(
-                    "Fund {:?} with {} sats at https://faucet.mutinynet.com/",
-                    generate_address(&n_of_n_pubkey, num_blocks_timelock),
-                    INITIAL_AMOUNT
-                );
-            });
-
-        let funding_outpoint_0 = OutPoint {
-            txid: funding_utxo_0.txid,
-            vout: funding_utxo_0.vout,
-        };
-
-        let mut context = BridgeContext::new();
-        context.set_operator_key(operator_key);
-        context.set_n_of_n_pubkey(n_of_n_pubkey);
-        context.set_unspendable_pubkey(*UNSPENDABLE_PUBKEY);
-        context.set_depositor_pubkey(depositor_pubkey);
-
-        let mut burn_tx = BurnTransaction::new(
-            &context,
-            Input {
-                outpoint: funding_outpoint_0,
-                amount: Amount::from_sat(INITIAL_AMOUNT)
-            },
-            num_blocks_timelock
-        );
-
-        burn_tx.pre_sign(&context);
-        let mut tx = burn_tx.finalize(&context);
-
-        let verifier_secret: &str = "aaaaaaaaaabbbbbbbbbbccccccccccddddddddddeeeeeeeeeeffffffffff1234";
-        let verifier_key = Keypair::from_seckey_str(&secp, verifier_secret).unwrap();
-
-        let verifier_output = TxOut {
-            value: (Amount::from_sat(INITIAL_AMOUNT) - Amount::from_sat(FEE_AMOUNT)) * 5 / 100,
-            script_pubkey: generate_pay_to_pubkey_script(&verifier_key.x_only_public_key().0),
-        };
-
-        tx.output.push(verifier_output);
-
-        println!("Script Path Spend Transaction: {:?}\n", tx);
-
-        let result = client.esplora.broadcast(&tx).await;
-        println!("Txid: {:?}", tx.compute_txid());
-        println!("Broadcast result: {:?}\n", result);
-        println!("Transaction hex: \n{}", serialize_hex(&tx));
-        assert!(result.is_ok());
-    }
-
 }