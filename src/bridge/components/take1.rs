--- conflicted
+++ resolved
@@ -91,52 +91,29 @@
             },
             prev_outs: vec![
                 TxOut {
-<<<<<<< HEAD
-                    value: input0.1,
+                    value: input0.amount,
                     script_pubkey: generate_pay_to_pubkey_script_address(&n_of_n_public_key)
                         .script_pubkey(),
                 },
                 TxOut {
-                    value: input1.1,
+                    value: input1.amount,
                     script_pubkey: generate_timelock_script_address(&n_of_n_public_key, 2)
                         .script_pubkey(),
                 },
                 TxOut {
-                    value: input2.1,
+                    value: input2.amount,
                     script_pubkey: super::connector_a::generate_taproot_address(
                         &operator_taproot_public_key,
                         &n_of_n_taproot_public_key,
-=======
-                    value: input0.amount,
-                    script_pubkey: generate_pay_to_pubkey_script_address(&n_of_n_pubkey)
-                        .script_pubkey(),
-                },
-                TxOut {
-                    value: input1.amount,
-                    script_pubkey: generate_timelock_script_address(&n_of_n_pubkey, 2)
-                        .script_pubkey(),
-                },
-                TxOut {
-                    value: input2.amount,
-                    script_pubkey: super::connector_a::generate_address(
-                        &operator_pubkey,
-                        &n_of_n_pubkey,
->>>>>>> 84f3b8fa
                     )
                     .script_pubkey(),
                 },
                 TxOut {
-<<<<<<< HEAD
-                    value: input3.1,
+                    value: input3.amount,
                     script_pubkey: super::connector_b::generate_taproot_address(
                         &n_of_n_taproot_public_key,
                     )
                     .script_pubkey(),
-=======
-                    value: input3.amount,
-                    script_pubkey: super::connector_b::generate_address(&n_of_n_pubkey)
-                        .script_pubkey(),
->>>>>>> 84f3b8fa
                 },
             ],
             prev_scripts: vec![
