--- conflicted
+++ resolved
@@ -16,11 +16,7 @@
 }
 
 impl KickOffTransaction {
-<<<<<<< HEAD
-    pub fn new(context: &BridgeContext, input0: Input, num_blocks_timelock: u32) -> Self {
-=======
-    pub fn new(context: &BridgeContext, operator_input: Input, operator_input_witness: Witness) -> Self {
->>>>>>> 84f3b8fa
+    pub fn new(context: &BridgeContext, operator_input: Input, operator_input_witness: Witness,  num_blocks_timelock: u32) -> Self {
         let operator_pubkey = context
             .operator_pubkey
             .expect("operator_pubkey is required in context");
@@ -46,18 +42,11 @@
             value: Amount::from_sat(DUST_AMOUNT),
             script_pubkey: super::connector_a::generate_address(&operator_pubkey, &n_of_n_pubkey).script_pubkey(),
         };
-<<<<<<< HEAD
-
-        let _output2 = TxOut {
-            value: input0.1 - Amount::from_sat(FEE_AMOUNT),
-            script_pubkey: super::connector_b::generate_address(&n_of_n_pubkey, num_blocks_timelock).script_pubkey(),
-=======
                 
         let available_input_amount = operator_input.amount - Amount::from_sat(FEE_AMOUNT);
         let output2 = TxOut {
             value: available_input_amount - Amount::from_sat(DUST_AMOUNT) * 2,
-            script_pubkey: super::connector_b::generate_address(&n_of_n_pubkey).script_pubkey(),
->>>>>>> 84f3b8fa
+            script_pubkey: super::connector_b::generate_address(&n_of_n_pubkey, num_blocks_timelock).script_pubkey(),
         };
 
         KickOffTransaction {
