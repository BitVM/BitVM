use std::collections::HashMap;

use crate::{
    bridge::{
        constants::{DESTINATION_NETWORK_TXID_LENGTH, SOURCE_NETWORK_TXID_LENGTH},
        graphs::peg_out::CommitmentMessageId,
<<<<<<< HEAD
        transactions::{base::Input, signing_winternitz::WinternitzPublicKey},
    },
    signatures::{
        winternitz::{BinarysearchVerifier, PublicKey, StraightforwardConverter, Winternitz},
        winternitz_hash::check_hash_sig,
=======
        transactions::{
            base::Input,
            signing_winternitz::{winternitz_message_checksig, winternitz_message_checksig_verify, WinternitzPublicKey},
        },
>>>>>>> b551474a
    },
    treepp::script,
};
use bitcoin::{
    key::Secp256k1,
    taproot::{TaprootBuilder, TaprootSpendInfo},
    Address, Network, ScriptBuf, TxIn, XOnlyPublicKey,
};

use serde::{Deserialize, Serialize};

use super::base::{generate_default_tx_in, TaprootConnector};

#[derive(Serialize, Deserialize, Eq, PartialEq, Clone)]
pub struct Connector6 {
    pub network: Network,
    pub operator_taproot_public_key: XOnlyPublicKey,
    pub commitment_public_keys: HashMap<CommitmentMessageId, WinternitzPublicKey>,
}

impl Connector6 {
    pub fn new(
        network: Network,
        operator_taproot_public_key: &XOnlyPublicKey,
        commitment_public_keys: &HashMap<CommitmentMessageId, WinternitzPublicKey>,
    ) -> Self {
        Connector6 {
            network,
            operator_taproot_public_key: operator_taproot_public_key.clone(),
            commitment_public_keys: commitment_public_keys.clone(),
        }
    }

    fn generate_taproot_leaf_0_script(&self) -> ScriptBuf {
        let destination_network_txid_public_key =
            &self.commitment_public_keys[&CommitmentMessageId::PegOutTxIdDestinationNetwork];
        let source_network_txid_public_key =
            &self.commitment_public_keys[&CommitmentMessageId::PegOutTxIdSourceNetwork];
<<<<<<< HEAD
        let winternitz_verifier =
            Winternitz::<BinarysearchVerifier, StraightforwardConverter>::new();

        script! {
          { winternitz_verifier.checksig_verify(&destination_network_txid_public_key.parameters, &destination_network_txid_public_key.public_key) }
          { winternitz_verifier.checksig_verify(&source_network_txid_public_key.parameters, &source_network_txid_public_key.public_key) }
          { self.operator_taproot_public_key }
          OP_CHECKSIG
        }
        .compile()
=======
        script! {
            { winternitz_message_checksig_verify(&destination_network_txid_public_key, DESTINATION_NETWORK_TXID_LENGTH) }
            { winternitz_message_checksig_verify(&source_network_txid_public_key, DESTINATION_NETWORK_TXID_LENGTH) }
            { self.operator_taproot_public_key }
            OP_CHECKSIG
        }.compile()
>>>>>>> b551474a
    }

    fn generate_taproot_leaf_0_tx_in(&self, input: &Input) -> TxIn { generate_default_tx_in(input) }
}

impl TaprootConnector for Connector6 {
    fn generate_taproot_leaf_script(&self, leaf_index: u32) -> ScriptBuf {
        match leaf_index {
            0 => self.generate_taproot_leaf_0_script(),
            _ => panic!("Invalid leaf index."),
        }
    }

    fn generate_taproot_leaf_tx_in(&self, leaf_index: u32, input: &Input) -> TxIn {
        match leaf_index {
            0 => self.generate_taproot_leaf_0_tx_in(input),
            _ => panic!("Invalid leaf index."),
        }
    }

    fn generate_taproot_spend_info(&self) -> TaprootSpendInfo {
        TaprootBuilder::new()
            .add_leaf(0, self.generate_taproot_leaf_0_script())
            .expect("Unable to add leaf 0")
            .finalize(&Secp256k1::new(), self.operator_taproot_public_key) // TODO: should be operator key?
            .expect("Unable to finalize taproot")
    }

    fn generate_taproot_address(&self) -> Address {
        Address::p2tr_tweaked(
            self.generate_taproot_spend_info().output_key(),
            self.network,
        )
    }
}<|MERGE_RESOLUTION|>--- conflicted
+++ resolved
@@ -4,19 +4,12 @@
     bridge::{
         constants::{DESTINATION_NETWORK_TXID_LENGTH, SOURCE_NETWORK_TXID_LENGTH},
         graphs::peg_out::CommitmentMessageId,
-<<<<<<< HEAD
-        transactions::{base::Input, signing_winternitz::WinternitzPublicKey},
-    },
-    signatures::{
-        winternitz::{BinarysearchVerifier, PublicKey, StraightforwardConverter, Winternitz},
-        winternitz_hash::check_hash_sig,
-=======
         transactions::{
             base::Input,
             signing_winternitz::{winternitz_message_checksig, winternitz_message_checksig_verify, WinternitzPublicKey},
         },
->>>>>>> b551474a
     },
+    signatures::{winternitz::PublicKey, winternitz_hash::check_hash_sig},
     treepp::script,
 };
 use bitcoin::{
@@ -54,25 +47,12 @@
             &self.commitment_public_keys[&CommitmentMessageId::PegOutTxIdDestinationNetwork];
         let source_network_txid_public_key =
             &self.commitment_public_keys[&CommitmentMessageId::PegOutTxIdSourceNetwork];
-<<<<<<< HEAD
-        let winternitz_verifier =
-            Winternitz::<BinarysearchVerifier, StraightforwardConverter>::new();
-
-        script! {
-          { winternitz_verifier.checksig_verify(&destination_network_txid_public_key.parameters, &destination_network_txid_public_key.public_key) }
-          { winternitz_verifier.checksig_verify(&source_network_txid_public_key.parameters, &source_network_txid_public_key.public_key) }
-          { self.operator_taproot_public_key }
-          OP_CHECKSIG
-        }
-        .compile()
-=======
         script! {
             { winternitz_message_checksig_verify(&destination_network_txid_public_key, DESTINATION_NETWORK_TXID_LENGTH) }
             { winternitz_message_checksig_verify(&source_network_txid_public_key, DESTINATION_NETWORK_TXID_LENGTH) }
             { self.operator_taproot_public_key }
             OP_CHECKSIG
         }.compile()
->>>>>>> b551474a
     }
 
     fn generate_taproot_leaf_0_tx_in(&self, input: &Input) -> TxIn { generate_default_tx_in(input) }
