use bitcoin::{
    hashes::Hash,
    hex::{Case::Upper, DisplayHex},
    key::Keypair,
    Network, OutPoint, PublicKey, ScriptBuf, Transaction, Txid, XOnlyPublicKey,
};
use esplora_client::{AsyncClient, TxStatus};
use musig2::SecNonce;
use num_traits::ToPrimitive;
use serde::{Deserialize, Serialize};
use sha2::{Digest, Sha256};
use std::{
    collections::{BTreeMap, HashMap},
    fmt::{Display, Formatter, Result as FmtResult},
};

<<<<<<< HEAD
use crate::bridge::{
    constants::{
        DESTINATION_NETWORK_TXID_LENGTH, SOURCE_NETWORK_TXID_LENGTH, START_TIME_MESSAGE_LENGTH,
    },
    error::{Error, GraphError, L2Error, NamedTx},
    superblock::{
        find_superblock, get_start_time_block_number, get_superblock_hash_message,
        get_superblock_message, SUPERBLOCK_HASH_MESSAGE_LENGTH, SUPERBLOCK_MESSAGE_LENGTH,
    },
    transactions::{
        pre_signed_musig2::PreSignedMusig2Transaction, signing_winternitz::WinternitzSigningInputs,
=======
use crate::{
    bridge::{
        connectors::{
            connector_d::ConnectorD, connector_e::ConnectorE, connector_f_1::ConnectorF1,
            connector_f_2::ConnectorF2,
        },
        constants::{
            DESTINATION_NETWORK_TXID_LENGTH, SOURCE_NETWORK_TXID_LENGTH, START_TIME_MESSAGE_LENGTH,
        },
        superblock::{
            find_superblock, get_start_time_block_number, get_superblock_hash_message,
            get_superblock_message, SUPERBLOCK_HASH_MESSAGE_LENGTH, SUPERBLOCK_MESSAGE_LENGTH,
        },
        transactions::{
            assert_transactions::{
                assert_commit_1::AssertCommit1Transaction,
                assert_commit_2::AssertCommit2Transaction,
                assert_final::AssertFinalTransaction,
                assert_initial::AssertInitialTransaction,
                utils::{
                    groth16_commitment_secrets_to_public_keys,
                    merge_to_connector_c_commits_public_key, AssertCommit1ConnectorsE,
                    AssertCommit2ConnectorsE, AssertCommitConnectorsF,
                },
            },
            pre_signed_musig2::PreSignedMusig2Transaction,
            signing_winternitz::WinternitzSigningInputs,
        },
>>>>>>> b13b627b
    },
    chunker::{assigner::BridgeAssigner, disprove_execution::RawProof},
};

use super::{
    super::{
        client::chain::chain::PegOutEvent,
        connectors::{
            connector_0::Connector0, connector_1::Connector1, connector_2::Connector2,
            connector_3::Connector3, connector_4::Connector4, connector_5::Connector5,
            connector_6::Connector6, connector_a::ConnectorA, connector_b::ConnectorB,
            connector_c::ConnectorC,
        },
        contexts::{base::BaseContext, operator::OperatorContext, verifier::VerifierContext},
        transactions::{
            base::{
                validate_transaction, verify_public_nonces_for_tx, BaseTransaction, Input,
                InputWithScript,
            },
            challenge::ChallengeTransaction,
            disprove::DisproveTransaction,
            disprove_chain::DisproveChainTransaction,
            kick_off_1::KickOff1Transaction,
            kick_off_2::KickOff2Transaction,
            kick_off_timeout::KickOffTimeoutTransaction,
            peg_out::PegOutTransaction,
            peg_out_confirm::PegOutConfirmTransaction,
            pre_signed::PreSignedTransaction,
            signing_winternitz::{WinternitzPublicKey, WinternitzSecret},
            start_time::StartTimeTransaction,
            start_time_timeout::StartTimeTimeoutTransaction,
            take_1::Take1Transaction,
            take_2::Take2Transaction,
        },
    },
    base::{verify_if_not_mined, BaseGraph, GraphId, GRAPH_VERSION},
    peg_in::PegInGraph,
};

pub type PegOutId = GraphId;

pub enum PegOutWithdrawerStatus {
    PegOutNotStarted, // peg-out transaction not created yet
    PegOutWait,       // peg-out not confirmed yet, wait
    PegOutComplete,   // peg-out complete
}

impl Display for PegOutWithdrawerStatus {
    fn fmt(&self, f: &mut Formatter) -> FmtResult {
        match self {
            PegOutWithdrawerStatus::PegOutNotStarted => {
                write!(f, "Peg-out available. Request peg-out?")
            }
            PegOutWithdrawerStatus::PegOutWait => write!(f, "No action available. Wait..."),
            PegOutWithdrawerStatus::PegOutComplete => write!(f, "Peg-out complete. Done."),
        }
    }
}

pub enum PegOutVerifierStatus {
    PegOutPresign,            // should presign peg-out graph
    PegOutComplete,           // peg-out complete
    PegOutWait,               // no action required, wait
    PegOutChallengeAvailable, // can call challenge
    PegOutStartTimeTimeoutAvailable,
    PegOutKickOffTimeoutAvailable,
    PegOutDisproveChainAvailable,
    PegOutDisproveAvailable,
    PegOutFailed, // timeouts or disproves executed
}

impl Display for PegOutVerifierStatus {
    fn fmt(&self, f: &mut Formatter) -> FmtResult {
        match self {
            PegOutVerifierStatus::PegOutPresign => {
                write!(f, "Signatures required. Presign peg-out transactions?")
            }
            PegOutVerifierStatus::PegOutComplete => {
                write!(f, "Peg-out complete, reimbursement succeded. Done.")
            }
            PegOutVerifierStatus::PegOutWait => write!(f, "No action available. Wait..."),
            PegOutVerifierStatus::PegOutChallengeAvailable => {
                write!(
                  f,
                  "Kick-off 1 transaction confirmed, dispute available. Broadcast challenge transaction?"
              )
            }
            PegOutVerifierStatus::PegOutStartTimeTimeoutAvailable => {
                write!(f, "Start time timed out. Broadcast timeout transaction?")
            }
            PegOutVerifierStatus::PegOutKickOffTimeoutAvailable => {
                write!(f, "Kick-off 1 timed out. Broadcast timeout transaction?")
            }
            PegOutVerifierStatus::PegOutDisproveChainAvailable => {
                write!(
                    f,
                    "Kick-off 2 transaction confirmed. Broadcast disprove chain transaction?"
                )
            }
            PegOutVerifierStatus::PegOutDisproveAvailable => {
                write!(
                    f,
                    "Assert transaction confirmed. Broadcast disprove transaction?"
                )
            }
            PegOutVerifierStatus::PegOutFailed => {
                write!(f, "Peg-out complete, reimbursement failed. Done.")
            }
        }
    }
}

pub enum PegOutOperatorStatus {
    // TODO: add assert initial and assert final
    PegOutWait,
    PegOutComplete,    // peg-out complete
    PegOutFailed,      // timeouts or disproves executed
    PegOutStartPegOut, // should execute peg-out tx
    PegOutPegOutConfirmAvailable,
    PegOutKickOff1Available,
    PegOutStartTimeAvailable,
    PegOutKickOff2Available,
    PegOutAssertAvailable,
    PegOutTake1Available,
    PegOutTake2Available,
}

impl Display for PegOutOperatorStatus {
    fn fmt(&self, f: &mut Formatter) -> FmtResult {
        match self {
            PegOutOperatorStatus::PegOutWait => write!(f, "No action available. Wait..."),
            PegOutOperatorStatus::PegOutComplete => {
                write!(f, "Peg-out complete, reimbursement succeded. Done.")
            }
            PegOutOperatorStatus::PegOutFailed => {
                write!(f, "Peg-out complete, reimbursement failed. Done.")
            }
            PegOutOperatorStatus::PegOutStartPegOut => {
                write!(
                    f,
                    "Peg-out requested. Create and broadcast peg-out transaction?"
                )
            }
            PegOutOperatorStatus::PegOutPegOutConfirmAvailable => {
                write!(
                    f,
                    "Peg-out confirmed. Broadcast peg-out-confirm transaction?"
                )
            }
            PegOutOperatorStatus::PegOutKickOff1Available => {
                write!(
                    f,
                    "Peg-out-confirm confirmed. Broadcast kick-off 1 transaction?"
                )
            }
            PegOutOperatorStatus::PegOutStartTimeAvailable => {
                write!(f, "Kick-off confirmed. Broadcast start time transaction?")
            }
            PegOutOperatorStatus::PegOutKickOff2Available => {
                write!(f, "Start time confirmed. Broadcast kick-off 2 transaction?")
            }
            PegOutOperatorStatus::PegOutAssertAvailable => {
                write!(f, "Dispute raised. Broadcast assert transaction?")
            }
            PegOutOperatorStatus::PegOutTake1Available => write!(
                f,
                "Dispute timed out, reimbursement available. Broadcast take 1 transaction?"
            ),
            PegOutOperatorStatus::PegOutTake2Available => write!(
                f,
                "Dispute timed out, reimbursement available. Broadcast take 2 transaction?"
            ),
        }
    }
}

struct PegOutConnectors {
    connector_0: Connector0,
    connector_1: Connector1,
    connector_2: Connector2,
    connector_3: Connector3,
    connector_4: Connector4,
    connector_5: Connector5,
    connector_6: Connector6,
    connector_a: ConnectorA,
    connector_b: ConnectorB,
    connector_c: ConnectorC,
    connector_d: ConnectorD,
    assert_commit_connectors_e_1: AssertCommit1ConnectorsE,
    assert_commit_connectors_e_2: AssertCommit2ConnectorsE,
    assert_commit_connectors_f: AssertCommitConnectorsF,
}

#[derive(Serialize, Deserialize, Eq, PartialEq, Hash, Clone, PartialOrd, Ord, Debug)]
pub enum CommitmentMessageId {
    PegOutTxIdSourceNetwork,
    PegOutTxIdDestinationNetwork,
    StartTime,
    Superblock,
    SuperblockHash,
    // name of intermediate value and length of message
    Groth16IntermediateValues((String, usize)),
}

impl CommitmentMessageId {
    // btree map is a copy of chunker related commitments
    pub fn generate_commitment_secrets() -> HashMap<CommitmentMessageId, WinternitzSecret> {
        let mut commitment_map = HashMap::from([
            (
                CommitmentMessageId::PegOutTxIdSourceNetwork,
                WinternitzSecret::new(SOURCE_NETWORK_TXID_LENGTH),
            ),
            (
                CommitmentMessageId::PegOutTxIdDestinationNetwork,
                WinternitzSecret::new(DESTINATION_NETWORK_TXID_LENGTH),
            ),
            (
                CommitmentMessageId::StartTime,
                WinternitzSecret::new(START_TIME_MESSAGE_LENGTH),
            ),
            (
                CommitmentMessageId::Superblock,
                WinternitzSecret::new(SUPERBLOCK_MESSAGE_LENGTH),
            ),
            (
                CommitmentMessageId::SuperblockHash,
                WinternitzSecret::new(SUPERBLOCK_HASH_MESSAGE_LENGTH),
            ),
        ]);

        // maybe variable cache is more efficient
        let all_variables = BridgeAssigner::default().all_intermediate_variable();
        // split variable to different connectors

        for (v, size) in all_variables {
            commitment_map.insert(
                CommitmentMessageId::Groth16IntermediateValues((v, size)),
                WinternitzSecret::new(size),
            );
        }

        commitment_map
    }
}

#[derive(Serialize, Deserialize, Eq, PartialEq, Clone)]
pub struct PegOutGraph {
    version: String,
    network: Network,
    id: String,

    // state: State,
    // n_of_n_pre_signing_state: PreSigningState,
    n_of_n_presigned: bool,
    n_of_n_public_key: PublicKey,
    n_of_n_taproot_public_key: XOnlyPublicKey,

    pub peg_in_graph_id: String,
    peg_in_confirm_txid: Txid,

    // Note that only the connectors that are used with message commitments are
    // required to be here. They carry the Winternitz public keys, which need
    // to be pushed to remote data store. The remaining connectors can be
    // constructed dynamically.
    connector_0: Connector0,
    connector_1: Connector1,
    connector_2: Connector2,
    connector_3: Connector3,
    connector_4: Connector4,
    connector_5: Connector5,
    connector_6: Connector6,
    connector_a: ConnectorA,
    connector_b: ConnectorB,
    connector_c: ConnectorC,
    connector_d: ConnectorD,
    connector_e_1: AssertCommit1ConnectorsE,
    connector_e_2: AssertCommit2ConnectorsE,
    connector_f_1: ConnectorF1,
    connector_f_2: ConnectorF2,

    peg_out_confirm_transaction: PegOutConfirmTransaction,
    assert_initial_transaction: AssertInitialTransaction,
    assert_final_transaction: AssertFinalTransaction,
    challenge_transaction: ChallengeTransaction,
    disprove_chain_transaction: DisproveChainTransaction,
    disprove_transaction: DisproveTransaction,
    kick_off_1_transaction: KickOff1Transaction,
    kick_off_2_transaction: KickOff2Transaction,
    kick_off_timeout_transaction: KickOffTimeoutTransaction,
    start_time_transaction: StartTimeTransaction,
    start_time_timeout_transaction: StartTimeTimeoutTransaction,
    take_1_transaction: Take1Transaction,
    take_2_transaction: Take2Transaction,

    operator_public_key: PublicKey,
    operator_taproot_public_key: XOnlyPublicKey,

    pub peg_out_chain_event: Option<PegOutEvent>,
    pub peg_out_transaction: Option<PegOutTransaction>,
}

impl BaseGraph for PegOutGraph {
    fn network(&self) -> Network { self.network }

    fn id(&self) -> &String { &self.id }

    fn verifier_sign(
        &mut self,
        verifier_context: &VerifierContext,
        secret_nonces: &HashMap<Txid, HashMap<usize, SecNonce>>,
    ) {
        self.assert_initial_transaction.pre_sign(
            verifier_context,
            &self.connector_b,
            &secret_nonces[&self.assert_initial_transaction.tx().compute_txid()],
        );
        self.assert_final_transaction.pre_sign(
            verifier_context,
            &self.connector_d,
            &secret_nonces[&self.assert_final_transaction.tx().compute_txid()],
        );
        self.disprove_chain_transaction.pre_sign(
            verifier_context,
            &self.connector_b,
            &secret_nonces[&self.disprove_chain_transaction.tx().compute_txid()],
        );
        self.disprove_transaction.pre_sign(
            verifier_context,
            &self.connector_5,
            &secret_nonces[&self.disprove_transaction.tx().compute_txid()],
        );
        self.kick_off_timeout_transaction.pre_sign(
            verifier_context,
            &self.connector_1,
            &secret_nonces[&self.kick_off_timeout_transaction.tx().compute_txid()],
        );
        self.start_time_timeout_transaction.pre_sign(
            verifier_context,
            &self.connector_1,
            &self.connector_2,
            &secret_nonces[&self.start_time_timeout_transaction.tx().compute_txid()],
        );
        self.take_1_transaction.pre_sign(
            verifier_context,
            &self.connector_0,
            &self.connector_b,
            &secret_nonces[&self.take_1_transaction.tx().compute_txid()],
        );
        self.take_2_transaction.pre_sign(
            verifier_context,
            &self.connector_0,
            &self.connector_5,
            &secret_nonces[&self.take_2_transaction.tx().compute_txid()],
        );

        self.n_of_n_presigned = true; // TODO: set to true after collecting all n of n signatures
    }

    fn push_verifier_nonces(
        &mut self,
        verifier_context: &VerifierContext,
    ) -> HashMap<Txid, HashMap<usize, SecNonce>> {
        self.all_presigned_txs_mut()
            .map(|tx_wrapper| {
                (
                    tx_wrapper.tx().compute_txid(),
                    tx_wrapper.push_nonces(verifier_context),
                )
            })
            .collect()
    }
}

impl PegOutGraph {
    pub fn new(
        context: &OperatorContext,
        peg_in_graph: &PegInGraph,
        peg_out_confirm_input: Input,
    ) -> (Self, HashMap<CommitmentMessageId, WinternitzSecret>) {
        let peg_in_confirm_transaction = peg_in_graph.peg_in_confirm_transaction_ref();
        let peg_in_confirm_txid = peg_in_confirm_transaction.tx().compute_txid();

        let commitment_secrets = CommitmentMessageId::generate_commitment_secrets();
        let connector_1_commitment_public_keys = HashMap::from([
            (
                CommitmentMessageId::Superblock,
                WinternitzPublicKey::from(&commitment_secrets[&CommitmentMessageId::Superblock]),
            ),
            (
                CommitmentMessageId::SuperblockHash,
                WinternitzPublicKey::from(
                    &commitment_secrets[&CommitmentMessageId::SuperblockHash],
                ),
            ),
        ]);
        let connector_2_commitment_public_keys = HashMap::from([(
            CommitmentMessageId::StartTime,
            WinternitzPublicKey::from(&commitment_secrets[&CommitmentMessageId::StartTime]),
        )]);
        let connector_6_commitment_public_keys = HashMap::from([
            (
                CommitmentMessageId::PegOutTxIdSourceNetwork,
                WinternitzPublicKey::from(
                    &commitment_secrets[&CommitmentMessageId::PegOutTxIdSourceNetwork],
                ),
            ),
            (
                CommitmentMessageId::PegOutTxIdDestinationNetwork,
                WinternitzPublicKey::from(
                    &commitment_secrets[&CommitmentMessageId::PegOutTxIdDestinationNetwork],
                ),
            ),
        ]);

        let (connector_e1_commitment_public_keys, connector_e2_commitment_public_keys) =
            groth16_commitment_secrets_to_public_keys(&commitment_secrets);

        let connectors = Self::create_new_connectors(
            context.network,
            &context.n_of_n_taproot_public_key,
            &context.operator_taproot_public_key,
            &context.operator_public_key,
            &connector_1_commitment_public_keys,
            &connector_2_commitment_public_keys,
            &connector_6_commitment_public_keys,
            &connector_e1_commitment_public_keys,
            &connector_e2_commitment_public_keys,
        );

        let peg_out_confirm_transaction =
            PegOutConfirmTransaction::new(context, &connectors.connector_6, peg_out_confirm_input);
        let peg_out_confirm_txid = peg_out_confirm_transaction.tx().compute_txid();

        let kick_off_1_vout_0 = 0;
        let kick_off_1_transaction = KickOff1Transaction::new(
            context,
            &connectors.connector_1,
            &connectors.connector_2,
            &connectors.connector_6,
            Input {
                outpoint: OutPoint {
                    txid: peg_out_confirm_txid,
                    vout: kick_off_1_vout_0.to_u32().unwrap(),
                },
                amount: peg_out_confirm_transaction.tx().output[kick_off_1_vout_0].value,
            },
        );
        let kick_off_1_txid = kick_off_1_transaction.tx().compute_txid();

        let start_time_vout_0 = 2;
        let start_time_transaction = StartTimeTransaction::new(
            context,
            &connectors.connector_2,
            Input {
                outpoint: OutPoint {
                    txid: kick_off_1_txid,
                    vout: start_time_vout_0.to_u32().unwrap(),
                },
                amount: kick_off_1_transaction.tx().output[start_time_vout_0].value,
            },
        );

        let start_time_timeout_vout_0 = 2;
        let start_time_timeout_vout_1 = 1;
        let start_time_timeout_transaction = StartTimeTimeoutTransaction::new(
            context,
            &connectors.connector_1,
            &connectors.connector_2,
            Input {
                outpoint: OutPoint {
                    txid: kick_off_1_txid,
                    vout: start_time_timeout_vout_0.to_u32().unwrap(),
                },
                amount: kick_off_1_transaction.tx().output[start_time_timeout_vout_0].value,
            },
            Input {
                outpoint: OutPoint {
                    txid: kick_off_1_txid,
                    vout: start_time_timeout_vout_1.to_u32().unwrap(),
                },
                amount: kick_off_1_transaction.tx().output[start_time_timeout_vout_1].value,
            },
        );

        let kick_off_2_vout_0 = 1;
        let kick_off_2_transaction = KickOff2Transaction::new(
            context,
            &connectors.connector_1,
            Input {
                outpoint: OutPoint {
                    txid: kick_off_1_txid,
                    vout: kick_off_2_vout_0.to_u32().unwrap(),
                },
                amount: kick_off_1_transaction.tx().output[kick_off_2_vout_0].value,
            },
        );
        let kick_off_2_txid = kick_off_2_transaction.tx().compute_txid();

        let kick_off_timeout_vout_0 = 1;
        let kick_off_timeout_transaction = KickOffTimeoutTransaction::new(
            context,
            &connectors.connector_1,
            Input {
                outpoint: OutPoint {
                    txid: kick_off_1_txid,
                    vout: kick_off_timeout_vout_0.to_u32().unwrap(),
                },
                amount: kick_off_1_transaction.tx().output[kick_off_timeout_vout_0].value,
            },
        );

        let input_amount_crowdfunding =
            kick_off_1_transaction.tx().output[kick_off_2_vout_0].value / 2; // TODO replace placeholder
        let challenge_vout_0 = 0;
        let challenge_transaction = ChallengeTransaction::new(
            context,
            &connectors.connector_a,
            Input {
                outpoint: OutPoint {
                    txid: kick_off_1_txid,
                    vout: challenge_vout_0.to_u32().unwrap(),
                },
                amount: kick_off_1_transaction.tx().output[challenge_vout_0].value,
            },
            input_amount_crowdfunding,
        );

        let take_1_vout_0 = 0;
        let take_1_vout_1 = 0;
        let take_1_vout_2 = 0;
        let take_1_vout_3 = 1;
        let take_1_transaction = Take1Transaction::new(
            context,
            &connectors.connector_0,
            &connectors.connector_3,
            &connectors.connector_a,
            &connectors.connector_b,
            Input {
                outpoint: OutPoint {
                    txid: peg_in_confirm_txid,
                    vout: take_1_vout_0.to_u32().unwrap(),
                },
                amount: peg_in_confirm_transaction.tx().output[take_1_vout_0].value,
            },
            Input {
                outpoint: OutPoint {
                    txid: kick_off_1_txid,
                    vout: take_1_vout_1.to_u32().unwrap(),
                },
                amount: kick_off_1_transaction.tx().output[take_1_vout_1].value,
            },
            Input {
                outpoint: OutPoint {
                    txid: kick_off_2_txid,
                    vout: take_1_vout_2.to_u32().unwrap(),
                },
                amount: kick_off_2_transaction.tx().output[take_1_vout_2].value,
            },
            Input {
                outpoint: OutPoint {
                    txid: kick_off_2_txid,
                    vout: take_1_vout_3.to_u32().unwrap(),
                },
                amount: kick_off_2_transaction.tx().output[take_1_vout_3].value,
            },
        );

        // assert initial
        let assert_initial_vout_0 = 1;
        let assert_initial_transaction = AssertInitialTransaction::new(
            &connectors.connector_b,
            &connectors.connector_d,
            &connectors.assert_commit_connectors_e_1,
            &connectors.assert_commit_connectors_e_2,
            Input {
                outpoint: OutPoint {
                    txid: kick_off_2_txid,
                    vout: assert_initial_vout_0.to_u32().unwrap(),
                },
                amount: kick_off_2_transaction.tx().output[assert_initial_vout_0].value,
            },
        );
        let assert_initial_txid = assert_initial_transaction.tx().compute_txid();

        // assert commit txs
        let mut vout_base = 1;
        let assert_commit1_transaction = AssertCommit1Transaction::new(
            &connectors.assert_commit_connectors_e_1,
            &connectors.assert_commit_connectors_f.connector_f_1,
            (0..connectors.assert_commit_connectors_e_1.connectors_num())
                .map(|idx| Input {
                    outpoint: OutPoint {
                        txid: assert_initial_transaction.tx().compute_txid(),
                        vout: (idx + vout_base).to_u32().unwrap(),
                    },
                    amount: assert_initial_transaction.tx().output[idx + vout_base].value,
                })
                .collect(),
        );

        vout_base += connectors.assert_commit_connectors_e_1.connectors_num();

        let assert_commit2_transaction = AssertCommit2Transaction::new(
            &connectors.assert_commit_connectors_e_2,
            &connectors.assert_commit_connectors_f.connector_f_2,
            (0..connectors.assert_commit_connectors_e_2.connectors_num())
                .map(|idx| Input {
                    outpoint: OutPoint {
                        txid: assert_initial_transaction.tx().compute_txid(),
                        vout: (idx + vout_base).to_u32().unwrap(),
                    },
                    amount: assert_initial_transaction.tx().output[idx + vout_base].value,
                })
                .collect(),
        );

        // assert final
        let assert_final_vout_0 = 0;
        let assert_final_vout_1 = 0;
        let assert_final_vout_2 = 0;
        let assert_final_transaction = AssertFinalTransaction::new(
            context,
            &connectors.connector_4,
            &connectors.connector_5,
            &connectors.connector_c,
            &connectors.connector_d,
            &connectors.assert_commit_connectors_f,
            Input {
                outpoint: OutPoint {
                    txid: assert_initial_txid,
                    vout: assert_final_vout_0.to_u32().unwrap(),
                },
                amount: assert_initial_transaction.tx().output[assert_final_vout_0].value,
            },
            Input {
                outpoint: OutPoint {
                    txid: assert_commit1_transaction.tx().compute_txid(),
                    vout: assert_final_vout_1.to_u32().unwrap(),
                },
                amount: assert_commit1_transaction.tx().output[assert_final_vout_1].value,
            },
            Input {
                outpoint: OutPoint {
                    txid: assert_commit2_transaction.tx().compute_txid(),
                    vout: assert_final_vout_2.to_u32().unwrap(),
                },
                amount: assert_commit2_transaction.tx().output[assert_final_vout_2].value,
            },
        );
        let assert_final_txid = assert_final_transaction.tx().compute_txid();

        let take_2_vout_0 = 0;
        let take_2_vout_1 = 0;
        let take_2_vout_2 = 1;
        let take_2_vout_3 = 2;
        let take_2_transaction = Take2Transaction::new(
            context,
            &connectors.connector_0,
            &connectors.connector_4,
            &connectors.connector_5,
            &connectors.connector_c,
            Input {
                outpoint: OutPoint {
                    txid: peg_in_confirm_txid,
                    vout: take_2_vout_0.to_u32().unwrap(),
                },
                amount: peg_in_confirm_transaction.tx().output[take_2_vout_0].value,
            },
            Input {
                outpoint: OutPoint {
                    txid: assert_final_txid,
                    vout: take_2_vout_1.to_u32().unwrap(),
                },
                amount: assert_final_transaction.tx().output[take_2_vout_1].value,
            },
            Input {
                outpoint: OutPoint {
                    txid: assert_final_txid,
                    vout: take_2_vout_2.to_u32().unwrap(),
                },
                amount: assert_final_transaction.tx().output[take_2_vout_2].value,
            },
            Input {
                outpoint: OutPoint {
                    txid: assert_final_txid,
                    vout: take_2_vout_3.to_u32().unwrap(),
                },
                amount: assert_final_transaction.tx().output[take_2_vout_3].value,
            },
        );

        let script_index = 1; // TODO replace placeholder
        let disprove_vout_0 = 1;
        let disprove_vout_1 = 2;
        let disprove_transaction = DisproveTransaction::new(
            context,
            &connectors.connector_5,
            &connectors.connector_c,
            Input {
                outpoint: OutPoint {
                    txid: assert_final_txid,
                    vout: disprove_vout_0.to_u32().unwrap(),
                },
                amount: assert_final_transaction.tx().output[disprove_vout_0].value,
            },
            Input {
                outpoint: OutPoint {
                    txid: assert_final_txid,
                    vout: disprove_vout_1.to_u32().unwrap(),
                },
                amount: assert_final_transaction.tx().output[disprove_vout_1].value,
            },
            script_index,
        );

        let disprove_chain_vout_0 = 1;
        let disprove_chain_transaction = DisproveChainTransaction::new(
            context,
            &connectors.connector_b,
            Input {
                outpoint: OutPoint {
                    txid: kick_off_2_txid,
                    vout: disprove_chain_vout_0.to_u32().unwrap(),
                },
                amount: kick_off_2_transaction.tx().output[disprove_chain_vout_0].value,
            },
        );

        (
            PegOutGraph {
                version: GRAPH_VERSION.to_string(),
                network: context.network,
                id: generate_id(peg_in_graph, &context.operator_public_key),
                n_of_n_presigned: false,
                n_of_n_public_key: context.n_of_n_public_key,
                n_of_n_taproot_public_key: context.n_of_n_taproot_public_key,
                peg_in_graph_id: peg_in_graph.id().clone(),
                peg_in_confirm_txid,
                connector_0: connectors.connector_0,
                connector_1: connectors.connector_1,
                connector_2: connectors.connector_2,
                connector_3: connectors.connector_3,
                connector_4: connectors.connector_4,
                connector_5: connectors.connector_5,
                connector_6: connectors.connector_6,
                connector_a: connectors.connector_a,
                connector_b: connectors.connector_b,
                connector_c: connectors.connector_c,
                connector_d: connectors.connector_d,
                connector_e_1: connectors.assert_commit_connectors_e_1,
                connector_e_2: connectors.assert_commit_connectors_e_2,
                connector_f_1: connectors.assert_commit_connectors_f.connector_f_1,
                connector_f_2: connectors.assert_commit_connectors_f.connector_f_2,
                peg_out_confirm_transaction,
                assert_initial_transaction,
                assert_final_transaction,
                challenge_transaction,
                disprove_chain_transaction,
                disprove_transaction,
                kick_off_1_transaction,
                kick_off_2_transaction,
                kick_off_timeout_transaction,
                start_time_transaction,
                start_time_timeout_transaction,
                take_1_transaction,
                take_2_transaction,
                operator_public_key: context.operator_public_key,
                operator_taproot_public_key: context.operator_taproot_public_key,
                peg_out_chain_event: None,
                peg_out_transaction: None,
            },
            commitment_secrets,
        )
    }

    pub fn new_for_validation(&self) -> Self {
        let peg_in_confirm_txid = self.take_1_transaction.tx().input[0].previous_output.txid; // Self-referencing

        let connectors = Self::create_new_connectors(
            self.network,
            &self.n_of_n_taproot_public_key,
            &self.operator_taproot_public_key,
            &self.operator_public_key,
            &self.connector_1.commitment_public_keys,
            &self.connector_2.commitment_public_keys,
            &self.connector_6.commitment_public_keys,
            &self.connector_e_1.commitment_public_keys(),
            &self.connector_e_2.commitment_public_keys(),
        );

        let peg_out_confirm_vout_0 = 0;
        let peg_out_confirm_transaction = PegOutConfirmTransaction::new_for_validation(
            self.network,
            &self.operator_public_key,
            &connectors.connector_6,
            Input {
                outpoint: self.peg_out_confirm_transaction.tx().input[peg_out_confirm_vout_0]
                    .previous_output, // Self-referencing
                amount: self.peg_out_confirm_transaction.prev_outs()[peg_out_confirm_vout_0].value, // Self-referencing
            },
        );

        let kick_off_1_vout_0 = 0;
        let kick_off_1_transaction = KickOff1Transaction::new_for_validation(
            self.network,
            &self.operator_taproot_public_key,
            &self.n_of_n_taproot_public_key,
            &connectors.connector_1,
            &connectors.connector_2,
            &connectors.connector_6,
            Input {
                outpoint: self.kick_off_1_transaction.tx().input[kick_off_1_vout_0].previous_output, // Self-referencing
                amount: self.kick_off_1_transaction.prev_outs()[kick_off_1_vout_0].value, // Self-referencing
            },
        );
        let kick_off_1_txid = kick_off_1_transaction.tx().compute_txid();

        let start_time_vout_0 = 2;
        let start_time_transaction = StartTimeTransaction::new_for_validation(
            self.network,
            &self.operator_public_key,
            &connectors.connector_2,
            Input {
                outpoint: OutPoint {
                    txid: kick_off_1_txid,
                    vout: start_time_vout_0.to_u32().unwrap(),
                },
                amount: kick_off_1_transaction.tx().output[start_time_vout_0].value,
            },
        );

        let start_time_timeout_vout_0 = 2;
        let start_time_timeout_vout_1 = 1;
        let start_time_timeout_transaction = StartTimeTimeoutTransaction::new_for_validation(
            self.network,
            &connectors.connector_1,
            &connectors.connector_2,
            Input {
                outpoint: OutPoint {
                    txid: kick_off_1_txid,
                    vout: start_time_timeout_vout_0.to_u32().unwrap(),
                },
                amount: kick_off_1_transaction.tx().output[start_time_timeout_vout_0].value,
            },
            Input {
                outpoint: OutPoint {
                    txid: kick_off_1_txid,
                    vout: start_time_timeout_vout_1.to_u32().unwrap(),
                },
                amount: kick_off_1_transaction.tx().output[start_time_timeout_vout_1].value,
            },
        );

        let kick_off_2_vout_0 = 1;
        let kick_off_2_transaction = KickOff2Transaction::new_for_validation(
            self.network,
            &self.operator_public_key,
            &self.n_of_n_taproot_public_key,
            &connectors.connector_1,
            Input {
                outpoint: OutPoint {
                    txid: kick_off_1_txid,
                    vout: kick_off_2_vout_0.to_u32().unwrap(),
                },
                amount: kick_off_1_transaction.tx().output[kick_off_2_vout_0].value,
            },
        );
        let kick_off_2_txid = kick_off_2_transaction.tx().compute_txid();

        let kick_off_timeout_vout_0 = 1;
        let kick_off_timeout_transaction = KickOffTimeoutTransaction::new_for_validation(
            self.network,
            &connectors.connector_1,
            Input {
                outpoint: OutPoint {
                    txid: kick_off_1_txid,
                    vout: kick_off_timeout_vout_0.to_u32().unwrap(),
                },
                amount: kick_off_1_transaction.tx().output[kick_off_timeout_vout_0].value,
            },
        );

        let input_amount_crowdfunding =
            kick_off_1_transaction.tx().output[kick_off_2_vout_0].value / 2; // TODO replace placeholder
        let challenge_vout_0 = 0;
        let challenge_transaction = ChallengeTransaction::new_for_validation(
            self.network,
            &self.operator_public_key,
            &self.connector_a,
            Input {
                outpoint: OutPoint {
                    txid: kick_off_1_txid,
                    vout: challenge_vout_0.to_u32().unwrap(),
                },
                amount: kick_off_1_transaction.tx().output[challenge_vout_0].value,
            },
            input_amount_crowdfunding,
        );

        let take_1_vout_0 = 0;
        let take_1_vout_1 = 0;
        let take_1_vout_2 = 0;
        let take_1_vout_3 = 1;
        let take_1_transaction = Take1Transaction::new_for_validation(
            self.network,
            &self.operator_public_key,
            &connectors.connector_0,
            &connectors.connector_3,
            &connectors.connector_a,
            &connectors.connector_b,
            Input {
                outpoint: OutPoint {
                    txid: peg_in_confirm_txid,
                    vout: take_1_vout_0.to_u32().unwrap(),
                },
                amount: self.take_1_transaction.prev_outs()[take_1_vout_0].value, // Self-referencing
            },
            Input {
                outpoint: OutPoint {
                    txid: kick_off_1_txid,
                    vout: take_1_vout_1.to_u32().unwrap(),
                },
                amount: kick_off_1_transaction.tx().output[take_1_vout_1].value,
            },
            Input {
                outpoint: OutPoint {
                    txid: kick_off_2_txid,
                    vout: take_1_vout_2.to_u32().unwrap(),
                },
                amount: kick_off_2_transaction.tx().output[take_1_vout_2].value,
            },
            Input {
                outpoint: OutPoint {
                    txid: kick_off_2_txid,
                    vout: take_1_vout_3.to_u32().unwrap(),
                },
                amount: kick_off_2_transaction.tx().output[take_1_vout_3].value,
            },
        );

        // assert initial
        let assert_initial_vout_0 = 1;
        let assert_initial_transaction = AssertInitialTransaction::new_for_validation(
            &connectors.connector_b,
            &connectors.connector_d,
            &connectors.assert_commit_connectors_e_1,
            &connectors.assert_commit_connectors_e_2,
            Input {
                outpoint: OutPoint {
                    txid: kick_off_2_txid,
                    vout: assert_initial_vout_0.to_u32().unwrap(),
                },
                amount: kick_off_2_transaction.tx().output[assert_initial_vout_0].value,
            },
        );
        let assert_initial_txid = assert_initial_transaction.tx().compute_txid();

        // assert commit txs
        let mut vout_base = 1;
        let assert_commit_1_transaction = AssertCommit1Transaction::new_for_validation(
            &connectors.assert_commit_connectors_e_1,
            &connectors.assert_commit_connectors_f.connector_f_1,
            (0..connectors.assert_commit_connectors_e_1.connectors_num())
                .map(|idx| Input {
                    outpoint: OutPoint {
                        txid: assert_initial_transaction.tx().compute_txid(),
                        vout: (idx + vout_base).to_u32().unwrap(),
                    },
                    amount: assert_initial_transaction.tx().output[idx + vout_base].value,
                })
                .collect(),
        );

        vout_base += connectors.assert_commit_connectors_e_1.connectors_num();

        let assert_commit_2_transaction = AssertCommit2Transaction::new_for_validation(
            &connectors.assert_commit_connectors_e_2,
            &connectors.assert_commit_connectors_f.connector_f_2,
            (0..connectors.assert_commit_connectors_e_2.connectors_num())
                .map(|idx| Input {
                    outpoint: OutPoint {
                        txid: assert_initial_transaction.tx().compute_txid(),
                        vout: (idx + vout_base).to_u32().unwrap(),
                    },
                    amount: assert_initial_transaction.tx().output[idx + vout_base].value,
                })
                .collect(),
        );

        // assert final
        let assert_final_vout_0 = 0;
        let assert_final_vout_1 = 0;
        let assert_final_vout_2 = 0;
        let assert_final_transaction = AssertFinalTransaction::new_for_validation(
            &connectors.connector_4,
            &connectors.connector_5,
            &connectors.connector_c,
            &connectors.connector_d,
            &connectors.assert_commit_connectors_f,
            Input {
                outpoint: OutPoint {
                    txid: assert_initial_txid,
                    vout: assert_final_vout_0.to_u32().unwrap(),
                },
                amount: assert_initial_transaction.tx().output[assert_final_vout_0].value,
            },
            Input {
                outpoint: OutPoint {
                    txid: assert_commit_1_transaction.tx().compute_txid(),
                    vout: assert_final_vout_1.to_u32().unwrap(),
                },
                amount: assert_commit_1_transaction.tx().output[assert_final_vout_1].value,
            },
            Input {
                outpoint: OutPoint {
                    txid: assert_commit_2_transaction.tx().compute_txid(),
                    vout: assert_final_vout_2.to_u32().unwrap(),
                },
                amount: assert_commit_2_transaction.tx().output[assert_final_vout_2].value,
            },
        );
        let assert_final_txid = assert_final_transaction.tx().compute_txid();

        let take_2_vout_0 = 0;
        let take_2_vout_1 = 0;
        let take_2_vout_2 = 1;
        let take_2_vout_3 = 2;
        let take_2_transaction = Take2Transaction::new_for_validation(
            self.network,
            &self.operator_public_key,
            &connectors.connector_0,
            &connectors.connector_4,
            &connectors.connector_5,
            &connectors.connector_c,
            Input {
                outpoint: OutPoint {
                    txid: peg_in_confirm_txid,
                    vout: take_2_vout_0.to_u32().unwrap(),
                },
                amount: self.take_2_transaction.prev_outs()[take_2_vout_0].value, // Self-referencing
            },
            Input {
                outpoint: OutPoint {
                    txid: assert_final_txid,
                    vout: take_2_vout_1.to_u32().unwrap(),
                },
                amount: assert_final_transaction.tx().output[take_2_vout_1].value,
            },
            Input {
                outpoint: OutPoint {
                    txid: assert_final_txid,
                    vout: take_2_vout_2.to_u32().unwrap(),
                },
                amount: assert_final_transaction.tx().output[take_2_vout_2].value,
            },
            Input {
                outpoint: OutPoint {
                    txid: assert_final_txid,
                    vout: take_2_vout_3.to_u32().unwrap(),
                },
                amount: assert_final_transaction.tx().output[take_2_vout_3].value,
            },
        );

        let script_index = 1; // TODO replace placeholder
        let disprove_vout_0 = 1;
        let disprove_vout_1 = 2;
        let disprove_transaction = DisproveTransaction::new_for_validation(
            self.network,
            &self.connector_5,
            &self.connector_c,
            Input {
                outpoint: OutPoint {
                    txid: assert_final_txid,
                    vout: disprove_vout_0.to_u32().unwrap(),
                },
                amount: assert_final_transaction.tx().output[disprove_vout_0].value,
            },
            Input {
                outpoint: OutPoint {
                    txid: assert_final_txid,
                    vout: disprove_vout_1.to_u32().unwrap(),
                },
                amount: assert_final_transaction.tx().output[disprove_vout_1].value,
            },
            script_index,
        );

        let disprove_chain_vout_0 = 1;
        let disprove_chain_transaction = DisproveChainTransaction::new_for_validation(
            self.network,
            &self.connector_b,
            Input {
                outpoint: OutPoint {
                    txid: kick_off_2_txid,
                    vout: disprove_chain_vout_0.to_u32().unwrap(),
                },
                amount: kick_off_2_transaction.tx().output[disprove_chain_vout_0].value,
            },
        );

        PegOutGraph {
            version: GRAPH_VERSION.to_string(),
            network: self.network,
            id: self.id.clone(),
            n_of_n_presigned: false,
            n_of_n_public_key: self.n_of_n_public_key,
            n_of_n_taproot_public_key: self.n_of_n_taproot_public_key,
            peg_in_graph_id: self.peg_in_graph_id.clone(),
            peg_in_confirm_txid,
            connector_0: connectors.connector_0,
            connector_1: connectors.connector_1,
            connector_2: connectors.connector_2,
            connector_3: connectors.connector_3,
            connector_4: connectors.connector_4,
            connector_5: connectors.connector_5,
            connector_6: connectors.connector_6,
            connector_a: connectors.connector_a,
            connector_b: connectors.connector_b,
            connector_c: connectors.connector_c,
            connector_d: connectors.connector_d,
            connector_e_1: connectors.assert_commit_connectors_e_1,
            connector_e_2: connectors.assert_commit_connectors_e_2,
            connector_f_1: connectors.assert_commit_connectors_f.connector_f_1,
            connector_f_2: connectors.assert_commit_connectors_f.connector_f_2,
            peg_out_confirm_transaction,
            assert_initial_transaction,
            assert_final_transaction,
            challenge_transaction,
            disprove_chain_transaction,
            disprove_transaction,
            kick_off_1_transaction,
            kick_off_2_transaction,
            kick_off_timeout_transaction,
            start_time_transaction,
            start_time_timeout_transaction,
            take_1_transaction,
            take_2_transaction,
            operator_public_key: self.operator_public_key,
            operator_taproot_public_key: self.operator_taproot_public_key,
            peg_out_chain_event: None,
            peg_out_transaction: None,
        }
    }

    pub async fn verifier_status(&self, client: &AsyncClient) -> PegOutVerifierStatus {
        if self.n_of_n_presigned {
            let (
                _,
                assert_final_status,
                challenge_status,
                disprove_chain_status,
                disprove_status,
                _,
                kick_off_1_status,
                kick_off_2_status,
                kick_off_timeout_status,
                _,
                start_time_timeout_status,
                start_time_status,
                take_1_status,
                take_2_status,
            ) = Self::get_peg_out_statuses(self, client).await;
            let blockchain_height = client.get_height().await;

            if kick_off_2_status
                .as_ref()
                .is_ok_and(|status| status.confirmed)
            {
                if take_1_status.as_ref().is_ok_and(|status| status.confirmed)
                    || take_2_status.as_ref().is_ok_and(|status| status.confirmed)
                {
                    PegOutVerifierStatus::PegOutComplete
                } else if disprove_status
                    .as_ref()
                    .is_ok_and(|status| status.confirmed)
                    || disprove_chain_status
                        .as_ref()
                        .is_ok_and(|status| status.confirmed)
                {
                    return PegOutVerifierStatus::PegOutFailed; // TODO: can be also `PegOutVerifierStatus::PegOutComplete`
                } else if assert_final_status
                    .as_ref()
                    .is_ok_and(|status| status.confirmed)
                {
                    return PegOutVerifierStatus::PegOutDisproveAvailable;
                } else {
                    return PegOutVerifierStatus::PegOutDisproveChainAvailable;
                }
            } else if kick_off_1_status
                .as_ref()
                .is_ok_and(|status| status.confirmed)
            {
                if start_time_timeout_status
                    .as_ref()
                    .is_ok_and(|status| status.confirmed)
                    || kick_off_timeout_status
                        .as_ref()
                        .is_ok_and(|status| status.confirmed)
                {
                    return PegOutVerifierStatus::PegOutFailed; // TODO: can be also `PegOutVerifierStatus::PegOutComplete`
                } else if start_time_status
                    .as_ref()
                    .is_ok_and(|status| !status.confirmed)
                {
                    if kick_off_1_status
                        .as_ref()
                        .unwrap()
                        .block_height
                        .is_some_and(|block_height| {
                            blockchain_height.is_ok_and(|blockchain_height| {
                                block_height + self.connector_1.num_blocks_timelock_leaf_2
                                    <= blockchain_height
                            })
                        })
                    {
                        return PegOutVerifierStatus::PegOutStartTimeTimeoutAvailable;
                    } else {
                        return PegOutVerifierStatus::PegOutWait;
                    }
                } else if kick_off_1_status
                    .as_ref()
                    .unwrap()
                    .block_height
                    .is_some_and(|block_height| {
                        blockchain_height.is_ok_and(|blockchain_height| {
                            block_height + self.connector_1.num_blocks_timelock_leaf_1
                                <= blockchain_height
                        })
                    })
                {
                    return PegOutVerifierStatus::PegOutKickOffTimeoutAvailable;
                } else if challenge_status
                    .as_ref()
                    .is_ok_and(|status| !status.confirmed)
                {
                    return PegOutVerifierStatus::PegOutChallengeAvailable;
                } else {
                    return PegOutVerifierStatus::PegOutWait;
                }
            } else {
                return PegOutVerifierStatus::PegOutWait;
            }
        } else {
            PegOutVerifierStatus::PegOutPresign
        }
    }

    pub async fn operator_status(&self, client: &AsyncClient) -> PegOutOperatorStatus {
        if self.n_of_n_presigned && self.is_peg_out_initiated() {
            let (
                _,
                assert_final_status,
                challenge_status,
                disprove_chain_status,
                disprove_status,
                peg_out_confirm_status,
                kick_off_1_status,
                kick_off_2_status,
                kick_off_timeout_status,
                peg_out_status,
                start_time_timeout_status,
                start_time_status,
                take_1_status,
                take_2_status,
            ) = Self::get_peg_out_statuses(self, client).await;
            let blockchain_height = client.get_height().await;

            if peg_out_status.is_some_and(|status| status.unwrap().confirmed) {
                if kick_off_2_status
                    .as_ref()
                    .is_ok_and(|status| status.confirmed)
                {
                    if take_1_status.as_ref().is_ok_and(|status| status.confirmed)
                        || take_2_status.as_ref().is_ok_and(|status| status.confirmed)
                    {
                        return PegOutOperatorStatus::PegOutComplete;
                    } else if disprove_chain_status
                        .as_ref()
                        .is_ok_and(|status| status.confirmed)
                        || disprove_status
                            .as_ref()
                            .is_ok_and(|status| status.confirmed)
                    {
                        return PegOutOperatorStatus::PegOutFailed; // TODO: can be also `PegOutOperatorStatus::PegOutComplete`
                    } else if challenge_status.is_ok_and(|status| status.confirmed) {
<<<<<<< HEAD
                        if assert_status.as_ref().is_ok_and(|status| status.confirmed) {
                            if assert_status.as_ref().unwrap().block_height.is_some_and(
                                |block_height| {
                                    blockchain_height.is_ok_and(|blockchain_height| {
                                        block_height + self.connector_4.num_blocks_timelock
                                            <= blockchain_height
                                    })
                                },
                            ) {
=======
                        if assert_final_status
                            .as_ref()
                            .is_ok_and(|status| status.confirmed)
                        {
                            if assert_final_status
                                .as_ref()
                                .unwrap()
                                .block_height
                                .is_some_and(|block_height| {
                                    block_height + self.connector_4.num_blocks_timelock
                                        <= blockchain_height
                                })
                            {
>>>>>>> b13b627b
                                return PegOutOperatorStatus::PegOutTake2Available;
                            } else {
                                return PegOutOperatorStatus::PegOutWait;
                            }
                        } else if kick_off_2_status
                            .as_ref()
                            .unwrap()
                            .block_height
                            .is_some_and(|block_height| {
                                blockchain_height.is_ok_and(|blockchain_height| {
                                    block_height + self.connector_b.num_blocks_timelock_1
                                        <= blockchain_height
                                })
                            })
                        {
                            return PegOutOperatorStatus::PegOutAssertAvailable;
                        } else {
                            return PegOutOperatorStatus::PegOutWait;
                        }
                    } else if kick_off_2_status
                        .as_ref()
                        .unwrap()
                        .block_height
                        .is_some_and(|block_height| {
                            blockchain_height.is_ok_and(|blockchain_height| {
                                block_height + self.connector_3.num_blocks_timelock
                                    <= blockchain_height
                            })
                        })
                    {
                        return PegOutOperatorStatus::PegOutTake1Available;
                    } else {
                        return PegOutOperatorStatus::PegOutWait;
                    }
                } else if kick_off_1_status
                    .as_ref()
                    .is_ok_and(|status| status.confirmed)
                {
                    if start_time_timeout_status
                        .as_ref()
                        .is_ok_and(|status| status.confirmed)
                        || kick_off_timeout_status
                            .as_ref()
                            .is_ok_and(|status| status.confirmed)
                    {
                        return PegOutOperatorStatus::PegOutFailed; // TODO: can be also `PegOutOperatorStatus::PegOutComplete`
                    } else if start_time_status
                        .as_ref()
                        .is_ok_and(|status| status.confirmed)
                    {
                        if kick_off_1_status
                            .as_ref()
                            .unwrap()
                            .block_height
                            .is_some_and(|block_height| {
                                blockchain_height.is_ok_and(|blockchain_height| {
                                    block_height + self.connector_1.num_blocks_timelock_leaf_0
                                        <= blockchain_height
                                })
                            })
                        {
                            return PegOutOperatorStatus::PegOutKickOff2Available;
                        } else {
                            return PegOutOperatorStatus::PegOutWait;
                        }
                    } else {
                        return PegOutOperatorStatus::PegOutStartTimeAvailable;
                    }
                } else if peg_out_confirm_status
                    .as_ref()
                    .is_ok_and(|status| status.confirmed)
                {
                    return PegOutOperatorStatus::PegOutKickOff1Available;
                } else {
                    return PegOutOperatorStatus::PegOutPegOutConfirmAvailable;
                }
            } else {
                return PegOutOperatorStatus::PegOutStartPegOut;
            }
        }

        PegOutOperatorStatus::PegOutWait
    }

    pub fn interpret_withdrawer_status(
        &self,
        peg_out_status: Option<&Result<TxStatus, esplora_client::Error>>,
    ) -> PegOutWithdrawerStatus {
        if let Some(peg_out_status) = peg_out_status {
            if peg_out_status.as_ref().is_ok_and(|status| status.confirmed) {
                PegOutWithdrawerStatus::PegOutComplete
            } else {
                PegOutWithdrawerStatus::PegOutWait
            }
        } else {
            PegOutWithdrawerStatus::PegOutNotStarted
        }
    }

    pub async fn withdrawer_status(&self, client: &AsyncClient) -> PegOutWithdrawerStatus {
        let peg_out_status = match self.peg_out_transaction {
            Some(_) => {
                let peg_out_txid = self
                    .peg_out_transaction
                    .as_ref()
                    .unwrap()
                    .tx()
                    .compute_txid();
                let peg_out_status = client.get_tx_status(&peg_out_txid).await;
                Some(peg_out_status)
            }
            None => None,
        };
        self.interpret_withdrawer_status(peg_out_status.as_ref())
    }

    pub async fn peg_out(
        &mut self,
        client: &AsyncClient,
        context: &OperatorContext,
        input: Input,
    ) -> Result<Transaction, Error> {
        if !self.is_peg_out_initiated() {
            return Err(Error::L2(L2Error::PegOutNotInitiated));
        }

        if self.peg_out_transaction.is_some() {
            let txid = self
                .peg_out_transaction
                .as_ref()
                .unwrap()
                .tx()
                .compute_txid();
            verify_if_not_mined(client, txid).await?;
        } else {
            let event = self.peg_out_chain_event.as_ref().unwrap();
            let tx = PegOutTransaction::new(context, event, input);
            self.peg_out_transaction = Some(tx);
        }

        Ok(self.peg_out_transaction.as_mut().unwrap().finalize())
    }

    pub async fn peg_out_confirm(&mut self, client: &AsyncClient) -> Result<Transaction, Error> {
        verify_if_not_mined(client, self.peg_out_confirm_transaction.tx().compute_txid()).await?;

        if self.peg_out_transaction.as_ref().is_some() {
            let peg_out_txid = self
                .peg_out_transaction
                .as_ref()
                .unwrap()
                .tx()
                .compute_txid();
            let peg_out_status = client.get_tx_status(&peg_out_txid).await;

            match peg_out_status {
                Ok(status) => match status.confirmed {
                    true => Ok(self.peg_out_confirm_transaction.finalize()),
                    false => Err(Error::Graph(GraphError::PrecedingTxNotConfirmed(vec![
                        NamedTx {
                            txid: peg_out_txid,
                            name: "peg-out",
                        },
                    ]))),
                },
                Err(e) => Err(Error::Esplora(e)),
            }
        } else {
            Err(Error::Graph(GraphError::PrecedingTxNotCreated("peg-out")))
        }
    }

    pub async fn kick_off_1(
        &mut self,
        client: &AsyncClient,
        context: &OperatorContext,
        source_network_txid_commitment_secret: &WinternitzSecret,
        destination_network_txid_commitment_secret: &WinternitzSecret,
    ) -> Result<Transaction, Error> {
        verify_if_not_mined(client, self.kick_off_1_transaction.tx().compute_txid()).await?;

        let peg_out_confirm_txid = self.peg_out_confirm_transaction.tx().compute_txid();
        let peg_out_confirm_status = client.get_tx_status(&peg_out_confirm_txid).await;

        match peg_out_confirm_status {
            Ok(status) => match status.confirmed {
                true => {
                    let pegout_txid = self
                        .peg_out_transaction
                        .as_ref()
                        .unwrap()
                        .tx()
                        .compute_txid()
                        .as_byte_array()
                        .to_owned();
                    let source_network_txid_inputs = WinternitzSigningInputs {
                        message: &pegout_txid,
                        signing_key: source_network_txid_commitment_secret,
                    };
                    let destination_network_txid_inputs = WinternitzSigningInputs {
                        message: self
                            .peg_out_chain_event
                            .as_ref()
                            .unwrap()
                            .tx_hash
                            .as_slice(),
                        signing_key: destination_network_txid_commitment_secret,
                    };
                    self.kick_off_1_transaction.sign(
                        context,
                        &self.connector_6,
                        &source_network_txid_inputs,
                        &destination_network_txid_inputs,
                    );
                    Ok(self.kick_off_1_transaction.finalize())
                }
                false => Err(Error::Graph(GraphError::PrecedingTxNotConfirmed(vec![
                    NamedTx {
                        txid: peg_out_confirm_txid,
                        name: "peg-out confirm",
                    },
                ]))),
            },
            Err(e) => Err(Error::Esplora(e)),
        }
    }

    pub async fn challenge(
        &mut self,
        client: &AsyncClient,
        context: &dyn BaseContext,
        crowdfundng_inputs: &Vec<InputWithScript<'_>>,
        keypair: &Keypair,
        output_script_pubkey: ScriptBuf,
    ) -> Result<Transaction, Error> {
        verify_if_not_mined(client, self.challenge_transaction.tx().compute_txid()).await?;

        let kick_off_1_txid = self.kick_off_1_transaction.tx().compute_txid();
        let kick_off_1_status = client.get_tx_status(&kick_off_1_txid).await;

        match kick_off_1_status {
            Ok(status) => match status.confirmed {
                true => {
                    self.challenge_transaction.add_inputs_and_output(
                        context,
                        crowdfundng_inputs,
                        keypair,
                        output_script_pubkey,
                    );
                    Ok(self.challenge_transaction.finalize())
                }
                false => Err(Error::Graph(GraphError::PrecedingTxNotConfirmed(vec![
                    NamedTx {
                        txid: kick_off_1_txid,
                        name: "kick-off 1",
                    },
                ]))),
            },
            Err(e) => Err(Error::Esplora(e)),
        }
    }

    pub async fn start_time(
        &mut self,
        client: &AsyncClient,
        context: &OperatorContext,
        start_time_commitment_secret: &WinternitzSecret,
    ) -> Result<Transaction, Error> {
        verify_if_not_mined(client, self.start_time_transaction.tx().compute_txid()).await?;

        let kick_off_1_txid = self.kick_off_1_transaction.tx().compute_txid();
        let kick_off_1_status = client.get_tx_status(&kick_off_1_txid).await;

        match kick_off_1_status {
            Ok(status) => match status.confirmed {
                true => {
                    self.start_time_transaction.sign(
                        context,
                        &self.connector_2,
                        get_start_time_block_number(context.network),
                        start_time_commitment_secret,
                    );
                    Ok(self.start_time_transaction.finalize())
                }
                false => Err(Error::Graph(GraphError::PrecedingTxNotConfirmed(vec![
                    NamedTx {
                        txid: kick_off_1_txid,
                        name: "kick-off 1",
                    },
                ]))),
            },
            Err(e) => Err(Error::Esplora(e)),
        }
    }

    pub async fn start_time_timeout(
        &mut self,
        client: &AsyncClient,
        output_script_pubkey: ScriptBuf,
    ) -> Result<Transaction, Error> {
        verify_if_not_mined(
            client,
            self.start_time_timeout_transaction.tx().compute_txid(),
        )
        .await?;

        let kick_off_1_txid = self.kick_off_1_transaction.tx().compute_txid();
        let kick_off_1_status = client.get_tx_status(&kick_off_1_txid).await;

        let blockchain_height = client.get_height().await;

        match kick_off_1_status {
            Ok(status) => match status.confirmed {
                true => match status.block_height {
                    Some(block_height)
                        if blockchain_height.is_ok_and(|height| {
                            block_height + self.connector_1.num_blocks_timelock_leaf_2 <= height
                        }) =>
                    {
                        self.start_time_timeout_transaction
                            .add_output(output_script_pubkey);
                        Ok(self.start_time_timeout_transaction.finalize())
                    }
                    _ => Err(Error::Graph(GraphError::PrecedingTxTimelockNotMet(
                        NamedTx {
                            txid: kick_off_1_txid,
                            name: "kick-off 1",
                        },
                    ))),
                },
                false => Err(Error::Graph(GraphError::PrecedingTxNotConfirmed(vec![
                    NamedTx {
                        txid: kick_off_1_txid,
                        name: "kick-off 1",
                    },
                ]))),
            },
            Err(e) => Err(Error::Esplora(e)),
        }
    }

    pub async fn kick_off_2(
        &mut self,
        client: &AsyncClient,
        context: &OperatorContext,
        superblock_commitment_secret: &WinternitzSecret,
        superblock_hash_commitment_secret: &WinternitzSecret,
    ) -> Result<Transaction, Error> {
        verify_if_not_mined(client, self.kick_off_2_transaction.tx().compute_txid()).await?;

        let kick_off_1_txid = self.kick_off_1_transaction.tx().compute_txid();
        let kick_off_1_status = client.get_tx_status(&kick_off_1_txid).await;

        let blockchain_height = client.get_height().await;

        match kick_off_1_status {
            Ok(status) => match status.confirmed {
                true => match status.block_height {
                    Some(block_height)
                        if blockchain_height.is_ok_and(|height| {
                            block_height + self.connector_1.num_blocks_timelock_leaf_0 <= height
                        }) =>
                    {
                        let superblock_header = find_superblock();
                        self.kick_off_2_transaction.sign(
                            context,
                            &self.connector_1,
                            &WinternitzSigningInputs {
                                message: &get_superblock_message(&superblock_header),
                                signing_key: superblock_commitment_secret,
                            },
                            &WinternitzSigningInputs {
                                message: &get_superblock_hash_message(&superblock_header),
                                signing_key: superblock_hash_commitment_secret,
                            },
                        );
                        Ok(self.kick_off_2_transaction.finalize())
                    }
                    _ => Err(Error::Graph(GraphError::PrecedingTxTimelockNotMet(
                        NamedTx {
                            txid: kick_off_1_txid,
                            name: "kick-off 1",
                        },
                    ))),
                },
                false => Err(Error::Graph(GraphError::PrecedingTxNotConfirmed(vec![
                    NamedTx {
                        txid: kick_off_1_txid,
                        name: "kick-off 1",
                    },
                ]))),
            },
            Err(e) => Err(Error::Esplora(e)),
        }
    }

    pub async fn kick_off_timeout(
        &mut self,
        client: &AsyncClient,
        output_script_pubkey: ScriptBuf,
    ) -> Result<Transaction, Error> {
        verify_if_not_mined(
            client,
            self.kick_off_timeout_transaction.tx().compute_txid(),
        )
        .await?;

        let kick_off_1_txid = self.kick_off_1_transaction.tx().compute_txid();
        let kick_off_1_status = client.get_tx_status(&kick_off_1_txid).await;

        let blockchain_height = client.get_height().await;

        match kick_off_1_status {
            Ok(status) => match status.confirmed {
                true => match status.block_height {
                    Some(block_height)
                        if blockchain_height.is_ok_and(|height| {
                            block_height + self.connector_1.num_blocks_timelock_leaf_1 <= height
                        }) =>
                    {
                        self.kick_off_timeout_transaction
                            .add_output(output_script_pubkey);
                        Ok(self.kick_off_timeout_transaction.finalize())
                    }
                    _ => Err(Error::Graph(GraphError::PrecedingTxTimelockNotMet(
                        NamedTx {
                            txid: kick_off_1_txid,
                            name: "kick-off 1",
                        },
                    ))),
                },
                false => Err(Error::Graph(GraphError::PrecedingTxNotConfirmed(vec![
                    NamedTx {
                        txid: kick_off_1_txid,
                        name: "kick-off 1",
                    },
                ]))),
            },
            Err(e) => Err(Error::Esplora(e)),
        }
    }

<<<<<<< HEAD
    pub async fn assert(&mut self, client: &AsyncClient) -> Result<Transaction, Error> {
        verify_if_not_mined(client, self.assert_transaction.tx().compute_txid()).await?;
=======
    pub async fn assert_initial(&mut self, client: &AsyncClient) {
        verify_if_not_mined(client, self.assert_initial_transaction.tx().compute_txid()).await;
>>>>>>> b13b627b

        let kick_off_2_txid = self.kick_off_2_transaction.tx().compute_txid();
        let kick_off_2_status = client.get_tx_status(&kick_off_2_txid).await;

        let blockchain_height = client.get_height().await;

<<<<<<< HEAD
        match kick_off_2_status {
            Ok(status) => match status.confirmed {
                true => match status.block_height {
                    Some(block_height)
                        if blockchain_height.is_ok_and(|height| {
                            block_height + self.connector_b.num_blocks_timelock_1 <= height
                        }) =>
                    {
                        Ok(self.assert_transaction.finalize())
                    }
                    _ => Err(Error::Graph(GraphError::PrecedingTxTimelockNotMet(
                        NamedTx {
                            txid: kick_off_2_txid,
                            name: "kick-off 2",
                        },
                    ))),
                },
                false => Err(Error::Graph(GraphError::PrecedingTxNotConfirmed(vec![
                    NamedTx {
                        txid: kick_off_2_txid,
                        name: "kick-off 2",
                    },
                ]))),
            },
            Err(e) => Err(Error::Esplora(e)),
        }
    }

    pub async fn disprove(
        &mut self,
        client: &AsyncClient,
        input_script_index: u32,
        output_script_pubkey: ScriptBuf,
    ) -> Result<Transaction, Error> {
        verify_if_not_mined(client, self.disprove_transaction.tx().compute_txid()).await?;
=======
        if kick_off_2_status
            .as_ref()
            .is_ok_and(|status| status.confirmed)
        {
            if kick_off_2_status
                .as_ref()
                .unwrap()
                .block_height
                .is_some_and(|block_height| {
                    block_height + self.connector_b.num_blocks_timelock_1 <= blockchain_height
                })
            {
                // complete assert initial tx
                let assert_initial_tx = self.assert_initial_transaction.finalize();

                // broadcast assert initial tx
                broadcast_and_verify(client, &assert_initial_tx).await;
            } else {
                panic!("Kick-off 2 timelock has not elapsed!");
            }
        } else {
            panic!("Kick-off 2 tx has not been confirmed!");
        }
    }

    pub async fn assert_final(&mut self, client: &AsyncClient) {
        verify_if_not_mined(client, self.assert_final_transaction.tx().compute_txid()).await;

        let assert_initial_txid = self.assert_initial_transaction.tx().compute_txid();
        let assert_initial_status = client.get_tx_status(&assert_initial_txid).await;

        if assert_initial_status
            .as_ref()
            .is_ok_and(|status| status.confirmed)
        {
            // complete assert final tx
            let assert_final_tx = self.assert_final_transaction.finalize();

            // broadcast assert final tx
            broadcast_and_verify(client, &assert_final_tx).await;
        } else {
            panic!("Assert-initial tx has not been confirmed!");
        }
    }

    pub async fn disprove(&mut self, client: &AsyncClient, output_script_pubkey: ScriptBuf) {
        verify_if_not_mined(client, self.disprove_transaction.tx().compute_txid()).await;
>>>>>>> b13b627b

        let assert_final_txid = self.assert_final_transaction.tx().compute_txid();
        let assert_final_status = client.get_tx_status(&assert_final_txid).await;

        if assert_final_status.is_ok_and(|status| status.confirmed) {
            // decide if broadcast disprove instead of unwrap directly.
            // TODO: store and read vk
            // TODO: get commit transaction witness from network?
            let (input_script_index, disprove_witness) = self
                .connector_c
                .generate_disprove_witness(vec![], vec![], RawProof::default().vk)
                .unwrap();

<<<<<<< HEAD
        match assert_status {
            Ok(status) => match status.confirmed {
                true => {
                    self.disprove_transaction.add_input_output(
                        &self.connector_c,
                        input_script_index,
                        output_script_pubkey,
                    );
                    Ok(self.disprove_transaction.finalize())
                }
                false => Err(Error::Graph(GraphError::PrecedingTxNotConfirmed(vec![
                    NamedTx {
                        txid: assert_txid,
                        name: "assert",
                    },
                ]))),
            },
            Err(e) => Err(Error::Esplora(e)),
=======
            // complete disprove tx
            self.disprove_transaction.add_input_output(
                &self.connector_c,
                input_script_index as u32,
                disprove_witness,
                output_script_pubkey,
            );
            let disprove_tx = self.disprove_transaction.finalize();

            // broadcast disprove tx
            broadcast_and_verify(client, &disprove_tx).await;
        } else {
            panic!("Assert tx has not been confirmed!");
>>>>>>> b13b627b
        }
    }

    pub async fn disprove_chain(
        &mut self,
        client: &AsyncClient,
        output_script_pubkey: ScriptBuf,
    ) -> Result<Transaction, Error> {
        verify_if_not_mined(client, self.disprove_chain_transaction.tx().compute_txid()).await?;

        let kick_off_2_txid = self.kick_off_2_transaction.tx().compute_txid();
        let kick_off_2_status = client.get_tx_status(&kick_off_2_txid).await;

        match kick_off_2_status {
            Ok(status) => match status.confirmed {
                true => {
                    self.disprove_chain_transaction
                        .add_output(output_script_pubkey);
                    Ok(self.disprove_chain_transaction.finalize())
                }
                false => Err(Error::Graph(GraphError::PrecedingTxNotConfirmed(vec![
                    NamedTx {
                        txid: kick_off_2_txid,
                        name: "kick-off 2",
                    },
                ]))),
            },
            Err(e) => Err(Error::Esplora(e)),
        }
    }

<<<<<<< HEAD
    pub async fn take_1(&mut self, client: &AsyncClient) -> Result<Transaction, Error> {
        verify_if_not_mined(client, self.take_1_transaction.tx().compute_txid()).await?;
        verify_if_not_mined(client, self.challenge_transaction.tx().compute_txid()).await?;
        verify_if_not_mined(client, self.assert_transaction.tx().compute_txid()).await?;
        verify_if_not_mined(client, self.disprove_chain_transaction.tx().compute_txid()).await?;
=======
    pub async fn take_1(&mut self, client: &AsyncClient) {
        verify_if_not_mined(client, self.take_1_transaction.tx().compute_txid()).await;
        verify_if_not_mined(client, self.challenge_transaction.tx().compute_txid()).await;
        verify_if_not_mined(client, self.assert_final_transaction.tx().compute_txid()).await;
        verify_if_not_mined(client, self.disprove_chain_transaction.tx().compute_txid()).await;
>>>>>>> b13b627b

        let peg_in_confirm_status = client.get_tx_status(&self.peg_in_confirm_txid).await;

        let kick_off_1_txid = self.kick_off_1_transaction.tx().compute_txid();
        let kick_off_1_status = client.get_tx_status(&kick_off_1_txid).await;

        let kick_off_2_txid = self.kick_off_2_transaction.tx().compute_txid();
        let kick_off_2_status = client.get_tx_status(&kick_off_2_txid).await;

        let blockchain_height = client.get_height().await;

        match (peg_in_confirm_status, kick_off_1_status, kick_off_2_status) {
            (Ok(pic_stat), Ok(ko1_stat), Ok(ko2_stat)) => {
                match (pic_stat.confirmed, ko1_stat.confirmed, ko2_stat.confirmed) {
                    (true, true, true) => match ko2_stat.block_height {
                        Some(block_height)
                            if blockchain_height.is_ok_and(|height| {
                                block_height + self.connector_3.num_blocks_timelock <= height
                            }) =>
                        {
                            Ok(self.take_1_transaction.finalize())
                        }
                        _ => Err(Error::Graph(GraphError::PrecedingTxTimelockNotMet(
                            NamedTx {
                                txid: kick_off_2_txid,
                                name: "kick-off 2",
                            },
                        ))),
                    },
                    _ => Err(Error::Graph(GraphError::PrecedingTxNotConfirmed(vec![
                        NamedTx {
                            txid: self.peg_in_confirm_txid,
                            name: "peg-in confirm",
                        },
                        NamedTx {
                            txid: kick_off_1_txid,
                            name: "kick-off 1",
                        },
                        NamedTx {
                            txid: kick_off_2_txid,
                            name: "kick-off 2",
                        },
                    ]))),
                }
            }
            (Err(e), _, _) | (_, Err(e), _) | (_, _, Err(e)) => Err(Error::Esplora(e)),
        }
    }

    pub async fn take_2(
        &mut self,
        client: &AsyncClient,
        context: &OperatorContext,
    ) -> Result<Transaction, Error> {
        verify_if_not_mined(client, self.take_2_transaction.tx().compute_txid()).await?;
        verify_if_not_mined(client, self.take_1_transaction.tx().compute_txid()).await?;
        verify_if_not_mined(client, self.disprove_transaction.tx().compute_txid()).await?;

        let peg_in_confirm_status = client.get_tx_status(&self.peg_in_confirm_txid).await;

        let assert_final_txid = self.assert_final_transaction.tx().compute_txid();
        let assert_final_status = client.get_tx_status(&assert_final_txid).await;

        let blockchain_height = client.get_height().await;

<<<<<<< HEAD
        match (peg_in_confirm_status, assert_status) {
            (Ok(pic_stat), Ok(assert_stat)) => match (pic_stat.confirmed, assert_stat.confirmed) {
                (true, true) => match assert_stat.block_height {
                    Some(block_height)
                        if blockchain_height.is_ok_and(|height| {
                            block_height + self.connector_4.num_blocks_timelock <= height
                        }) =>
                    {
                        self.take_2_transaction.sign(context, &self.connector_c);
                        Ok(self.take_2_transaction.finalize())
                    }
                    _ => Err(Error::Graph(GraphError::PrecedingTxTimelockNotMet(
                        NamedTx {
                            txid: assert_txid,
                            name: "assert",
                        },
                    ))),
                },
                _ => Err(Error::Graph(GraphError::PrecedingTxNotConfirmed(vec![
                    NamedTx {
                        txid: self.peg_in_confirm_txid,
                        name: "peg-in confirm",
                    },
                    NamedTx {
                        txid: assert_txid,
                        name: "assert",
                    },
                ]))),
            },
            (Err(e), _) | (_, Err(e)) => Err(Error::Esplora(e)),
=======
        if peg_in_confirm_status.is_ok_and(|status| status.confirmed)
            && assert_final_status
                .as_ref()
                .is_ok_and(|status| status.confirmed)
        {
            if assert_final_status
                .unwrap()
                .block_height
                .is_some_and(|block_height| {
                    block_height + self.connector_4.num_blocks_timelock <= blockchain_height
                })
            {
                // complete take 2 tx
                self.take_2_transaction.sign(context, &self.connector_c);
                let take_2_tx = self.take_2_transaction.finalize();

                // broadcast take 2 tx
                broadcast_and_verify(client, &take_2_tx).await;
            } else {
                panic!("Assert tx timelock has not elapsed!");
            }
        } else {
            panic!("Peg-in confirm tx and assert tx have not been confirmed!");
>>>>>>> b13b627b
        }
    }

    pub fn is_peg_out_initiated(&self) -> bool { self.peg_out_chain_event.is_some() }

    pub fn min_crowdfunding_amount(&self) -> u64 {
        self.challenge_transaction.min_crowdfunding_amount()
    }

    pub async fn match_and_set_peg_out_event(
        &mut self,
        all_events: &mut Vec<PegOutEvent>,
    ) -> Result<Option<PegOutEvent>, String> {
        let mut events: Vec<PegOutEvent> = Vec::new();
        let mut ids: Vec<usize> = Vec::new();
        for (i, event) in all_events.iter().enumerate() {
            if self.peg_in_confirm_txid.eq(&event.source_outpoint.txid)
                && self.operator_public_key.eq(&event.operator_public_key)
            {
                events.push(event.clone());
                ids.push(i);
            }
        }
        ids.iter().for_each(|x| {
            all_events.swap_remove(*x);
        });

        match events.len() {
            0 => Ok(None),
            1 => {
                self.peg_out_chain_event = Some(events[0].clone());
                Ok(Some(events[0].clone()))
            }
            _ => Err(String::from("Event from L2 chain is not unique")),
        }
    }

    async fn get_peg_out_statuses(
        &self,
        client: &AsyncClient,
    ) -> (
<<<<<<< HEAD
        Result<TxStatus, esplora_client::Error>,
        Result<TxStatus, esplora_client::Error>,
        Result<TxStatus, esplora_client::Error>,
        Result<TxStatus, esplora_client::Error>,
        Result<TxStatus, esplora_client::Error>,
        Result<TxStatus, esplora_client::Error>,
        Result<TxStatus, esplora_client::Error>,
        Result<TxStatus, esplora_client::Error>,
        Option<Result<TxStatus, esplora_client::Error>>,
        Result<TxStatus, esplora_client::Error>,
        Result<TxStatus, esplora_client::Error>,
        Result<TxStatus, esplora_client::Error>,
        Result<TxStatus, esplora_client::Error>,
=======
        Result<TxStatus, Error>,
        Result<TxStatus, Error>,
        Result<TxStatus, Error>,
        Result<TxStatus, Error>,
        Result<TxStatus, Error>,
        Result<TxStatus, Error>,
        Result<TxStatus, Error>,
        Result<TxStatus, Error>,
        Result<TxStatus, Error>,
        Option<Result<TxStatus, Error>>,
        Result<TxStatus, Error>,
        Result<TxStatus, Error>,
        Result<TxStatus, Error>,
        Result<TxStatus, Error>,
>>>>>>> b13b627b
    ) {
        let assert_initial_status = client
            .get_tx_status(&self.assert_initial_transaction.tx().compute_txid())
            .await;

        let assert_final_status = client
            .get_tx_status(&self.assert_final_transaction.tx().compute_txid())
            .await;

        let challenge_status = client
            .get_tx_status(&self.challenge_transaction.tx().compute_txid())
            .await;

        let disprove_chain_status = client
            .get_tx_status(&self.disprove_chain_transaction.tx().compute_txid())
            .await;

        let disprove_status = client
            .get_tx_status(&self.disprove_transaction.tx().compute_txid())
            .await;

        let peg_out_confirm_status = client
            .get_tx_status(&self.peg_out_confirm_transaction.tx().compute_txid())
            .await;

        let kick_off_1_status = client
            .get_tx_status(&self.kick_off_1_transaction.tx().compute_txid())
            .await;

        let kick_off_2_status = client
            .get_tx_status(&self.kick_off_2_transaction.tx().compute_txid())
            .await;

        let kick_off_timeout_status = client
            .get_tx_status(&self.kick_off_timeout_transaction.tx().compute_txid())
            .await;

        let mut peg_out_status: Option<Result<TxStatus, esplora_client::Error>> = None;
        if self.peg_out_transaction.is_some() {
            peg_out_status = Some(
                client
                    .get_tx_status(
                        &self
                            .peg_out_transaction
                            .as_ref()
                            .unwrap()
                            .tx()
                            .compute_txid(),
                    )
                    .await,
            );
        }

        let start_time_timeout_status = client
            .get_tx_status(&self.start_time_timeout_transaction.tx().compute_txid())
            .await;

        let start_time_status = client
            .get_tx_status(&self.start_time_transaction.tx().compute_txid())
            .await;

        let take_1_status = client
            .get_tx_status(&self.take_1_transaction.tx().compute_txid())
            .await;

        let take_2_status = client
            .get_tx_status(&self.take_2_transaction.tx().compute_txid())
            .await;

        (
            assert_initial_status,
            assert_final_status,
            challenge_status,
            disprove_chain_status,
            disprove_status,
            peg_out_confirm_status,
            kick_off_1_status,
            kick_off_2_status,
            kick_off_timeout_status,
            peg_out_status,
            start_time_timeout_status,
            start_time_status,
            take_1_status,
            take_2_status,
        )
    }

    pub fn validate(&self) -> bool {
        let mut ret_val = true;
        let peg_out_graph = self.new_for_validation();
        if !validate_transaction(
            self.assert_initial_transaction.tx(),
            peg_out_graph.assert_initial_transaction.tx(),
        ) {
            ret_val = false;
        }
        if !validate_transaction(
            self.assert_final_transaction.tx(),
            peg_out_graph.assert_final_transaction.tx(),
        ) {
            ret_val = false;
        }
        if !validate_transaction(
            self.challenge_transaction.tx(),
            peg_out_graph.challenge_transaction.tx(),
        ) {
            ret_val = false;
        }
        if !validate_transaction(
            self.disprove_chain_transaction.tx(),
            peg_out_graph.disprove_chain_transaction.tx(),
        ) {
            ret_val = false;
        }
        if !validate_transaction(
            self.disprove_transaction.tx(),
            peg_out_graph.disprove_transaction.tx(),
        ) {
            ret_val = false;
        }
        if !validate_transaction(
            self.peg_out_confirm_transaction.tx(),
            peg_out_graph.peg_out_confirm_transaction.tx(),
        ) {
            ret_val = false;
        }
        if !validate_transaction(
            self.kick_off_1_transaction.tx(),
            peg_out_graph.kick_off_1_transaction.tx(),
        ) {
            ret_val = false;
        }
        if !validate_transaction(
            self.kick_off_2_transaction.tx(),
            peg_out_graph.kick_off_2_transaction.tx(),
        ) {
            ret_val = false;
        }
        if !validate_transaction(
            self.kick_off_timeout_transaction.tx(),
            peg_out_graph.kick_off_timeout_transaction.tx(),
        ) {
            ret_val = false;
        }
        if !validate_transaction(
            self.start_time_transaction.tx(),
            peg_out_graph.start_time_transaction.tx(),
        ) {
            ret_val = false;
        }
        if !validate_transaction(
            self.start_time_timeout_transaction.tx(),
            peg_out_graph.start_time_timeout_transaction.tx(),
        ) {
            ret_val = false;
        }
        if !validate_transaction(
            self.take_1_transaction.tx(),
            peg_out_graph.take_1_transaction.tx(),
        ) {
            ret_val = false;
        }
        if !validate_transaction(
            self.take_2_transaction.tx(),
            peg_out_graph.take_2_transaction.tx(),
        ) {
            ret_val = false;
        }

        if !verify_public_nonces_for_tx(&self.assert_initial_transaction) {
            ret_val = false;
        }
        if !verify_public_nonces_for_tx(&self.assert_final_transaction) {
            ret_val = false;
        }
        if !verify_public_nonces_for_tx(&self.disprove_chain_transaction) {
            ret_val = false;
        }
        if !verify_public_nonces_for_tx(&self.disprove_transaction) {
            ret_val = false;
        }
        if !verify_public_nonces_for_tx(&self.kick_off_timeout_transaction) {
            ret_val = false;
        }
        if !verify_public_nonces_for_tx(&self.start_time_transaction) {
            ret_val = false;
        }
        if !verify_public_nonces_for_tx(&self.start_time_timeout_transaction) {
            ret_val = false;
        }
        if !verify_public_nonces_for_tx(&self.take_1_transaction) {
            ret_val = false;
        }
        if !verify_public_nonces_for_tx(&self.take_2_transaction) {
            ret_val = false;
        }

        ret_val
    }

    pub fn merge(&mut self, source_peg_out_graph: &PegOutGraph) {
        self.assert_initial_transaction
            .merge(&source_peg_out_graph.assert_initial_transaction);

        self.assert_final_transaction
            .merge(&source_peg_out_graph.assert_final_transaction);

        self.challenge_transaction
            .merge(&source_peg_out_graph.challenge_transaction);

        self.disprove_chain_transaction
            .merge(&source_peg_out_graph.disprove_chain_transaction);

        self.disprove_transaction
            .merge(&source_peg_out_graph.disprove_transaction);

        self.kick_off_timeout_transaction
            .merge(&source_peg_out_graph.kick_off_timeout_transaction);

        self.start_time_transaction
            .merge(&source_peg_out_graph.start_time_transaction);

        self.start_time_timeout_transaction
            .merge(&source_peg_out_graph.start_time_timeout_transaction);

        self.take_1_transaction
            .merge(&source_peg_out_graph.take_1_transaction);

        self.take_2_transaction
            .merge(&source_peg_out_graph.take_2_transaction);
    }

    fn create_new_connectors(
        network: Network,
        n_of_n_taproot_public_key: &XOnlyPublicKey,
        operator_taproot_public_key: &XOnlyPublicKey,
        operator_public_key: &PublicKey,
        connector_1_commitment_public_keys: &HashMap<CommitmentMessageId, WinternitzPublicKey>,
        connector_2_commitment_public_keys: &HashMap<CommitmentMessageId, WinternitzPublicKey>,
        connector_6_commitment_public_keys: &HashMap<CommitmentMessageId, WinternitzPublicKey>,
        connector_e1_commitment_public_keys: &Vec<
            BTreeMap<CommitmentMessageId, WinternitzPublicKey>,
        >,
        connector_e2_commitment_public_keys: &Vec<
            BTreeMap<CommitmentMessageId, WinternitzPublicKey>,
        >,
    ) -> PegOutConnectors {
        let connector_0 = Connector0::new(network, n_of_n_taproot_public_key);
        let connector_1 = Connector1::new(
            network,
            operator_taproot_public_key,
            n_of_n_taproot_public_key,
            connector_1_commitment_public_keys,
        );
        let connector_2 = Connector2::new(
            network,
            operator_taproot_public_key,
            n_of_n_taproot_public_key,
            connector_2_commitment_public_keys,
        );
        let connector_3 = Connector3::new(network, operator_public_key);
        let connector_4 = Connector4::new(network, operator_public_key);
        let connector_5 = Connector5::new(network, n_of_n_taproot_public_key);
        let connector_6 = Connector6::new(
            network,
            operator_taproot_public_key,
            connector_6_commitment_public_keys,
        );
        let connector_a = ConnectorA::new(
            network,
            operator_taproot_public_key,
            n_of_n_taproot_public_key,
        );
        let connector_b = ConnectorB::new(network, n_of_n_taproot_public_key);

        // connector c pks = connector e1 pks + connector e2 pks
        let connector_c = ConnectorC::new(
            network,
            operator_taproot_public_key,
            &merge_to_connector_c_commits_public_key(
                connector_e1_commitment_public_keys,
                connector_e2_commitment_public_keys,
            ),
        );
        let connector_d = ConnectorD::new(network, n_of_n_taproot_public_key);

        let assert_commit_connectors_e_1 = AssertCommit1ConnectorsE {
            connectors_e: connector_e1_commitment_public_keys
                .iter()
                .map(|x| ConnectorE::new(network, operator_public_key, x))
                .collect(),
        };
        let assert_commit_connectors_e_2 = AssertCommit2ConnectorsE {
            connectors_e: connector_e2_commitment_public_keys
                .iter()
                .map(|x| ConnectorE::new(network, operator_public_key, x))
                .collect(),
        };

        let connector_f_1 = ConnectorF1::new(network, operator_public_key);
        let connector_f_2 = ConnectorF2::new(network, operator_public_key);

        PegOutConnectors {
            connector_0,
            connector_1,
            connector_2,
            connector_3,
            connector_4,
            connector_5,
            connector_6,
            connector_a,
            connector_b,
            connector_c,
            connector_d,
            assert_commit_connectors_e_1,
            assert_commit_connectors_e_2,
            assert_commit_connectors_f: AssertCommitConnectorsF {
                connector_f_1,
                connector_f_2,
            },
        }
    }

    fn all_presigned_txs(&self) -> impl Iterator<Item = &dyn PreSignedMusig2Transaction> {
        let all_txs: Vec<&dyn PreSignedMusig2Transaction> = vec![
            &self.assert_initial_transaction,
            &self.assert_final_transaction,
            &self.disprove_chain_transaction,
            &self.disprove_transaction,
            &self.kick_off_timeout_transaction,
            &self.start_time_timeout_transaction,
            &self.take_1_transaction,
            &self.take_2_transaction,
        ];
        all_txs.into_iter()
    }

    fn all_presigned_txs_mut(
        &mut self,
    ) -> impl Iterator<Item = &mut dyn PreSignedMusig2Transaction> {
        let all_txs: Vec<&mut dyn PreSignedMusig2Transaction> = vec![
            &mut self.assert_initial_transaction,
            &mut self.assert_final_transaction,
            &mut self.disprove_chain_transaction,
            &mut self.disprove_transaction,
            &mut self.kick_off_timeout_transaction,
            &mut self.start_time_timeout_transaction,
            &mut self.take_1_transaction,
            &mut self.take_2_transaction,
        ];
        all_txs.into_iter()
    }

    pub fn has_all_nonces_of(&self, context: &VerifierContext) -> bool {
        self.all_presigned_txs()
            .all(|x| x.has_nonces_for(context.verifier_public_key))
    }
    pub fn has_all_nonces(&self, verifier_pubkeys: &[PublicKey]) -> bool {
        self.all_presigned_txs()
            .all(|x| x.has_all_nonces(verifier_pubkeys))
    }
    pub fn has_all_signatures_of(&self, context: &VerifierContext) -> bool {
        self.all_presigned_txs()
            .all(|x| x.has_signatures_for(context.verifier_public_key))
    }
    pub fn has_all_signatures(&self, verifier_pubkeys: &[PublicKey]) -> bool {
        self.all_presigned_txs()
            .all(|x| x.has_all_signatures(verifier_pubkeys))
    }
}

pub fn generate_id(peg_in_graph: &PegInGraph, operator_public_key: &PublicKey) -> String {
    let mut hasher = Sha256::new();

    hasher.update(peg_in_graph.id().to_string() + &operator_public_key.to_string());

    hasher.finalize().to_hex_string(Upper)
}<|MERGE_RESOLUTION|>--- conflicted
+++ resolved
@@ -14,19 +14,6 @@
     fmt::{Display, Formatter, Result as FmtResult},
 };
 
-<<<<<<< HEAD
-use crate::bridge::{
-    constants::{
-        DESTINATION_NETWORK_TXID_LENGTH, SOURCE_NETWORK_TXID_LENGTH, START_TIME_MESSAGE_LENGTH,
-    },
-    error::{Error, GraphError, L2Error, NamedTx},
-    superblock::{
-        find_superblock, get_start_time_block_number, get_superblock_hash_message,
-        get_superblock_message, SUPERBLOCK_HASH_MESSAGE_LENGTH, SUPERBLOCK_MESSAGE_LENGTH,
-    },
-    transactions::{
-        pre_signed_musig2::PreSignedMusig2Transaction, signing_winternitz::WinternitzSigningInputs,
-=======
 use crate::{
     bridge::{
         connectors::{
@@ -36,6 +23,7 @@
         constants::{
             DESTINATION_NETWORK_TXID_LENGTH, SOURCE_NETWORK_TXID_LENGTH, START_TIME_MESSAGE_LENGTH,
         },
+        error::{Error, GraphError, L2Error, NamedTx},
         superblock::{
             find_superblock, get_start_time_block_number, get_superblock_hash_message,
             get_superblock_message, SUPERBLOCK_HASH_MESSAGE_LENGTH, SUPERBLOCK_MESSAGE_LENGTH,
@@ -55,7 +43,6 @@
             pre_signed_musig2::PreSignedMusig2Transaction,
             signing_winternitz::WinternitzSigningInputs,
         },
->>>>>>> b13b627b
     },
     chunker::{assigner::BridgeAssigner, disprove_execution::RawProof},
 };
@@ -1342,17 +1329,6 @@
                     {
                         return PegOutOperatorStatus::PegOutFailed; // TODO: can be also `PegOutOperatorStatus::PegOutComplete`
                     } else if challenge_status.is_ok_and(|status| status.confirmed) {
-<<<<<<< HEAD
-                        if assert_status.as_ref().is_ok_and(|status| status.confirmed) {
-                            if assert_status.as_ref().unwrap().block_height.is_some_and(
-                                |block_height| {
-                                    blockchain_height.is_ok_and(|blockchain_height| {
-                                        block_height + self.connector_4.num_blocks_timelock
-                                            <= blockchain_height
-                                    })
-                                },
-                            ) {
-=======
                         if assert_final_status
                             .as_ref()
                             .is_ok_and(|status| status.confirmed)
@@ -1362,11 +1338,12 @@
                                 .unwrap()
                                 .block_height
                                 .is_some_and(|block_height| {
-                                    block_height + self.connector_4.num_blocks_timelock
-                                        <= blockchain_height
+                                    blockchain_height.is_ok_and(|blockchain_height| {
+                                        block_height + self.connector_4.num_blocks_timelock
+                                            <= blockchain_height
+                                    })
                                 })
                             {
->>>>>>> b13b627b
                                 return PegOutOperatorStatus::PegOutTake2Available;
                             } else {
                                 return PegOutOperatorStatus::PegOutWait;
@@ -1809,20 +1786,14 @@
         }
     }
 
-<<<<<<< HEAD
-    pub async fn assert(&mut self, client: &AsyncClient) -> Result<Transaction, Error> {
-        verify_if_not_mined(client, self.assert_transaction.tx().compute_txid()).await?;
-=======
-    pub async fn assert_initial(&mut self, client: &AsyncClient) {
-        verify_if_not_mined(client, self.assert_initial_transaction.tx().compute_txid()).await;
->>>>>>> b13b627b
+    pub async fn assert_initial(&mut self, client: &AsyncClient) -> Result<Transaction, Error> {
+        verify_if_not_mined(client, self.assert_initial_transaction.tx().compute_txid()).await?;
 
         let kick_off_2_txid = self.kick_off_2_transaction.tx().compute_txid();
         let kick_off_2_status = client.get_tx_status(&kick_off_2_txid).await;
 
         let blockchain_height = client.get_height().await;
 
-<<<<<<< HEAD
         match kick_off_2_status {
             Ok(status) => match status.confirmed {
                 true => match status.block_height {
@@ -1831,7 +1802,7 @@
                             block_height + self.connector_b.num_blocks_timelock_1 <= height
                         }) =>
                     {
-                        Ok(self.assert_transaction.finalize())
+                        Ok(self.assert_initial_transaction.finalize())
                     }
                     _ => Err(Error::Graph(GraphError::PrecedingTxTimelockNotMet(
                         NamedTx {
@@ -1851,109 +1822,59 @@
         }
     }
 
+    pub async fn assert_final(&mut self, client: &AsyncClient) -> Result<Transaction, Error> {
+        verify_if_not_mined(client, self.assert_final_transaction.tx().compute_txid()).await?;
+
+        let assert_initial_txid = self.assert_initial_transaction.tx().compute_txid();
+        let assert_initial_status = client.get_tx_status(&assert_initial_txid).await;
+
+        match assert_initial_status {
+            Ok(status) => match status.confirmed {
+                true => Ok(self.assert_final_transaction.finalize()),
+                false => Err(Error::Graph(GraphError::PrecedingTxNotConfirmed(vec![
+                    NamedTx {
+                        txid: assert_initial_txid,
+                        name: "assert initial",
+                    },
+                ]))),
+            },
+            Err(e) => Err(Error::Esplora(e)),
+        }
+    }
+
     pub async fn disprove(
         &mut self,
         client: &AsyncClient,
-        input_script_index: u32,
         output_script_pubkey: ScriptBuf,
     ) -> Result<Transaction, Error> {
         verify_if_not_mined(client, self.disprove_transaction.tx().compute_txid()).await?;
-=======
-        if kick_off_2_status
-            .as_ref()
-            .is_ok_and(|status| status.confirmed)
-        {
-            if kick_off_2_status
-                .as_ref()
-                .unwrap()
-                .block_height
-                .is_some_and(|block_height| {
-                    block_height + self.connector_b.num_blocks_timelock_1 <= blockchain_height
-                })
-            {
-                // complete assert initial tx
-                let assert_initial_tx = self.assert_initial_transaction.finalize();
-
-                // broadcast assert initial tx
-                broadcast_and_verify(client, &assert_initial_tx).await;
-            } else {
-                panic!("Kick-off 2 timelock has not elapsed!");
-            }
-        } else {
-            panic!("Kick-off 2 tx has not been confirmed!");
-        }
-    }
-
-    pub async fn assert_final(&mut self, client: &AsyncClient) {
-        verify_if_not_mined(client, self.assert_final_transaction.tx().compute_txid()).await;
-
-        let assert_initial_txid = self.assert_initial_transaction.tx().compute_txid();
-        let assert_initial_status = client.get_tx_status(&assert_initial_txid).await;
-
-        if assert_initial_status
-            .as_ref()
-            .is_ok_and(|status| status.confirmed)
-        {
-            // complete assert final tx
-            let assert_final_tx = self.assert_final_transaction.finalize();
-
-            // broadcast assert final tx
-            broadcast_and_verify(client, &assert_final_tx).await;
-        } else {
-            panic!("Assert-initial tx has not been confirmed!");
-        }
-    }
-
-    pub async fn disprove(&mut self, client: &AsyncClient, output_script_pubkey: ScriptBuf) {
-        verify_if_not_mined(client, self.disprove_transaction.tx().compute_txid()).await;
->>>>>>> b13b627b
 
         let assert_final_txid = self.assert_final_transaction.tx().compute_txid();
         let assert_final_status = client.get_tx_status(&assert_final_txid).await;
 
-        if assert_final_status.is_ok_and(|status| status.confirmed) {
-            // decide if broadcast disprove instead of unwrap directly.
-            // TODO: store and read vk
-            // TODO: get commit transaction witness from network?
-            let (input_script_index, disprove_witness) = self
-                .connector_c
-                .generate_disprove_witness(vec![], vec![], RawProof::default().vk)
-                .unwrap();
-
-<<<<<<< HEAD
-        match assert_status {
+        match assert_final_status {
             Ok(status) => match status.confirmed {
                 true => {
+                    let (input_script_index, disprove_witness) = self
+                        .connector_c
+                        .generate_disprove_witness(vec![], vec![], RawProof::default().vk)
+                        .unwrap();
                     self.disprove_transaction.add_input_output(
                         &self.connector_c,
-                        input_script_index,
+                        input_script_index as u32,
+                        disprove_witness,
                         output_script_pubkey,
                     );
                     Ok(self.disprove_transaction.finalize())
                 }
                 false => Err(Error::Graph(GraphError::PrecedingTxNotConfirmed(vec![
                     NamedTx {
-                        txid: assert_txid,
-                        name: "assert",
+                        txid: assert_final_txid,
+                        name: "assert final",
                     },
                 ]))),
             },
             Err(e) => Err(Error::Esplora(e)),
-=======
-            // complete disprove tx
-            self.disprove_transaction.add_input_output(
-                &self.connector_c,
-                input_script_index as u32,
-                disprove_witness,
-                output_script_pubkey,
-            );
-            let disprove_tx = self.disprove_transaction.finalize();
-
-            // broadcast disprove tx
-            broadcast_and_verify(client, &disprove_tx).await;
-        } else {
-            panic!("Assert tx has not been confirmed!");
->>>>>>> b13b627b
         }
     }
 
@@ -1985,19 +1906,11 @@
         }
     }
 
-<<<<<<< HEAD
     pub async fn take_1(&mut self, client: &AsyncClient) -> Result<Transaction, Error> {
         verify_if_not_mined(client, self.take_1_transaction.tx().compute_txid()).await?;
         verify_if_not_mined(client, self.challenge_transaction.tx().compute_txid()).await?;
-        verify_if_not_mined(client, self.assert_transaction.tx().compute_txid()).await?;
+        verify_if_not_mined(client, self.assert_final_transaction.tx().compute_txid()).await?;
         verify_if_not_mined(client, self.disprove_chain_transaction.tx().compute_txid()).await?;
-=======
-    pub async fn take_1(&mut self, client: &AsyncClient) {
-        verify_if_not_mined(client, self.take_1_transaction.tx().compute_txid()).await;
-        verify_if_not_mined(client, self.challenge_transaction.tx().compute_txid()).await;
-        verify_if_not_mined(client, self.assert_final_transaction.tx().compute_txid()).await;
-        verify_if_not_mined(client, self.disprove_chain_transaction.tx().compute_txid()).await;
->>>>>>> b13b627b
 
         let peg_in_confirm_status = client.get_tx_status(&self.peg_in_confirm_txid).await;
 
@@ -2063,8 +1976,7 @@
 
         let blockchain_height = client.get_height().await;
 
-<<<<<<< HEAD
-        match (peg_in_confirm_status, assert_status) {
+        match (peg_in_confirm_status, assert_final_status) {
             (Ok(pic_stat), Ok(assert_stat)) => match (pic_stat.confirmed, assert_stat.confirmed) {
                 (true, true) => match assert_stat.block_height {
                     Some(block_height)
@@ -2077,8 +1989,8 @@
                     }
                     _ => Err(Error::Graph(GraphError::PrecedingTxTimelockNotMet(
                         NamedTx {
-                            txid: assert_txid,
-                            name: "assert",
+                            txid: assert_final_txid,
+                            name: "assert final",
                         },
                     ))),
                 },
@@ -2088,37 +2000,12 @@
                         name: "peg-in confirm",
                     },
                     NamedTx {
-                        txid: assert_txid,
-                        name: "assert",
+                        txid: assert_final_txid,
+                        name: "assert final",
                     },
                 ]))),
             },
             (Err(e), _) | (_, Err(e)) => Err(Error::Esplora(e)),
-=======
-        if peg_in_confirm_status.is_ok_and(|status| status.confirmed)
-            && assert_final_status
-                .as_ref()
-                .is_ok_and(|status| status.confirmed)
-        {
-            if assert_final_status
-                .unwrap()
-                .block_height
-                .is_some_and(|block_height| {
-                    block_height + self.connector_4.num_blocks_timelock <= blockchain_height
-                })
-            {
-                // complete take 2 tx
-                self.take_2_transaction.sign(context, &self.connector_c);
-                let take_2_tx = self.take_2_transaction.finalize();
-
-                // broadcast take 2 tx
-                broadcast_and_verify(client, &take_2_tx).await;
-            } else {
-                panic!("Assert tx timelock has not elapsed!");
-            }
-        } else {
-            panic!("Peg-in confirm tx and assert tx have not been confirmed!");
->>>>>>> b13b627b
         }
     }
 
@@ -2160,7 +2047,7 @@
         &self,
         client: &AsyncClient,
     ) -> (
-<<<<<<< HEAD
+        Result<TxStatus, esplora_client::Error>,
         Result<TxStatus, esplora_client::Error>,
         Result<TxStatus, esplora_client::Error>,
         Result<TxStatus, esplora_client::Error>,
@@ -2174,22 +2061,6 @@
         Result<TxStatus, esplora_client::Error>,
         Result<TxStatus, esplora_client::Error>,
         Result<TxStatus, esplora_client::Error>,
-=======
-        Result<TxStatus, Error>,
-        Result<TxStatus, Error>,
-        Result<TxStatus, Error>,
-        Result<TxStatus, Error>,
-        Result<TxStatus, Error>,
-        Result<TxStatus, Error>,
-        Result<TxStatus, Error>,
-        Result<TxStatus, Error>,
-        Result<TxStatus, Error>,
-        Option<Result<TxStatus, Error>>,
-        Result<TxStatus, Error>,
-        Result<TxStatus, Error>,
-        Result<TxStatus, Error>,
-        Result<TxStatus, Error>,
->>>>>>> b13b627b
     ) {
         let assert_initial_status = client
             .get_tx_status(&self.assert_initial_transaction.tx().compute_txid())
