--- conflicted
+++ resolved
@@ -1,25 +1,11 @@
 use bitcoin::{
-<<<<<<< HEAD
     key::{Keypair, Secp256k1},
     secp256k1::All,
-    PublicKey, XOnlyPublicKey,
-=======
-    key::{Keypair, Secp256k1}, secp256k1::All, Network, PrivateKey, PublicKey, XOnlyPublicKey
->>>>>>> 8ee4f654
+    Network, PrivateKey, PublicKey, XOnlyPublicKey,
 };
 
 pub struct BridgeContext {
     pub secp: Secp256k1<All>,
-<<<<<<< HEAD
-    operator_key: Option<Keypair>,
-    pub operator_pubkey: Option<XOnlyPublicKey>,
-    pub operator_pubkey_normal: Option<PublicKey>,
-    pub n_of_n_pubkey: Option<XOnlyPublicKey>,
-    pub n_of_n_pubkey_normal: Option<PublicKey>,
-    pub depositor_pubkey: Option<XOnlyPublicKey>,
-    pub withdrawer_pubkey: Option<XOnlyPublicKey>,
-    pub unspendable_pubkey: Option<XOnlyPublicKey>,
-=======
 
     pub operator_public_key: Option<PublicKey>,
     pub operator_keypair: Option<Keypair>,
@@ -32,13 +18,13 @@
     pub depositor_public_key: Option<PublicKey>,
     pub depositor_keypair: Option<Keypair>,
     pub depositor_taproot_public_key: Option<XOnlyPublicKey>,
-    
+
     pub withdrawer_public_key: Option<PublicKey>,
     pub withdrawer_keypair: Option<Keypair>,
     pub withdrawer_taproot_public_key: Option<XOnlyPublicKey>,
 
-    pub evm_address: Option<String>
->>>>>>> 8ee4f654
+    pub evm_address: Option<String>,
+    
     // TODO: current_height: Height,
     // TODO: participants secret for the n-of-n keypair
     // TODO: Store learned preimages here
@@ -52,23 +38,6 @@
     pub fn new() -> Self {
         BridgeContext {
             secp: Secp256k1::new(),
-<<<<<<< HEAD
-            operator_key: None,
-            operator_pubkey: None,
-            operator_pubkey_normal: None,
-            n_of_n_pubkey: None,
-            n_of_n_pubkey_normal: None,
-            depositor_pubkey: None,
-            withdrawer_pubkey: None,
-            unspendable_pubkey: None,
-        }
-    }
-
-    pub fn set_operator_key(&mut self, operator_key: Keypair) {
-        self.operator_key = Some(operator_key);
-        self.operator_pubkey = Some(operator_key.x_only_public_key().0);
-        self.operator_pubkey_normal = Some(PublicKey::from(operator_key.public_key()));
-=======
 
             operator_public_key: None,
             operator_keypair: None,
@@ -77,62 +46,79 @@
             n_of_n_public_key: None,
             n_of_n_keypair: None,
             n_of_n_taproot_public_key: None,
-        
+
             depositor_public_key: None,
             depositor_keypair: None,
             depositor_taproot_public_key: None,
-            
+
             withdrawer_public_key: None,
             withdrawer_keypair: None,
             withdrawer_taproot_public_key: None,
 
-            evm_address: None
+            evm_address: None,
         }
     }
 
     pub fn initialize_evm_address(&mut self, evm_address: &str) {
         self.evm_address = Some(evm_address.to_string());
->>>>>>> 8ee4f654
     }
 
     pub fn initialize_operator(&mut self, secret: &str) {
         self.operator_keypair = Some(Keypair::from_seckey_str(&self.secp, secret).unwrap());
-        self.operator_taproot_public_key = Some(self.operator_keypair.unwrap().x_only_public_key().0);
+        self.operator_taproot_public_key =
+            Some(self.operator_keypair.unwrap().x_only_public_key().0);
 
-        let operator_private_key = Some(PrivateKey::new(self.operator_keypair.unwrap().secret_key(), Network::Testnet));
-        self.operator_public_key = Some(PublicKey::from_private_key(&self.secp, &operator_private_key.unwrap()));
+        let operator_private_key = Some(PrivateKey::new(
+            self.operator_keypair.unwrap().secret_key(),
+            Network::Testnet,
+        ));
+        self.operator_public_key = Some(PublicKey::from_private_key(
+            &self.secp,
+            &operator_private_key.unwrap(),
+        ));
     }
 
-<<<<<<< HEAD
-    pub fn set_n_of_n_pubkey_normal(&mut self, n_of_n_pubkey_normal: PublicKey) {
-        self.n_of_n_pubkey_normal = Some(n_of_n_pubkey_normal);
-    }
-
-    pub fn set_depositor_pubkey(&mut self, depositor_pubkey: XOnlyPublicKey) {
-        self.depositor_pubkey = Some(depositor_pubkey);
-=======
     pub fn initialize_n_of_n(&mut self, secret: &str) {
         self.n_of_n_keypair = Some(Keypair::from_seckey_str(&self.secp, secret).unwrap());
         self.n_of_n_taproot_public_key = Some(self.n_of_n_keypair.unwrap().x_only_public_key().0);
 
-        let n_of_n_private_key = Some(PrivateKey::new(self.n_of_n_keypair.unwrap().secret_key(), Network::Testnet));
-        self.n_of_n_public_key = Some(PublicKey::from_private_key(&self.secp, &n_of_n_private_key.unwrap()));
->>>>>>> 8ee4f654
+        let n_of_n_private_key = Some(PrivateKey::new(
+            self.n_of_n_keypair.unwrap().secret_key(),
+            Network::Testnet,
+        ));
+        self.n_of_n_public_key = Some(PublicKey::from_private_key(
+            &self.secp,
+            &n_of_n_private_key.unwrap(),
+        ));
     }
 
     pub fn initialize_depositor(&mut self, secret: &str) {
         self.depositor_keypair = Some(Keypair::from_seckey_str(&self.secp, secret).unwrap());
-        self.depositor_taproot_public_key = Some(self.depositor_keypair.unwrap().x_only_public_key().0);
+        self.depositor_taproot_public_key =
+            Some(self.depositor_keypair.unwrap().x_only_public_key().0);
 
-        let depositor_private_key = Some(PrivateKey::new(self.depositor_keypair.unwrap().secret_key(), Network::Testnet));
-        self.depositor_public_key = Some(PublicKey::from_private_key(&self.secp, &depositor_private_key.unwrap()));
+        let depositor_private_key = Some(PrivateKey::new(
+            self.depositor_keypair.unwrap().secret_key(),
+            Network::Testnet,
+        ));
+        self.depositor_public_key = Some(PublicKey::from_private_key(
+            &self.secp,
+            &depositor_private_key.unwrap(),
+        ));
     }
 
     pub fn initialize_withdrawer(&mut self, secret: &str) {
         self.withdrawer_keypair = Some(Keypair::from_seckey_str(&self.secp, secret).unwrap());
-        self.withdrawer_taproot_public_key = Some(self.withdrawer_keypair.unwrap().x_only_public_key().0);
+        self.withdrawer_taproot_public_key =
+            Some(self.withdrawer_keypair.unwrap().x_only_public_key().0);
 
-        let withdrawer_private_key = Some(PrivateKey::new(self.withdrawer_keypair.unwrap().secret_key(), Network::Testnet));
-        self.withdrawer_public_key = Some(PublicKey::from_private_key(&self.secp, &withdrawer_private_key.unwrap()));
+        let withdrawer_private_key = Some(PrivateKey::new(
+            self.withdrawer_keypair.unwrap().secret_key(),
+            Network::Testnet,
+        ));
+        self.withdrawer_public_key = Some(PublicKey::from_private_key(
+            &self.secp,
+            &withdrawer_private_key.unwrap(),
+        ));
     }
 }