#[allow(non_snake_case)]
#[cfg(test)]
mod test {
    use crate::bn254::curves::G1Affine;
    use crate::bn254::curves::G1Projective;
    use crate::bn254::ell_coeffs::G2Prepared;
    use crate::bn254::fp254impl::Fp254Impl;
    use crate::bn254::fq::Fq;
    use crate::bn254::fq12::Fq12;
    use crate::bn254::fr::Fr;
    use crate::bn254::pairing::Pairing;

    use crate::bn254::utils;
    use crate::hash::blake3::blake3_var_length;
    use crate::treepp::*;
    use ark_bn254::Bn254;
    use ark_ec::pairing::Pairing as ArkPairing;
    use ark_ec::CurveGroup;
    use ark_ff::{Field, One};
    use ark_std::UniformRand;
    use num_bigint::BigUint;
    use num_traits::{Num, ToPrimitive};
    use rand::SeedableRng;
    use rand_chacha::ChaCha20Rng;
    use std::str::FromStr;

    fn fq12_push(element: ark_bn254::Fq12) -> Script {
        script! {
            for elem in element.to_base_prime_field_elements() {
                { Fq::push_u32_le(&BigUint::from(elem).to_u32_digits()) }
           }
        }
    }

    /// compute challenges
    fn compute_challenges_beta(
        hash: &Script,
        c0_x: &str,
        c0_y: &str,
        c1_x: &str,
        c1_y: &str,
        inp_1: &str,
        inp_2: &str,
    ) -> Script {
        script! {
            // push C0
            {
                Fq::push_dec(
                    c0_x
                )
            }
            {
                Fq::push_dec(
                    c0_y
                )
            }
            // push the public input
            {
                Fq::push_dec(inp_1)
            }
            {
                Fq::push_dec(inp_2)
            }
            // push C1
            {
                Fq::push_dec(
                    c1_x
                )
            }
            {
                Fq::push_dec(
                    c1_y
                )
            }

            // send C0 to altstack
            {
                Fq::roll(4)
            }
            {
                Fq::toaltstack()
            }
            {
                Fq::roll(4)
            }
            {
                Fq::toaltstack()
            }

            // send the public input to altstack
            {
                Fq::roll(3)
            }
            {
                Fq::toaltstack()
            }
            {
                Fq::roll(2)
            }
            {
                Fq::toaltstack()
            }

            // convert C1 into bytes
            {
                G1Affine::convert_to_compressed()
            }

            // convert the public input into bytes
            {
                Fq::fromaltstack()
            }
            {
                Fq::convert_to_be_bytes()
            }
            {
                Fq::fromaltstack()
            }
            {
                Fq::convert_to_be_bytes()
            }

            // convert C0 into bytes
            {
                Fq::fromaltstack()
            }
            {
                Fq::fromaltstack()
            }
            {
                G1Affine::convert_to_compressed()
            }

            // compute the hash
            {
                hash.clone()
            }
            {
                Fr::from_hash()
            }
        }
    }

    fn compute_challenges_gamma(hash: &Script) -> Script {
        script! {
         { Fr::copy(0) }
         { Fr::convert_to_be_bytes() }
         { hash.clone() }
         { Fr::from_hash() }
        }
    }

    fn compute_challenges_alpha(
        hash: &Script,
        xi: &str,
        ql: &str,
        qr: &str,
        qm: &str,
        qo: &str,
        qc: &str,
        s1: &str,
        s2: &str,
        s3: &str,
        a: &str,
        b: &str,
        c: &str,
        z: &str,
        zw: &str,
        t1w: &str,
        t2w: &str,
    ) -> Script {
        script! {
            // push xi seed
            { Fr::push_dec(xi) }

            // push the polynomial evaluations

            // ql
            { Fr::push_dec(ql) }

            // qr
            { Fr::push_dec(qr) }

            // qm
            { Fr::push_dec(qm) }

            // qo
            { Fr::push_dec(qo) }

            // qc
            { Fr::push_dec(qc) }

            // s1
            { Fr::push_dec(s1) }

            // s2
            { Fr::push_dec(s2) }

            // s3
            { Fr::push_dec(s3) }

            // a
            { Fr::push_dec(a) }

            // b
            { Fr::push_dec(b) }

            // c
            { Fr::push_dec(c) }

            // z
            { Fr::push_dec(z) }

            // zw
            { Fr::push_dec(zw) }

            // t1w
            { Fr::push_dec(t1w) }

            // t2w
            { Fr::push_dec(t2w) }

            for i in 1..16 {
                { Fr::roll(16 - i) } { Fr::toaltstack() }
            }

            { Fr::convert_to_be_bytes() }

            for _ in 0..15 {
                { Fr::fromaltstack() } { Fr::convert_to_be_bytes() }
            }

            {hash.clone()}
            { Fr::from_hash() }
        }
    }

    // [beta, gamma, alpha]
    fn compute_challenges_y(hash: &Script, w1_x: &str, w1_y: &str) -> Script {
        script! {
            // alpha
            { Fr::copy(0) }
            // W1
            { Fq::push_dec(w1_x) }
            { Fq::push_dec(w1_y) }

            { Fr::roll(2) }
            { Fr::toaltstack() }

            { G1Affine::convert_to_compressed() }
            { Fr::fromaltstack() }
            { Fr::convert_to_be_bytes() }

            {hash.clone()}
            { Fr::from_hash() }
        }
    }

    // [beta, gamma, alpha, y]
    fn compute_challenges_xiseed(hash: &Script, c2_x: &str, c2_y: &str) -> Script {
        script! {
            { Fr::copy(2) }
            // C2
            { Fq::push_dec(c2_x) }
            { Fq::push_dec(c2_y) }

            { Fr::roll(2) }
            { Fr::toaltstack() }

            { G1Affine::convert_to_compressed() }
            { Fr::fromaltstack() }
            { Fr::convert_to_be_bytes() }

            {hash.clone()}
            { Fr::from_hash() }
        }
    }

    // [beta, gamma, alpha, y, xiseed]
    fn compute_challenges_xin(
        w8_1: &str,
        w8_2: &str,
        w8_3: &str,
        w8_4: &str,
        w8_5: &str,
        w8_6: &str,
        w8_7: &str,
        w3: &str,
        w3_2: &str,
        w4: &str,
        w4_2: &str,
        w4_3: &str,
        wr: &str,
    ) -> Script {
        script! {
            // push xiseed
            // { Fr::copy(0) }
            // compute xiseed^2
            { Fr::copy(0) }
            { Fr::square() }
            { Fr::copy(0) }
            { Fr::toaltstack() }

            // pH0w8_0 = xiseed^3
            { Fr::mul() }
            // [beta, gamma, alpha, y, pH0w8_0]

            // pH0w8_1
            { Fr::copy(0) }
            // push constant w8_1
            { Fr::push_dec(w8_1) }
            { Fr::mul() }
            // [beta, gamma, alpha, y, pH0w8_0, pH0w8_1]

            // pH0w8_2
            // { Fr::copy(0) }
            { Fr::copy(1) }
            // push constant w8_2
            { Fr::push_dec(w8_2) }
            { Fr::mul() }
            // [beta, gamma, alpha, y, pH0w8_0, pH0w8_1, pH0w8_2]

            // pH0w8_3
            // { Fr::copy(0) }
            { Fr::copy(2) }
            // push constant w8_3
            { Fr::push_dec(w8_3) }
            { Fr::mul() }
            // [beta, gamma, alpha, y, pH0w8_0, pH0w8_1, pH0w8_2, pH0w8_3]

            // pH0w8_4
            { Fr::copy(3) }
            // push constant w8_4
            { Fr::push_dec(w8_4) }
            { Fr::mul() }
            // [beta, gamma, alpha, y, pH0w8_0, pH0w8_1, pH0w8_2, pH0w8_3, pH0w8_4]

            // pH0w8_5
            { Fr::copy(4) }
            // push constant w8_5
            { Fr::push_dec(w8_5) }
            { Fr::mul() }
            // [beta, gamma, alpha, y, pH0w8_0, pH0w8_1, pH0w8_2, pH0w8_3, pH0w8_4, pH0w8_5]

            // pH0w8_6
            { Fr::copy(5) }
            // push constant w8_6
            { Fr::push_dec(w8_6) }
            { Fr::mul() }
            // [beta, gamma, alpha, y, pH0w8_0, pH0w8_1, pH0w8_2, pH0w8_3, pH0w8_4, pH0w8_5, pH0w8_6]

            // pH0w8_7
            { Fr::copy(6) }
            // push constant w8_7
            { Fr::push_dec(w8_7) }
            { Fr::mul() }
            // [beta, gamma, alpha, y, pH0w8_0, pH0w8_1, pH0w8_2, pH0w8_3, pH0w8_4, pH0w8_5, pH0w8_6, pH0w8_7]

            // pH1w4_0 = xiseed^6
            { Fr::copy(7) }
            { Fr::square() }
            // [beta, gamma, alpha, y, pH0w8_0, pH0w8_1, pH0w8_2, pH0w8_3, pH0w8_4, pH0w8_5, pH0w8_6, pH0w8_7,
            // pH1w4_0, ]

            // pH1w4_1
            { Fr::copy(0) }
            // push constant w4
            { Fr::push_dec(w4) }
            { Fr::mul() }
            // [beta, gamma, alpha, y, pH0w8_0, pH0w8_1, pH0w8_2, pH0w8_3, pH0w8_4, pH0w8_5, pH0w8_6, pH0w8_7,
            // pH1w4_0, pH1w4_1]

            // pH1w4_2
            { Fr::copy(1) }
            // push constant w4_1
            { Fr::push_dec(w4_2) }
            { Fr::mul() }
            // [beta, gamma, alpha, y, pH0w8_0, pH0w8_1, pH0w8_2, pH0w8_3, pH0w8_4, pH0w8_5, pH0w8_6, pH0w8_7,
            // pH1w4_0, pH1w4_1, pH1w4_2]

            // pH1w4_3
            { Fr::copy(2) }
            // push constant w4_2
            { Fr::push_dec(w4_3) }
            { Fr::mul() }
            // [beta, gamma, alpha, y, pH0w8_0, pH0w8_1, pH0w8_2, pH0w8_3, pH0w8_4, pH0w8_5, pH0w8_6, pH0w8_7,
            // pH1w4_0, pH1w4_1, pH1w4_2, pH1w4_3]

            // pH2w3_0 = xiseed^8
            { Fr::copy(3) }
            { Fr::fromaltstack() }
            { Fr::mul() }
            // { Fr::copy(0) }
            // { Fr::toaltstack() }
            // [beta, gamma, alpha, y, pH0w8_0, pH0w8_1, pH0w8_2, pH0w8_3, pH0w8_4, pH0w8_5, pH0w8_6, pH0w8_7,
            // pH1w4_0, pH1w4_1, pH1w4_2, pH1w4_3, pH2w3_0]

            // pH2w3_1
            { Fr::copy(0) }
            // push constant w3
            { Fr::push_dec(w3) }
            { Fr::mul() }
            // [beta, gamma, alpha, y, pH0w8_0, pH0w8_1, pH0w8_2, pH0w8_3, pH0w8_4, pH0w8_5, pH0w8_6, pH0w8_7,
            // pH1w4_0, pH1w4_1, pH1w4_2, pH1w4_3, pH2w3_0, pH2w3_1]

            // pH2w3_2
            { Fr::copy(1) }
            // push constant w3_2
            { Fr::push_dec(w3_2) }
            { Fr::mul() }
            // [beta, gamma, alpha, y, pH0w8_0, pH0w8_1, pH0w8_2, pH0w8_3, pH0w8_4, pH0w8_5, pH0w8_6, pH0w8_7,
            // pH1w4_0, pH1w4_1, pH1w4_2, pH1w4_3, pH2w3_0, pH2w3_1, pH2w3_2]

            // pH3w3_0 = xiseed^8 * ω^{1/3}
            { Fr::copy(2) }
            { Fr::push_dec(wr) }
            { Fr::mul() }
            // [beta, gamma, alpha, y, pH0w8_0, pH0w8_1, pH0w8_2, pH0w8_3, pH0w8_4, pH0w8_5, pH0w8_6, pH0w8_7,
            // pH1w4_0, pH1w4_1, pH1w4_2, pH1w4_3, pH2w3_0, pH2w3_1, pH2w3_2, pH3w3_0]

            // pH3w3_1
            { Fr::copy(0) }
            // push constant w3
            { Fr::push_dec(w3) }
            { Fr::mul() }
            // [beta, gamma, alpha, y, pH0w8_0, pH0w8_1, pH0w8_2, pH0w8_3, pH0w8_4, pH0w8_5, pH0w8_6, pH0w8_7,
            // pH1w4_0, pH1w4_1, pH1w4_2, pH1w4_3, pH2w3_0, pH2w3_1, pH2w3_2, pH3w3_0, pH3w3_1]

            // pH2w3_2
            // push constant w3_2
            { Fr::copy(1) }
            { Fr::push_dec(w3_2) }
            { Fr::mul() }
            // [beta, gamma, alpha, y, pH0w8_0, pH0w8_1, pH0w8_2, pH0w8_3, pH0w8_4, pH0w8_5, pH0w8_6, pH0w8_7,
            // pH1w4_0, pH1w4_1, pH1w4_2, pH1w4_3, pH2w3_0, pH2w3_1, pH2w3_2, pH3w3_0, pH3w3_1, pH2w3_2]

            // { Fr::fromaltstack() }
            { Fr::copy(5) }

            // xi = xi_seeder^24
            { Fr::copy(0) }
            { Fr::square() }
            { Fr::mul() }
            // [beta, gamma, alpha, y, pH0w8_0, pH0w8_1, pH0w8_2, pH0w8_3, pH0w8_4, pH0w8_5, pH0w8_6, pH0w8_7,
            // pH1w4_0, pH1w4_1, pH1w4_2, pH1w4_3, pH2w3_0, pH2w3_1, pH2w3_2, pH3w3_0, pH3w3_1, pH2w3_2, xi]

            // xiN
            { Fr::copy(0) }
            { Fr::square() }
            { Fr::square() }
            { Fr::square() }
            { Fr::square() }
            { Fr::square() }
            { Fr::square() }
            { Fr::square() }
            { Fr::square() }
            { Fr::square() }

            { Fr::square() }
            { Fr::square() }
            { Fr::square() }
            { Fr::square() }
            { Fr::square() }
            { Fr::square() }
            { Fr::square() }
            { Fr::square() }
            { Fr::square() }
            // [beta, gamma, alpha, y, pH0w8_0, pH0w8_1, pH0w8_2, pH0w8_3, pH0w8_4, pH0w8_5, pH0w8_6, pH0w8_7,
            // pH1w4_0, pH1w4_1, pH1w4_2, pH1w4_3, pH2w3_0, pH2w3_1, pH2w3_2, pH3w3_0, pH3w3_1, pH2w3_2, xi, xiN]

            // zh
            { Fr::push_one() }
            { Fr::sub(1, 0) }
            // [beta, gamma, alpha, y, pH0w8_0, pH0w8_1, pH0w8_2, pH0w8_3, pH0w8_4, pH0w8_5, pH0w8_6, pH0w8_7,
            // pH1w4_0, pH1w4_1, pH1w4_2, pH1w4_3, pH2w3_0, pH2w3_1, pH2w3_2, pH3w3_0, pH3w3_1, pH2w3_2, xi, zh]
        }
    }
    // [beta, gamma, alpha, y, pH0w8_0, pH0w8_1, pH0w8_2, pH0w8_3, pH0w8_4, pH0w8_5, pH0w8_6, pH0w8_7,
    // pH1w4_0, pH1w4_1, pH1w4_2, pH1w4_3, pH2w3_0, pH2w3_1, pH2w3_2, pH3w3_0, pH3w3_1, pH2w3_2, xi, zh]
    // pH3w3_0(3), pH2w3_0(6), pH1w4_0(10), pH0w8_0(18)

    /// compute inversions
    fn compute_inversions(w: &str, inv: &str) -> Script {
        script! {
            // push Z_H
            { Fr::copy(0) }
            { Fr::toaltstack() }

            // push y
            { Fr::copy(20) }
            // push H1w4_0, H1w4_1, H1w4_2, H1w4_3
            { Fr::copy(12) }
            { Fr::copy(12) }
            { Fr::copy(12) }
            { Fr::copy(12) }
            // [..., xi, zh, y, pH1w4_0, pH1w4_1, pH1w4_2, pH1w4_3 | Z_H]

            { Fr::copy(4) }
            { Fr::sub(0, 1) }
            // [xi, zh, y, pH1w4_0, pH1w4_1, pH1w4_2, y - pH1w4_3 | Z_H]
            { Fr::copy(4) }
            { Fr::sub(0, 2) }
            // [xi, zh, y, pH1w4_0, pH1w4_1, y - pH1w4_3, y - pH1w4_2 | Z_H]
            { Fr::copy(4) }
            { Fr::sub(0, 3) }
            // [xi, zh, y, pH1w4_0, y - pH1w4_3, y - pH1w4_2, y - pH1w4_1 | Z_H]
            { Fr::copy(4) }
            { Fr::sub(0, 4) }
            // [xi, zh, y, y - pH1w4_3, y - pH1w4_2, y - pH1w4_1, y - pH1w4_0 | Z_H]

            { Fr::mul() }
            { Fr::mul() }
            { Fr::mul() }
            // [y, (y - pH1w4_3) * (y - pH1w4_2) * (y - pH1w4_1) * (y - pH1w4_0)]
            { Fr::toaltstack() }
            // [y | Z_H, (y - pH1w4_3) * (y - pH1w4_2) * (y - pH1w4_1) * (y - pH1w4_0)]

            // push H2w3_0, H2w3_1, H2w3_2, H3w3_0, H3w3_1, H3w3_2
            { Fr::copy(8) }
            { Fr::copy(8) }
            { Fr::copy(8) }
            { Fr::copy(8) }
            { Fr::copy(8) }
            { Fr::copy(8) }
            // [y, H2w3_0, H2w3_1, H2w3_2, H3w3_0, H3w3_1, H3w3_2 | Z_H, prod_1]

            { Fr::copy(6) }
            { Fr::sub(0, 1) }
            // [y, H2w3_0, H2w3_1, H2w3_2, H3w3_0, H3w3_1, y -  H3w3_2]
            { Fr::copy(6) }
            { Fr::sub(0, 2) }
            // [y, H2w3_0, H2w3_1, H2w3_2, H3w3_0, y -  H3w3_2, y - H3w3_1]
            { Fr::copy(6) }
            { Fr::sub(0, 3) }
            // [y, H2w3_0, H2w3_1, H2w3_2, y -  H3w3_2, y - H3w3_1, y - H3w3_0]
            { Fr::copy(6) }
            { Fr::sub(0, 4) }
            // [y, H2w3_0, H2w3_1, y -  H3w3_2, y - H3w3_1, y - H3w3_0, y - H2w3_2]
            { Fr::copy(6) }
            { Fr::sub(0, 5) }
            // [y, H2w3_0, y -  H3w3_2, y - H3w3_1, y - H3w3_0, y - H2w3_2, y - H2w3_1]
            { Fr::copy(6) }
            { Fr::sub(0, 6) }
            // [y, y -  H3w3_2, y - H3w3_1, y - H3w3_0, y - H2w3_2, y - H2w3_1, y - H2w3_0]

            { Fr::mul() }
            { Fr::mul() }
            { Fr::mul() }
            { Fr::mul() }
            { Fr::mul() }
            // [y, (y -  H3w3_2) * (y - H3w3_1) * (y - H3w3_0) * (y - H2w3_2) * (y - H2w3_1) * (y - H2w3_0)]
            { Fr::toaltstack() }
            // [y | Z_H, prod_1, prod_2]

            // push H0w8_0, H0w8_1, H0w8_2, H0w8_3, H0w8_4, H0w8_5, H0w8_6, H0w8_7
            { Fr::copy(20) }
            { Fr::copy(20) }
            { Fr::copy(20) }
            { Fr::copy(20) }
            { Fr::copy(20) }
            { Fr::copy(20) }
            { Fr::copy(20) }
            { Fr::copy(20) }
            // [y, H0w8_0, H0w8_1, H0w8_2, H0w8_3, H0w8_4, H0w8_5, H0w8_6, H0w8_7 | Z_H, prod_1, prod_2]

            // den1 = Fr.mul(Fr.e(len), Fr.exp(roots[0], len - 2)) = = 8 * H0w8_0 ^ 6
            { Fr::copy(7) }
            { Fr::square() }
            { Fr::copy(0) }
            { Fr::square() }
            { Fr::mul() }
            { Fr::double(0) }
            { Fr::double(0) }
            { Fr::double(0) }
            { Fr::toaltstack() }
            // [y, H0w8_0, H0w8_1, H0w8_2, H0w8_3, H0w8_4, H0w8_5, H0w8_6, H0w8_7 | Z_H, prod_1, prod_2, den1]

            // den2 = roots[7 * 0 % 8] = roots[0]
            { Fr::copy(7) }
            { Fr::toaltstack() }
            // [y, H0w8_0, H0w8_1, H0w8_2, H0w8_3, H0w8_4, H0w8_5, H0w8_6, H0w8_7 | prod_1, prod_2, den1, den2]

            // den3 = x - roots[0]
            { Fr::copy(8) }
            { Fr::toaltstack() }
            { Fr::copy(7) }
            { Fr::fromaltstack() }
            { Fr::sub(0, 1) }
            // [y, H0w8_0, H0w8_1, H0w8_2, H0w8_3, H0w8_4, H0w8_5, H0w8_6, H0w8_7, y - H0w8_0 | Z_H, prod_1, prod_2, den1, den2]

            // LiS0_1 = den1 * den2 * den3, keep den1 in the altstack
            { Fr::fromaltstack() }
            { Fr::mul() }
            { Fr::fromaltstack() }
            { Fr::copy(0) }
            { Fr::roll(2) }
            { Fr::mul() }
            { Fr::toaltstack() }
            { Fr::toaltstack() }
            // [y, H0w8_0, H0w8_1, H0w8_2, H0w8_3, H0w8_4, H0w8_5, H0w8_6, H0w8_7 | Z_H, prod_1, prod_2, LiS0_1, den1]

            // den2 = roots[7 * 1 % 8] = roots[7]
            { Fr::copy(0) }
            { Fr::toaltstack() }
            // [y, H0w8_0, H0w8_1, H0w8_2, H0w8_3, H0w8_4, H0w8_5, H0w8_6, H0w8_7 | Z_H, prod_1, prod_2, LiS0_1, den1, H0w8_7]

            // den3 = x - roots[1]
            { Fr::copy(8) }
            { Fr::toaltstack() }
            { Fr::copy(6) }
            { Fr::fromaltstack() }
            { Fr::sub(0, 1) }
            // [y, H0w8_0, H0w8_1, H0w8_2, H0w8_3, H0w8_4, H0w8_5, H0w8_6, H0w8_7, y - H0w8_1 | Z_H, prod_1, prod_2, LiS0_1, den1, den2]

            // LiS0_2 = den1 * den2 * den3, keep den1 in the altstack
            { Fr::fromaltstack() }
            { Fr::mul() }
            { Fr::fromaltstack() }
            { Fr::copy(0) }
            { Fr::roll(2) }
            { Fr::mul() }
            { Fr::toaltstack() }
            { Fr::toaltstack() }
            // [y, H0w8_0, H0w8_1, H0w8_2, H0w8_3, H0w8_4, H0w8_5, H0w8_6, H0w8_7 | Z_H, prod_1, prod_2, LiS0_1, LiS0_2, den1]

            // den2 = roots[7 * 2 % 8] = roots[6]
            { Fr::copy(1) }
            { Fr::toaltstack() }

            // den3 = x - roots[2]
            { Fr::copy(8) }
            { Fr::toaltstack() }
            { Fr::copy(5) }
            { Fr::fromaltstack() }
            { Fr::sub(0, 1) }

            // LiS0_3 = den1 * den2 * den3, keep den1 in the altstack
            { Fr::fromaltstack() }
            { Fr::mul() }
            { Fr::fromaltstack() }
            { Fr::copy(0) }
            { Fr::roll(2) }
            { Fr::mul() }
            { Fr::toaltstack() }
            { Fr::toaltstack() }
            // [y, H0w8_0, H0w8_1, H0w8_2, H0w8_3, H0w8_4, H0w8_5, H0w8_6, H0w8_7 | Z_H, prod_1, prod_2, LiS0_1, LiS0_2, LiS0_3, den1]

            // den2 = roots[7 * 3 % 8] = roots[5]
            { Fr::copy(2) }
            { Fr::toaltstack() }

            // den3 = x - roots[3]
            { Fr::copy(8) }
            { Fr::toaltstack() }
            { Fr::copy(4) }
            { Fr::fromaltstack() }
            { Fr::sub(0, 1) }

            // LiS0_4 = den1 * den2 * den3, keep den1 in the altstack
            { Fr::fromaltstack() }
            { Fr::mul() }
            { Fr::fromaltstack() }
            { Fr::copy(0) }
            { Fr::roll(2) }
            { Fr::mul() }
            { Fr::toaltstack() }
            { Fr::toaltstack() }
            // [y, H0w8_0, H0w8_1, H0w8_2, H0w8_3, H0w8_4, H0w8_5, H0w8_6, H0w8_7 | Z_H, prod_1, prod_2, LiS0_1, LiS0_2, LiS0_3, LiS0_4, den1]

            // den2 = roots[7 * 4 % 8] = roots[4]
            { Fr::copy(3) }
            { Fr::toaltstack() }

            // den3 = x - roots[4]
            { Fr::copy(8) }
            { Fr::toaltstack() }
            { Fr::copy(3) }
            { Fr::fromaltstack() }
            { Fr::sub(0, 1) }

            // LiS0_5 = den1 * den2 * den3, keep den1 in the altstack
            { Fr::fromaltstack() }
            { Fr::mul() }
            { Fr::fromaltstack() }
            { Fr::copy(0) }
            { Fr::roll(2) }
            { Fr::mul() }
            { Fr::toaltstack() }
            { Fr::toaltstack() }
            // [y, H0w8_0, H0w8_1, H0w8_2, H0w8_3, H0w8_4, H0w8_5, H0w8_6, H0w8_7 | Z_H, prod_1, prod_2, LiS0_1, LiS0_2, LiS0_3, LiS0_4, LiS0_5, den1]

            // den2 = roots[7 * 5 % 8] = roots[3]
            { Fr::copy(4) }
            { Fr::toaltstack() }

            // den3 = x - roots[5]
            { Fr::copy(8) }
            { Fr::toaltstack() }
            { Fr::copy(2) }
            { Fr::fromaltstack() }
            { Fr::sub(0, 1) }

            // LiS0_6 = den1 * den2 * den3, keep den1 in the altstack
            { Fr::fromaltstack() }
            { Fr::mul() }
            { Fr::fromaltstack() }
            { Fr::copy(0) }
            { Fr::roll(2) }
            { Fr::mul() }
            { Fr::toaltstack() }
            { Fr::toaltstack() }
            // [y, H0w8_0, H0w8_1, H0w8_2, H0w8_3, H0w8_4, H0w8_5, H0w8_6, H0w8_7 | Z_H, prod_1, prod_2, LiS0_1, LiS0_2, LiS0_3, LiS0_4, LiS0_5, LiS0_6, den1]

            // den2 = roots[7 * 6 % 8] = roots[2]
            { Fr::copy(5) }
            { Fr::toaltstack() }

            // den3 = x - roots[6]
            { Fr::copy(8) }
            { Fr::toaltstack() }
            { Fr::copy(1) }
            { Fr::fromaltstack() }
            { Fr::sub(0, 1) }

            // LiS0_7 = den1 * den2 * den3, keep den1 in the altstack
            { Fr::fromaltstack() }
            { Fr::mul() }
            { Fr::fromaltstack() }
            { Fr::copy(0) }
            { Fr::roll(2) }
            { Fr::mul() }
            { Fr::toaltstack() }
            { Fr::toaltstack() }
           // [y, H0w8_0, H0w8_1, H0w8_2, H0w8_3, H0w8_4, H0w8_5, H0w8_6, H0w8_7 | Z_H, prod_1, prod_2, LiS0_1, LiS0_2, LiS0_3, LiS0_4, LiS0_5, LiS0_6, LiS0_7, den1]

            // den2 = roots[7 * 7 % 8] = roots[1]
            { Fr::copy(6) }
            { Fr::toaltstack() }

            // den3 = x - roots[7]
            { Fr::copy(8) }
            { Fr::toaltstack() }
            { Fr::copy(0) }
            { Fr::fromaltstack() }
            { Fr::sub(0, 1) }

            // LiS0_8 = den1 * den2 * den3, remove den1 in the altstack
            { Fr::fromaltstack() }
            { Fr::mul() }
            { Fr::fromaltstack() }
            { Fr::mul() }
            { Fr::toaltstack() }
           // [y, H0w8_0, H0w8_1, H0w8_2, H0w8_3, H0w8_4, H0w8_5, H0w8_6, H0w8_7 | Z_H, prod_1, prod_2, LiS0_1, LiS0_2, LiS0_3, LiS0_4, LiS0_5, LiS0_6, LiS0_7, LiS0_8]

            // drop H0w8_0, H0w8_1, H0w8_2, H0w8_3, H0w8_4, H0w8_5, H0w8_6, H0w8_7
            { Fr::drop() }
            { Fr::drop() }
            { Fr::drop() }
            { Fr::drop() }
            { Fr::drop() }
            { Fr::drop() }
            { Fr::drop() }
            { Fr::drop() }
           // [y | Z_H, prod_1, prod_2, LiS0_1, LiS0_2, LiS0_3, LiS0_4, LiS0_5, LiS0_6, LiS0_7, LiS0_8]

            // push H1w4_0, H1w4_1, H1w4_2, H1w4_3
            { Fr::copy(12) }
            { Fr::copy(12) }
            { Fr::copy(12) }
            { Fr::copy(12) }

            // den1 = Fr.mul(Fr.e(len), Fr.exp(roots[0], len - 2)) = = 4 * H0w8_0 ^ 2
            { Fr::copy(3) }
            { Fr::square() }
            { Fr::double(0) }
            { Fr::double(0) }
            { Fr::toaltstack() }
           // [y, H1w4_0, H1w4_1, H1w4_2, H1w4_3 | Z_H, prod_1, prod_2, LiS0_1, LiS0_2, LiS0_3, LiS0_4, LiS0_5, LiS0_6, LiS0_7, LiS0_8, den1]

            // den2 = roots[3 * 0 % 4] = roots[0]
            { Fr::copy(3) }
            { Fr::toaltstack() }
           // [y, H1w4_0, H1w4_1, H1w4_2, H1w4_3 | Z_H, prod_1, prod_2, LiS0_1, LiS0_2, LiS0_3, LiS0_4, LiS0_5, LiS0_6, LiS0_7, LiS0_8, den1, den2]

            // den3 = x - roots[0]
            { Fr::copy(4) }
            { Fr::toaltstack() }
            { Fr::copy(3) }
            { Fr::fromaltstack() }
            { Fr::sub(0, 1) }
           // [y, H1w4_0, H1w4_1, H1w4_2, H1w4_3, den3 | Z_H, prod_1, prod_2, LiS0_1, LiS0_2, LiS0_3, LiS0_4, LiS0_5, LiS0_6, LiS0_7, LiS0_8, den1, den2]

            // LiS1_1 = den1 * den2 * den3, keep den1 in the altstack
            { Fr::fromaltstack() }
            { Fr::mul() }
            { Fr::fromaltstack() }
            { Fr::copy(0) }
            { Fr::roll(2) }
            { Fr::mul() }
            { Fr::toaltstack() }
            { Fr::toaltstack() }
           // [y, H1w4_0, H1w4_1, H1w4_2, H1w4_3 | Z_H, prod_1, prod_2, LiS0_1, LiS0_2, LiS0_3, LiS0_4, LiS0_5, LiS0_6, LiS0_7, LiS0_8, LiS1_1, den1]

            // den2 = roots[3 * 1 % 4] = roots[3]
            { Fr::copy(0) }
            { Fr::toaltstack() }

            // den3 = x - roots[1]
            { Fr::copy(4) }
            { Fr::toaltstack() }
            { Fr::copy(2) }
            { Fr::fromaltstack() }
            { Fr::sub(0, 1) }

            // LiS1_2 = den1 * den2 * den3, keep den1 in the altstack
            { Fr::fromaltstack() }
            { Fr::mul() }
            { Fr::fromaltstack() }
            { Fr::copy(0) }
            { Fr::roll(2) }
            { Fr::mul() }
            { Fr::toaltstack() }
            { Fr::toaltstack() }
           // [y, H1w4_0, H1w4_1, H1w4_2, H1w4_3 | Z_H, prod_1, prod_2, LiS0_1, LiS0_2, LiS0_3, LiS0_4, LiS0_5, LiS0_6, LiS0_7, LiS0_8, LiS1_1, LiS1_2, den1]

            // den2 = roots[3 * 2 % 4] = roots[2]
            { Fr::copy(1) }
            { Fr::toaltstack() }

            // den3 = x - roots[2]
            { Fr::copy(4) }
            { Fr::toaltstack() }
            { Fr::copy(1) }
            { Fr::fromaltstack() }
            { Fr::sub(0, 1) }

            // LiS1_3 = den1 * den2 * den3, keep den1 in the altstack
            { Fr::fromaltstack() }
            { Fr::mul() }
            { Fr::fromaltstack() }
            { Fr::copy(0) }
            { Fr::roll(2) }
            { Fr::mul() }
            { Fr::toaltstack() }
            { Fr::toaltstack() }
           // [y, H1w4_0, H1w4_1, H1w4_2, H1w4_3 | Z_H, prod_1, prod_2, LiS0_1, LiS0_2, LiS0_3, LiS0_4, LiS0_5, LiS0_6, LiS0_7, LiS0_8, LiS1_1, LiS1_2, LiS1_3, den1]

            // den2 = roots[3 * 3 % 4] = roots[1]
            { Fr::copy(2) }
            { Fr::toaltstack() }

            // den3 = x - roots[3]
            { Fr::copy(4) }
            { Fr::toaltstack() }
            { Fr::copy(0) }
            { Fr::fromaltstack() }
            { Fr::sub(0, 1) }

            // LiS1_4 = den1 * den2 * den3, remove den1 in the altstack
            { Fr::fromaltstack() }
            { Fr::mul() }
            { Fr::fromaltstack() }
            { Fr::mul() }
            { Fr::toaltstack() }
           // [y, H1w4_0, H1w4_1, H1w4_2, H1w4_3 | Z_H, prod_1, prod_2, LiS0_1, LiS0_2, LiS0_3, LiS0_4, LiS0_5, LiS0_6, LiS0_7, LiS0_8, LiS1_1, LiS1_2, LiS1_3, LiS1_4]

            // drop H1w4_0, H1w4_1, H1w4_2, H1w4_3
            { Fr::drop() }
            { Fr::drop() }
            { Fr::drop() }
            { Fr::drop() }
           // [y | prod_1, prod_2, LiS0_1, LiS0_2, LiS0_3, LiS0_4, LiS0_5, LiS0_6, LiS0_7, LiS0_8, LiS1_1, LiS1_2, LiS1_3, LiS1_4]

            // push H2w3_0, H2w3_1, H2w3_2
            { Fr::copy(8) }
            { Fr::copy(8) }
            { Fr::copy(8) }
            // [y, H2w3_0, H2w3_1, H2w3_2 | Z_H, prod_1, prod_2, LiS0_1, LiS0_2, LiS0_3, LiS0_4, LiS0_5, LiS0_6, LiS0_7, LiS0_8, LiS1_1, LiS1_2, LiS1_3, LiS1_4]

            // push xi
            // { Fr::push_dec("14814634099415170872937750660683266261347419959225231219985478027287965492246") }
            { Fr::copy(5) }
            // [y, H2w3_0, H2w3_1, H2w3_2, xi | Z_H, prod_1, prod_2, LiS0_1, LiS0_2, LiS0_3, LiS0_4, LiS0_5, LiS0_6, LiS0_7, LiS0_8, LiS1_1, LiS1_2, LiS1_3, LiS1_4]

            // compute xiw
            { Fr::copy(0) }
            { Fr::push_dec(w) }
            { Fr::mul() }
            // [y, H2w3_0, H2w3_1, H2w3_2, xi, xiw | Z_H, prod_1, prod_2, LiS0_1, LiS0_2, LiS0_3, LiS0_4, LiS0_5, LiS0_6, LiS0_7, LiS0_8, LiS1_1, LiS1_2, LiS1_3, LiS1_4]

            // compute xi - xiw
            { Fr::sub(1, 0) }
            { Fr::copy(0) }
            { Fr::toaltstack() }
            // [y, H2w3_0, H2w3_1, H2w3_2, xi - xiw | Z_H, prod_1, prod_2, LiS0_1, LiS0_2, LiS0_3, LiS0_4, LiS0_5, LiS0_6, LiS0_7, LiS0_8, LiS1_1, LiS1_2, LiS1_3, LiS1_4, xi - xiw]

            // move xi - xiw to before y
            { Fr::roll(4) }
            { Fr::roll(4) }
            { Fr::roll(4) }
            { Fr::roll(4) }
            // [xi - xiw, y, H2w3_0, H2w3_1, H2w3_2 | Z_H, prod_1, prod_2, LiS0_1, LiS0_2, LiS0_3, LiS0_4, LiS0_5, LiS0_6, LiS0_7, LiS0_8, LiS1_1, LiS1_2, LiS1_3, LiS1_4, xi - xiw]

            // _3h2 = Fr.mul(Fr.e(len), Fr.exp(roots[0], len - 2)) = = 3 * H2w3_0
            { Fr::copy(2) }
            { Fr::copy(0) }
            { Fr::double(0) }
            { Fr::add(1, 0) }

            // compute den1 = _3h2 * (xi - xiw)
            { Fr::fromaltstack() }
            { Fr::mul() }
            { Fr::toaltstack() }
            // [xi - xiw, y, H2w3_0, H2w3_1, H2w3_2 |
            // Z_H, prod_1, prod_2, LiS0_1, LiS0_2, LiS0_3, LiS0_4, LiS0_5, LiS0_6, LiS0_7, LiS0_8, LiS1_1, LiS1_2, LiS1_3, LiS1_4, den1]

            // den2 = roots[2 * 0 % 3] = roots[0]
            { Fr::copy(2) }
            { Fr::toaltstack() }
            // [xi - xiw, y, H2w3_0, H2w3_1, H2w3_2 |
            // Z_H, prod_1, prod_2, LiS0_1, LiS0_2, LiS0_3, LiS0_4, LiS0_5, LiS0_6, LiS0_7, LiS0_8, LiS1_1, LiS1_2, LiS1_3, LiS1_4, den1, den2]

            // den3 = x - roots[0]
            { Fr::copy(3) }
            { Fr::toaltstack() }
            { Fr::copy(2) }
            { Fr::fromaltstack() }
            { Fr::sub(0, 1) }
            // [xi - xiw, y, H2w3_0, H2w3_1, H2w3_2, y - H2w3_0 |
            // Z_H, prod_1, prod_2, LiS0_1, LiS0_2, LiS0_3, LiS0_4, LiS0_5, LiS0_6, LiS0_7, LiS0_8, LiS1_1, LiS1_2, LiS1_3, LiS1_4, den1, den2]

            // LiS2_1 = den1 * den2 * den3, keep den1 in the altstack
            { Fr::fromaltstack() }
            { Fr::mul() }
            { Fr::fromaltstack() }
            { Fr::copy(0) }
            { Fr::roll(2) }
            { Fr::mul() }
            { Fr::toaltstack() }
            { Fr::toaltstack() }
            // [xi - xiw, y, H2w3_0, H2w3_1, H2w3_2 |
            // Z_H, prod_1, prod_2, LiS0_1, LiS0_2, LiS0_3, LiS0_4, LiS0_5, LiS0_6, LiS0_7, LiS0_8, LiS1_1, LiS1_2, LiS1_3, LiS1_4, LiS2_1, den1]

            // den2 = roots[2 * 1 % 3] = roots[2]
            { Fr::copy(0) }
            { Fr::toaltstack() }
            // [xi - xiw, y, H2w3_0, H2w3_1, H2w3_2 |
            // Z_H, prod_1, prod_2, LiS0_1, LiS0_2, LiS0_3, LiS0_4, LiS0_5, LiS0_6, LiS0_7, LiS0_8, LiS1_1, LiS1_2, LiS1_3, LiS1_4, LiS2_1, den1, den2]

            // den3 = x - roots[1]
            { Fr::copy(3) }
            { Fr::toaltstack() }
            { Fr::copy(1) }
            { Fr::fromaltstack() }
            { Fr::sub(0, 1) }

            // LiS2_2 = den1 * den2 * den3, keep den1 in the altstack
            { Fr::fromaltstack() }
            { Fr::mul() }
            { Fr::fromaltstack() }
            { Fr::copy(0) }
            { Fr::roll(2) }
            { Fr::mul() }
            { Fr::toaltstack() }
            { Fr::toaltstack() }
            // [xi - xiw, y, H2w3_0, H2w3_1, H2w3_2 |
            // Z_H, prod_1, prod_2, LiS0_1, LiS0_2, LiS0_3, LiS0_4, LiS0_5, LiS0_6, LiS0_7, LiS0_8, LiS1_1, LiS1_2, LiS1_3, LiS1_4, LiS2_1, LiS2_2, den1]

            // den2 = roots[2 * 2 % 3] = roots[1]
            { Fr::copy(1) }
            { Fr::toaltstack() }

            // den3 = x - roots[2]
            { Fr::copy(3) }
            { Fr::toaltstack() }
            { Fr::copy(0) }
            { Fr::fromaltstack() }
            { Fr::sub(0, 1) }

            // LiS2_3 = den1 * den2 * den3, keep den1 in the altstack
            { Fr::fromaltstack() }
            { Fr::mul() }
            { Fr::fromaltstack() }
            { Fr::mul() }
            { Fr::toaltstack() }
            // [xi - xiw, y, H2w3_0, H2w3_1, H2w3_2 |
            // Z_H, prod_1, prod_2, LiS0_1, LiS0_2, LiS0_3, LiS0_4, LiS0_5, LiS0_6, LiS0_7, LiS0_8, LiS1_1, LiS1_2, LiS1_3, LiS1_4, LiS2_1, LiS2_2, LiS2_3]

            // drop H2w3_0, H2w3_1, H2w3_2
            { Fr::drop() }
            { Fr::drop() }
            { Fr::drop() }
            // [xi - xiw, y |
            // Z_H, prod_1, prod_2, LiS0_1, LiS0_2, LiS0_3, LiS0_4, LiS0_5, LiS0_6, LiS0_7, LiS0_8, LiS1_1, LiS1_2, LiS1_3, LiS1_4, LiS2_1, LiS2_2, LiS2_3]

            // push H3w3_0, H3w3_1, H3w3_2
            { Fr::copy(6) }
            { Fr::copy(6) }
            { Fr::copy(6) }
            // [xi - xiw, y, H3w3_0, H3w3_1, H3w3_2 |
            // Z_H, prod_1, prod_2, LiS0_1, LiS0_2, LiS0_3, LiS0_4, LiS0_5, LiS0_6, LiS0_7, LiS0_8, LiS1_1, LiS1_2, LiS1_3, LiS1_4, LiS2_1, LiS2_2, LiS2_3]

            // obtain xiw - xi
            { Fr::neg(4) }
            { Fr::toaltstack() }
            // [y, H3w3_0, H3w3_1, H3w3_2 |
            // Z_H, prod_1, prod_2, LiS0_1, LiS0_2, LiS0_3, LiS0_4, LiS0_5, LiS0_6, LiS0_7, LiS0_8, LiS1_1, LiS1_2, LiS1_3, LiS1_4, LiS2_1, LiS2_2, LiS2_3, xiw - xi]

            // _3h2 = Fr.mul(Fr.e(len), Fr.exp(roots[0], len - 2)) = = 3 * H3w3_0
            { Fr::copy(2) }
            { Fr::copy(0) }
            { Fr::double(0) }
            { Fr::add(1, 0) }

            // compute den1 = _3h2 * (xiw - xi)
            { Fr::fromaltstack() }
            { Fr::mul() }
            { Fr::toaltstack() }
            // [y, H3w3_0, H3w3_1, H3w3_2 |
            // Z_H, prod_1, prod_2, LiS0_1, LiS0_2, LiS0_3, LiS0_4, LiS0_5, LiS0_6, LiS0_7, LiS0_8, LiS1_1, LiS1_2, LiS1_3, LiS1_4, LiS2_1, LiS2_2, LiS2_3, den1]

            // den2 = roots[2 * 0 % 3] = roots[0]
            { Fr::copy(2) }
            { Fr::toaltstack() }
            // [y, H3w3_0, H3w3_1, H3w3_2 |
            // Z_H, prod_1, prod_2, LiS0_1, LiS0_2, LiS0_3, LiS0_4, LiS0_5, LiS0_6, LiS0_7, LiS0_8, LiS1_1, LiS1_2, LiS1_3, LiS1_4, LiS2_1, LiS2_2, LiS2_3, den1, den2]

            // den3 = x - roots[0]
            { Fr::copy(3) }
            { Fr::toaltstack() }
            { Fr::copy(2) }
            { Fr::fromaltstack() }
            { Fr::sub(0, 1) }
            // [y, H3w3_0, H3w3_1, H3w3_2, den3 |
            // Z_H, prod_1, prod_2, LiS0_1, LiS0_2, LiS0_3, LiS0_4, LiS0_5, LiS0_6, LiS0_7, LiS0_8, LiS1_1, LiS1_2, LiS1_3, LiS1_4, LiS2_1, LiS2_2, LiS2_3, den1, den2]

            // LiS3_1 = den1 * den2 * den3, keep den1 in the altstack
            { Fr::fromaltstack() }
            { Fr::mul() }
            { Fr::fromaltstack() }
            { Fr::copy(0) }
            { Fr::roll(2) }
            { Fr::mul() }
            { Fr::toaltstack() }
            { Fr::toaltstack() }
            // [y, H3w3_0, H3w3_1, H3w3_2 |
            // Z_H, prod_1, prod_2, LiS0_1, LiS0_2, LiS0_3, LiS0_4, LiS0_5, LiS0_6, LiS0_7, LiS0_8, LiS1_1, LiS1_2, LiS1_3, LiS1_4, LiS2_1, LiS2_2, LiS2_3, LiS3_1, den1]

            // den2 = roots[2 * 1 % 3] = roots[2]
            { Fr::copy(0) }
            { Fr::toaltstack() }

            // den3 = x - roots[1]
            { Fr::copy(3) }
            { Fr::toaltstack() }
            { Fr::copy(1) }
            { Fr::fromaltstack() }
            { Fr::sub(0, 1) }

            // LiS3_2 = den1 * den2 * den3, keep den1 in the altstack
            { Fr::fromaltstack() }
            { Fr::mul() }
            { Fr::fromaltstack() }
            { Fr::copy(0) }
            { Fr::roll(2) }
            { Fr::mul() }
            { Fr::toaltstack() }
            { Fr::toaltstack() }
            // [y, H3w3_0, H3w3_1, H3w3_2 |
            // Z_H, prod_1, prod_2, LiS0_1, LiS0_2, LiS0_3, LiS0_4, LiS0_5, LiS0_6, LiS0_7, LiS0_8, LiS1_1, LiS1_2, LiS1_3, LiS1_4, LiS2_1, LiS2_2, LiS2_3, LiS3_1, LiS3_2, den1]

            // den2 = roots[2 * 2 % 3] = roots[1]
            { Fr::copy(1) }
            { Fr::toaltstack() }

            // den3 = x - roots[2]
            { Fr::copy(3) }
            { Fr::toaltstack() }
            { Fr::copy(0) }
            { Fr::fromaltstack() }
            { Fr::sub(0, 1) }

            // LiS3_3 = den1 * den2 * den3, keep den1 in the altstack
            { Fr::fromaltstack() }
            { Fr::mul() }
            { Fr::fromaltstack() }
            { Fr::mul() }
            { Fr::toaltstack() }
            // [y, H3w3_0, H3w3_1, H3w3_2 |
            // Z_H, prod_1, prod_2, LiS0_1, LiS0_2, LiS0_3, LiS0_4, LiS0_5, LiS0_6, LiS0_7, LiS0_8, LiS1_1, LiS1_2, LiS1_3, LiS1_4, LiS2_1, LiS2_2, LiS2_3, LiS3_1, LiS3_2, LiS3_3]

            // drop H3w3_0, H3w3_1, H3w3_2
            { Fr::drop() }
            { Fr::drop() }
            { Fr::drop() }

            // drop y
            { Fr::drop() }
            // [ xi, zh | Z_H, prod_1, prod_2, LiS0_1, LiS0_2, LiS0_3, LiS0_4, LiS0_5, LiS0_6, LiS0_7, LiS0_8, LiS1_1, LiS1_2, LiS1_3, LiS1_4, LiS2_1, LiS2_2, LiS2_3, LiS3_1, LiS3_2, LiS3_3]

            // push xi again
            // { Fr::push_dec("14814634099415170872937750660683266261347419959225231219985478027287965492246") }
            { Fr::copy(1) }
            // [ xi | Z_H, prod_1, prod_2, LiS0_1, LiS0_2, LiS0_3, LiS0_4, LiS0_5, LiS0_6, LiS0_7, LiS0_8, LiS1_1, LiS1_2, LiS1_3, LiS1_4, LiS2_1, LiS2_2, LiS2_3, LiS3_1, LiS3_2, LiS3_3]

            // Li_1 = 262144 * (xi - 1)
            { Fr::copy(0) }
            { Fr::push_one() }
            { Fr::sub(1, 0) }
            { Fr::push_dec("262144") }
            { Fr::mul() }
            { Fr::toaltstack() }
            // [ xi | Z_H, prod_1, prod_2, LiS0_1, LiS0_2, LiS0_3, LiS0_4, LiS0_5, LiS0_6, LiS0_7, LiS0_8, LiS1_1, LiS1_2, LiS1_3, LiS1_4, LiS2_1, LiS2_2, LiS2_3, LiS3_1, LiS3_2, LiS3_3, Li_1]

            // Li_2 = 262144 * (xi - w1)
            { Fr::copy(0) }
            { Fr::push_dec(w) }
            { Fr::sub(1, 0) }
            { Fr::push_dec("262144") }
            { Fr::mul() }
            { Fr::toaltstack() }
            // [ xi | Z_H, prod_1, prod_2, LiS0_1, LiS0_2, LiS0_3, LiS0_4, LiS0_5, LiS0_6, LiS0_7, LiS0_8, LiS1_1, LiS1_2, LiS1_3, LiS1_4, LiS2_1, LiS2_2, LiS2_3, LiS3_1, LiS3_2, LiS3_3, Li_1, Li_2]


            // Get all the elements back to the stack
            for _ in 0..23 {
                { Fr::fromaltstack() }
            }
            // [ xi , Z_H, prod_1, prod_2, LiS0_1, LiS0_2, LiS0_3, LiS0_4, LiS0_5, LiS0_6, LiS0_7, LiS0_8, LiS1_1, LiS1_2, LiS1_3, LiS1_4, LiS2_1, LiS2_2, LiS2_3, LiS3_1, LiS3_2, LiS3_3, Li_1, Li_2]

            // build up the accumulator
            { Fr::copy(0) }
            for i in 1..23 {
                { Fr::copy(0) }
                // [ xi, Z_H, prod_1, prod_2, LiS0_1, LiS0_2, LiS0_3, LiS0_4, LiS0_5, LiS0_6, LiS0_7, LiS0_8,
                // LiS1_1, LiS1_2, LiS1_3, LiS1_4, LiS2_1, LiS2_2, LiS2_3, LiS3_1, LiS3_2, LiS3_3, Li_1, Li_2, Li_2, Li_2]
                { Fr::copy(i + 1 + i) }
                { Fr::mul() }
                // [ xi, Z_H, prod_1, prod_2, LiS0_1, LiS0_2, LiS0_3, LiS0_4, LiS0_5, LiS0_6, LiS0_7, LiS0_8,
                // LiS1_1, LiS1_2, LiS1_3, LiS1_4, LiS2_1, LiS2_2, LiS2_3, LiS3_1, LiS3_2, LiS3_3, Li_1, Li_2, Li_2, Li_2 * Li_1]
            }

            // push the inv from the proof and verify the inv
            { Fr::copy(0) }
            { Fr::push_dec(inv) }
            { Fr::copy(0) } { Fr::toaltstack() }
            { Fr::mul() }
            { Fr::is_one_keep_element(0) }
            OP_VERIFY
            { Fr::drop() } // is_one does not consume the input

            // current stack:
            //   inputs (Li_2 down to ZH)
            //   accumulators (ZH down to prod of all)
            // altstack:
            //   inv

            // compute the inverses now
            { Fr::drop() }
            { Fr::fromaltstack() }
            // [ Z_H, prod_1, prod_2, LiS0_1, LiS0_2, LiS0_3, LiS0_4, LiS0_5, LiS0_6, LiS0_7, LiS0_8,
            // LiS1_1, LiS1_2, LiS1_3, LiS1_4, LiS2_1, LiS2_2, LiS2_3, LiS3_1, LiS3_2, LiS3_3, Li_1, Li_2, Li_2, Li_2 * Li_1, Li_2 * Li_1 * LiS3_3, ...
            // inv ]

            for i in 0..22 {
                { Fr::copy(0) }
                { Fr::roll(2) }
                { Fr::mul() }
                { Fr::toaltstack() }
                { Fr::roll(23 - 1 - i + 23 - 1 - i) }
                { Fr::mul() }
            }
            { Fr::roll(1) }
            { Fr::drop() }
            { Fr::roll(1) }
            { Fr::drop() }
            // [ZH | ..., LiS0_3, LiS0_2, LiS0_1, DenH2, DenH1]

            for _ in 0..22 {
                { Fr::fromaltstack() }
            }
            // [..., xi, ZH, DenH1, DenH2, LiS0_1, LiS0_2, LiS0_3, ...]
        }
    }

    /// compute lagranges
    // [beta, gamma, alpha, y, pH0w8_0, pH0w8_1, pH0w8_2, pH0w8_3, pH0w8_4, pH0w8_5, pH0w8_6, pH0w8_7,
    // pH1w4_0, pH1w4_1, pH1w4_2, pH1w4_3, pH2w3_0, pH2w3_1, pH2w3_2, pH3w3_0, pH3w3_1, pH2w3_2, xi, zh,
    // ZH, DenH1, DenH2, LiS0_1, LiS0_2, LiS0_3, LiS0_4, LiS0_5, LiS0_6, LiS0_7, LiS0_8,
    // LiS1_1, LiS1_2, LiS1_3, LiS1_4, LiS2_1, LiS2_2, LiS2_3, LiS3_1, LiS3_2, LiS3_3, Li_1, Li_2]
    fn compute_lagranges(w1: &str) -> Script {
        script! {
            // push zh
            { Fr::copy(23) }
            { Fr::copy(0) }
            { Fr::toaltstack() }

            // push the inverse of Li_1
            { Fr::copy(2) }
            { Fr::mul() }

            // push the inverse of Li_2
            { Fr::copy(1)}
            { Fr::fromaltstack() }
            { Fr::mul() }
            { Fr::push_dec(w1) }
            { Fr::mul() }
        }
    }

    /// compute pi {48 elements}
    // [beta, gamma, alpha, y, pH0w8_0, pH0w8_1, pH0w8_2, pH0w8_3, pH0w8_4, pH0w8_5, pH0w8_6, pH0w8_7,
    // pH1w4_0, pH1w4_1, pH1w4_2, pH1w4_3, pH2w3_0, pH2w3_1, pH2w3_2, pH3w3_0, pH3w3_1, pH2w3_2, xi,
    // ZH, DenH1, DenH2, LiS0_1, LiS0_2, LiS0_3, LiS0_4, LiS0_5, LiS0_6, LiS0_7, LiS0_8,
    // LiS1_1, LiS1_2, LiS1_3, LiS1_4, LiS2_1, LiS2_2, LiS2_3, LiS3_1, LiS3_2, LiS3_3, Li_1, Li_2, L1, L2]
    fn compute_pi(input1: &str, input2: &str) -> Script {
        script! {

            { Fr::copy(1)}
            { Fr::copy(1)}
            { Fr::push_dec(input1) }
            { Fr::push_dec(input2) }
            { Fr::roll(2) }
            { Fr::mul() }
            { Fr::toaltstack() }

            { Fr::mul() }
            { Fr::fromaltstack() }
            { Fr::add(1, 0) }
            { Fr::neg(0) }
        }
    }

    /// compute R0 {50 elements} ql, qr, qo, qm, qc, s1, s2, s3
    // [beta, gamma, alpha, y, pH0w8_0, pH0w8_1, pH0w8_2, pH0w8_3, pH0w8_4, pH0w8_5, pH0w8_6, pH0w8_7,
    // pH1w4_0(37), pH1w4_1, pH1w4_2, pH1w4_3, pH2w3_0, pH2w3_1, pH2w3_2, pH3w3_0, pH3w3_1, pH2w3_2, xi, zh,
    // ZH(25), DenH1, DenH2, LiS0_1, LiS0_2, LiS0_3, LiS0_4, LiS0_5, LiS0_6, LiS0_7, LiS0_8,
    // LiS1_1, LiS1_2, LiS1_3, LiS1_4, LiS2_1, LiS2_2, LiS2_3, LiS3_1, LiS3_2, LiS3_3, Li_1, Li_2, L1, L2, PI]
    fn compute_r0(
        ql: &str,
        qr: &str,
        qo: &str,
        qm: &str,
        qc: &str,
        s1: &str,
        s2: &str,
        s3: &str,
    ) -> Script {
        script! {
            // push ql, qr, qo, qm, qc, s1, s2, s3
            { Fr::push_dec(ql) }
            { Fr::push_dec(qr) }
            { Fr::push_dec(qo) }
            { Fr::push_dec(qm) }
            { Fr::push_dec(qc) }
            { Fr::push_dec(s1) }
            { Fr::push_dec(s2) }
            { Fr::push_dec(s3) }

            // push H0w8_0, H0w8_1, H0w8_2, H0w8_3, H0w8_4, H0w8_5, H0w8_6, H0w8_7
            { Fr::copy(53) }
            { Fr::copy(53) }
            { Fr::copy(53) }
            { Fr::copy(53) }
            { Fr::copy(53) }
            { Fr::copy(53) }
            { Fr::copy(53) }
            { Fr::copy(53) }

            // push lis0_1_inv, ...
            { Fr::copy(38) }
            { Fr::copy(38) }
            { Fr::copy(38) }
            { Fr::copy(38) }
            { Fr::copy(38) }
            { Fr::copy(38) }
            { Fr::copy(38) }
            { Fr::copy(38) }

            // push y, xi
            { Fr::copy(70) }
            { Fr::copy(52) }

            // compute num = y^8 - xi, push to altstack
            { Fr::roll(1) }
            { Fr::square() }
            { Fr::square() }
            { Fr::square() }
            { Fr::sub(0, 1) }
            { Fr::toaltstack() }
            // [ql, qr, ...., H0w8_0, H0w8_1, ..., lis0_1_inv, lis0_2_inv, ... | num]

            // pick H0w8_0, ..., H0w8_7 and compute the corresponding c0Value
            for i in 0..8 {
                { Fr::copy(8 + 7 - i) }

                { Fr::copy(0) } { Fr::copy(1) } { Fr::mul() }
                { Fr::copy(0) } { Fr::copy(2) } { Fr::mul() }
                { Fr::copy(0) } { Fr::copy(3) } { Fr::mul() }
                { Fr::copy(0) } { Fr::copy(4) } { Fr::mul() }
                { Fr::copy(0) } { Fr::copy(5) } { Fr::mul() }
                { Fr::copy(0) } { Fr::copy(6) } { Fr::mul() }
                // H0w8_0, H0w8_0^2, H0w8_0^3, ...

                for _ in 0..7 {
                    { Fr::toaltstack() }
                }

                // c0Value starts with ql
                { Fr::copy(16 + 7) }
                { Fr::copy(16 + 6 + 1) } { Fr::fromaltstack() } { Fr::mul() } { Fr::add(1, 0) }
                { Fr::copy(16 + 5 + 1) } { Fr::fromaltstack() } { Fr::mul() } { Fr::add(1, 0) }
                { Fr::copy(16 + 4 + 1) } { Fr::fromaltstack() } { Fr::mul() } { Fr::add(1, 0) }
                { Fr::copy(16 + 3 + 1) } { Fr::fromaltstack() } { Fr::mul() } { Fr::add(1, 0) }
                { Fr::copy(16 + 2 + 1) } { Fr::fromaltstack() } { Fr::mul() } { Fr::add(1, 0) }
                { Fr::copy(16 + 1 + 1) } { Fr::fromaltstack() } { Fr::mul() } { Fr::add(1, 0) }
                { Fr::copy(16 + 1) } { Fr::fromaltstack() } { Fr::mul() } { Fr::add(1, 0) }

                // push this c0Value to the altstack
                { Fr::toaltstack() }
            }

            // get all the c0Values out
            for _ in 0..8 {
                { Fr::fromaltstack() }
            }

            // multiply the corresponding LiS0Inv
            for i in 0..8 {
                { Fr::roll(8 - i + 7 - i) }
                { Fr::mul() }
                { Fr::toaltstack() }
            }

            // drop all the intermediate values
            for _ in 0..16 {
                { Fr::drop() }
            }

            // add all the c0Values together
            { Fr::fromaltstack() }
            for _ in 1..8 {
                { Fr::fromaltstack() }
                { Fr::add(1, 0) }
            }

            // multiply by the num
            { Fr::fromaltstack() }
            { Fr::mul() }
        }
    }

    /// compute R1 {51 elements} ql, qr, qo, qm, qc, a, b, c
    // [beta, gamma, alpha, y, pH0w8_0, pH0w8_1, pH0w8_2, pH0w8_3, pH0w8_4, pH0w8_5, pH0w8_6, pH0w8_7,
    // pH1w4_0(38), pH1w4_1, pH1w4_2, pH1w4_3, pH2w3_0, pH2w3_1, pH2w3_2, pH3w3_0, pH3w3_1, pH2w3_2, xi, zh,
    // ZH(26), DenH1, DenH2, LiS0_1, LiS0_2, LiS0_3, LiS0_4, LiS0_5, LiS0_6, LiS0_7, LiS0_8,
    // LiS1_1(15), LiS1_2, LiS1_3, LiS1_4, LiS2_1, LiS2_2, LiS2_3, LiS3_1, LiS3_2, LiS3_3, Li_1, Li_2, L1, L2, PI, r0]
    fn compute_r1(
        ql: &str,
        qr: &str,
        qm: &str,
        qo: &str,
        qc: &str,
        a: &str,
        b: &str,
        c: &str,
    ) -> Script {
        script! {

            { Fr::push_dec(ql) }
            { Fr::push_dec(qr) }
            { Fr::push_dec(qm) }
            { Fr::push_dec(qo) }
            { Fr::push_dec(qc) }
            { Fr::push_dec(a) }
            { Fr::push_dec(b) }
            { Fr::push_dec(c) }
            // pi, zh
            { Fr::copy(9)}
            { Fr::copy(35)}
            // pH1w4_0->3
            { Fr::copy(48)}
            { Fr::copy(48)}
            { Fr::copy(48)}
            { Fr::copy(48)}
            // LiS1_1 -> 4
            { Fr::copy(29)}
            { Fr::copy(29)}
            { Fr::copy(29)}
            { Fr::copy(29)}
            // y, xi
            { Fr::copy(65)}
            { Fr::copy(47)}
            // compute num = y^4 - xi, push to altstack
            { Fr::roll(1) }
            { Fr::square() }
            { Fr::square() }
            { Fr::sub(0, 1) }
            { Fr::toaltstack() }

            // compute t0

            // ql * evalA
            { Fr::copy(10 + 7) }
            { Fr::copy(10 + 2 + 1) }
            { Fr::mul() }
            { Fr::toaltstack() }

            // qr * evalB
            { Fr::copy(10 + 6) }
            { Fr::copy(10 + 1 + 1) }
            { Fr::mul() }
            { Fr::toaltstack() }

            // qm * evalA * evalB
            { Fr::copy(10 + 5) }
            { Fr::copy(10 + 2 + 1) }
            { Fr::mul() }
            { Fr::copy(10 + 1 + 1) }
            { Fr::mul() }
            { Fr::toaltstack() }

            // qo * evalC
            { Fr::copy(10 + 4) }
            { Fr::copy(10 + 1) }
            { Fr::mul() }

            // t0 := ql * evalA + qr * evalB + qm * evalA * evalB + qo * evalC + qc + pi
            { Fr::fromaltstack() }
            { Fr::add(1, 0) }
            { Fr::fromaltstack() }
            { Fr::add(1, 0) }
            { Fr::fromaltstack() }
            { Fr::add(1, 0) }
            { Fr::copy(10 + 3 + 1) }
            { Fr::add(1, 0) }
            { Fr::copy(8 + 1 + 1) }
            { Fr::add(1, 0) }

            // t0 := t0 * zhInv
            { Fr::copy(8 + 1) }
            { Fr::mul() }

            // the stack should look like:
            //    ql, qr, qm, qo, qc, a, b, c
            //    pi, zhInv
            //    H1w4_0, H1w4_1, H1w4_2, H1w4_3
            //    LiS1Inv 1-4
            //    t0
            //
            // altstack: num

            // pick H1w4_0, ..., H1w4_3 and compute the corresponding c1Value
            for i in 0..4 {
                { Fr::copy(1 + 4 + 3 - i) }

                { Fr::copy(0) } { Fr::copy(1) } { Fr::mul() }
                { Fr::copy(0) } { Fr::copy(2) } { Fr::mul() }

                for _ in 0..3 {
                    { Fr::toaltstack() }
                }

                // c1Value starts with a
                { Fr::copy(1 + 4 + 4 + 2 + 2) }
                { Fr::copy(1 + 4 + 4 + 2 + 1 + 1) } { Fr::fromaltstack() } { Fr::mul() } { Fr::add(1, 0) }
                { Fr::copy(1 + 4 + 4 + 2 + 1) } { Fr::fromaltstack() } { Fr::mul() } { Fr::add(1, 0) }
                { Fr::copy(1) } { Fr::fromaltstack() } { Fr::mul() } { Fr::add(1, 0) }

                // push this c1Value to the altstack
                { Fr::toaltstack() }
            }

            // get all the c1Values out
            for _ in 0..4 {
                { Fr::fromaltstack() }
            }

            // multiply the corresponding LiS1Inv
            for i in 0..4 {
                { Fr::roll(4 - i + 1 + 3 - i) }
                { Fr::mul() }
                { Fr::toaltstack() }
            }

            // drop all the intermediate values
            for _ in 0..(1 + 4 + 2 + 8) {
                { Fr::drop() }
            }

            // add all the c0Values together
            { Fr::fromaltstack() }
            for _ in 1..4 {
                { Fr::fromaltstack() }
                { Fr::add(1, 0) }
            }

            // multiply by the num
            { Fr::fromaltstack() }
            { Fr::mul() }
        }
    }

    /// compute R2 {52 elements} a, b, c, z, zw, s1, s2, s3, t1w, t2w
    // [beta(51), gamma, alpha, y, pH0w8_0, pH0w8_1, pH0w8_2, pH0w8_3, pH0w8_4, pH0w8_5, pH0w8_6, pH0w8_7,
    // pH1w4_0(39), pH1w4_1, pH1w4_2, pH1w4_3, pH2w3_0, pH2w3_1, pH2w3_2, pH3w3_0, pH3w3_1, pH2w3_2, xi, zh,
    // ZH(27), DenH1, DenH2, LiS0_1, LiS0_2, LiS0_3, LiS0_4, LiS0_5, LiS0_6, LiS0_7, LiS0_8,
    // LiS1_1(16), LiS1_2, LiS1_3, LiS1_4, LiS2_1, LiS2_2, LiS2_3, LiS3_1, LiS3_2, LiS3_3, Li_1, Li_2, L1, L2, PI, r0, r1]
    fn compute_r2(
        a: &str,
        b: &str,
        c: &str,
        z: &str,
        zw: &str,
        s1: &str,
        s2: &str,
        s3: &str,
        t1w: &str,
        t2w: &str,
        w1: &str,
    ) -> Script {
        script! {

            { Fr::push_dec(a) }
            { Fr::push_dec(b) }
            { Fr::push_dec(c) }
            { Fr::push_dec(z) }
            { Fr::push_dec(zw) }
            { Fr::push_dec(s1) }
            { Fr::push_dec(s2) }
            { Fr::push_dec(s3) }
            { Fr::push_dec(t1w) }
            { Fr::push_dec(t2w) }
            // beta, y, xi, gamma, zhinv, L[1]
            { Fr::copy(61)}
            { Fr::copy(59)}
            { Fr::copy(41)}
            { Fr::copy(63)}
            { Fr::copy(41)}
            { Fr::copy(19)}
            // todo push from stack
            //{ Fr::push_dec("19264250262515049392118907974032894668050943806280011767302681470321758079402") }
            //  H2w3_0, H2w3_1, H2w3_2, H3w3_0, H3w3_1, H3w3_2 (6 elements)
            { Fr::copy(51)}
            { Fr::copy(51)}
            { Fr::copy(51)}
            { Fr::copy(51)}
            { Fr::copy(51)}
            { Fr::copy(51)}
            // LiS2Inv 1-6 (6 elements)
            { Fr::copy(34)}
            { Fr::copy(34)}
            { Fr::copy(34)}
            { Fr::copy(34)}
            { Fr::copy(34)}
            { Fr::copy(34)}

            // compute num2 := y^3
            { Fr::copy(6 + 6 + 4) }
            { Fr::copy(0) }
            { Fr::square() }
            { Fr::mul() }

            // compute num := num2^2 = y^6
            { Fr::copy(0) }
            { Fr::square() }

            // compute xi * w1 + xi = xi * (w1 + 1)
            { Fr::copy(6 + 6 + 3 + 2) }
            // { Fr::push_dec("11699596668367776675346610687704220591435078791727316319397053191800576917728") }
            { Fr::push_dec(w1) }
            { Fr::push_one() }
            { Fr::add(1, 0) }
            { Fr::mul() }

            // compute num2 := num2 * (xi * (w1 + 1))
            { Fr::roll(2) }
            { Fr::mul() }

            // compute num := num - num2
            { Fr::sub(1, 0) }

            // compute xi^2 * w1
            { Fr::copy(6 + 6 + 3 + 1) }
            { Fr::square() }
            // { Fr::push_dec("11699596668367776675346610687704220591435078791727316319397053191800576917728") }
            { Fr::push_dec(w1) }
            { Fr::mul() }

            // compute num := num +  xi^2 * w1 and move to altstack
            { Fr::add(1, 0) }
            { Fr::toaltstack() }

            // compute betaxi
            { Fr::copy(6 + 6 + 5) }
            { Fr::copy(6 + 6 + 3 + 1) }
            { Fr::mul() }

            // compute betaxi + gamma
            { Fr::copy(0) }
            { Fr::copy(6 + 6 + 2 + 2) }
            { Fr::add(1, 0) }

            // compute a + betaxi + gamma and send to altstack
            { Fr::copy(6 + 6 + 6 + 9 + 2) }
            { Fr::add(1, 0) }
            { Fr::toaltstack() }

            // compute betaxi * k1 + gamma for k1 = 2
            { Fr::copy(0) }
            { Fr::double(0) }
            { Fr::copy(6 + 6 + 2 + 2) }
            { Fr::add(1, 0) }

            // compute b + betaxi * k1 + gamma and send to altstack
            { Fr::copy(6 + 6 + 6 + 8 + 2) }
            { Fr::add(1, 0) }
            { Fr::toaltstack() }

            // compute betaxi * k2 + gamma for k2 = 3
            { Fr::copy(0) }
            { Fr::double(0) }
            { Fr::add(1, 0) }
            { Fr::copy(6 + 6 + 2 + 1) }
            { Fr::add(1, 0) }

            // compute c + betaxi * k2 + gamma and send to altstack
            { Fr::copy(6 + 6 + 6 + 7 + 1) }
            { Fr::add(1, 0) }

            // compute t2 = (a + betaxi + gamma) * (b + betaxi * k1 + gamma) * (c + betaxi * k2 + gamma) * z
            { Fr::fromaltstack() }
            { Fr::mul() }
            { Fr::fromaltstack() }
            { Fr::mul() }
            { Fr::copy(6 + 6 + 6 + 6 + 1) }
            { Fr::mul() }

            // send t2 to the altstack
            { Fr::toaltstack() }

            // compute beta * s1 + gamma + a
            { Fr::copy(6 + 6 + 5) }
            { Fr::copy(6 + 6 + 6 + 4 + 1) }
            { Fr::mul() }
            { Fr::copy(6 + 6 + 2 + 1) }
            { Fr::add(1, 0) }
            { Fr::copy(6 + 6 + 6 + 9 + 1) }
            { Fr::add(1, 0) }
            { Fr::toaltstack() }

            // compute beta * s2 + gamma + b
            { Fr::copy(6 + 6 + 5) }
            { Fr::copy(6 + 6 + 6 + 3 + 1) }
            { Fr::mul() }
            { Fr::copy(6 + 6 + 2 + 1) }
            { Fr::add(1, 0) }
            { Fr::copy(6 + 6 + 6 + 8 + 1) }
            { Fr::add(1, 0) }
            { Fr::toaltstack() }

            // compute beta * s3 + gamma + c
            { Fr::copy(6 + 6 + 5) }
            { Fr::copy(6 + 6 + 6 + 2 + 1) }
            { Fr::mul() }
            { Fr::copy(6 + 6 + 2 + 1) }
            { Fr::add(1, 0) }
            { Fr::copy(6 + 6 + 6 + 7 + 1) }
            { Fr::add(1, 0) }

            // compute t2' = (beta * s1 + gamma + a) * (beta * s2 + gamma + b) * (beta * s3 + gamma + c) * zw
            { Fr::fromaltstack() }
            { Fr::mul() }
            { Fr::fromaltstack() }
            { Fr::mul() }
            { Fr::copy(6 + 6 + 6 + 5 + 1) }
            { Fr::mul() }

            // compute t2 := t2 - t2'
            { Fr::fromaltstack() }
            { Fr::sub(0, 1) }

            // compute t2 := t2 * zhinv
            { Fr::copy(6 + 6 + 1 + 1) }
            { Fr::mul() }

            // send the updated t2 to the altstack
            { Fr::toaltstack() }

            // compute t1 = (z - 1) * L[1] * zhinv
            { Fr::copy(6 + 6 + 6 + 6) }
            { Fr::push_one() }
            { Fr::sub(1, 0) }
            { Fr::copy(6 + 6 + 1) }
            { Fr::mul() }
            { Fr::copy(6 + 6 + 1 + 1) }
            { Fr::mul() }

            // pull t2 from the altstack
            { Fr::fromaltstack() }

            // the stack now looks:
            //   10 + 6 + 6 + 6 Fr elements
            //   t1
            //   t2
            // altstack: num

            // pick H2w3_0, ..., H2w3_2 and compute the corresponding c2Value
            for i in 0..3 {
                { Fr::copy(2 + 6 + 5 - i) }

                { Fr::copy(0) } { Fr::square() }
                { Fr::toaltstack() } { Fr::toaltstack() }

                // c2Value starts with z
                { Fr::copy(2 + 6 + 6 + 6 + 6) }
                { Fr::copy(1 + 1) } { Fr::fromaltstack() } { Fr::mul() } { Fr::add(1, 0) }
                { Fr::copy(1) } { Fr::fromaltstack() } { Fr::mul() } { Fr::add(1, 0) }

                // push this c2Value to the altstack
                { Fr::toaltstack() }
            }

            // pick H3w3_0, ..., H3w3_2 and compute the corresponding c2Value
            for i in 0..3 {
                { Fr::copy(2 + 6 + 2 - i) }

                { Fr::copy(0) } { Fr::square() }
                { Fr::toaltstack() } { Fr::toaltstack() }

                // c2Value starts with zw
                { Fr::copy(2 + 6 + 6 + 6 + 5) }
                { Fr::copy(2 + 6 + 6 + 6 + 1 + 1) } { Fr::fromaltstack() } { Fr::mul() } { Fr::add(1, 0) }
                { Fr::copy(2 + 6 + 6 + 6 + 1) } { Fr::fromaltstack() } { Fr::mul() } { Fr::add(1, 0) }

                // push this c2Value to the altstack
                { Fr::toaltstack() }
            }

            // get all the c1Values out
            for _ in 0..6 {
                { Fr::fromaltstack() }
            }

            // multiply the corresponding LiS1Inv
            for i in 0..6 {
                { Fr::roll(6 - i + 2 + 5 - i) }
                { Fr::mul() }
                { Fr::toaltstack() }
            }

            // drop all the intermediate values
            for _ in 0..(2 + 6 + 6 + 10) {
                { Fr::drop() }
            }

            // add all the c0Values together
            { Fr::fromaltstack() }
            for _ in 1..6 {
                { Fr::fromaltstack() }
                { Fr::add(1, 0) }
            }

            // multiply by the num
            { Fr::fromaltstack() }
            { Fr::mul() }
        }
    }

    /// compute fej {53 elements}
    // [beta(52), gamma, alpha, y, pH0w8_0, pH0w8_1, pH0w8_2, pH0w8_3, pH0w8_4, pH0w8_5, pH0w8_6, pH0w8_7,
    // pH1w4_0(40), pH1w4_1, pH1w4_2, pH1w4_3, pH2w3_0, pH2w3_1, pH2w3_2, pH3w3_0, pH3w3_1, pH2w3_2, xi, zh,
    // ZH(28), DenH1, DenH2, LiS0_1, LiS0_2, LiS0_3, LiS0_4, LiS0_5, LiS0_6, LiS0_7, LiS0_8,
    // LiS1_1(17), LiS1_2, LiS1_3, LiS1_4, LiS2_1, LiS2_2, LiS2_3, LiS3_1, LiS3_2, LiS3_3, Li_1, Li_2, L1, L2, PI, r0, r1, r2]
    fn compute_fej() -> Script {
        script! {

            // push alpha, denh1, denh2, y (4 elements)
            { Fr::copy(50)}
            { Fr::copy(28)}
            { Fr::copy(28)}
            { Fr::copy(52)}

            // push R0, R1, R2 (3 elements)
            { Fr::copy(6)}
            { Fr::copy(6)}
            { Fr::copy(6)}

            // push H0w8_0, H0w8_1, H0w8_2, H0w8_3, H0w8_4, H0w8_5, H0w8_6, H0w8_7 (8 elements)
            { Fr::copy(55)}
            { Fr::copy(55)}
            { Fr::copy(55)}
            { Fr::copy(55)}
            { Fr::copy(55)}
            { Fr::copy(55)}
            { Fr::copy(55)}
            { Fr::copy(55)}

            // roll y
            { Fr::roll(8 + 3) }

            // compute numerator entries
            for i in 0..8 {
                { Fr::copy(0) }
                { Fr::roll(7 - i + 2) }
                { Fr::sub(1, 0) }
                { Fr::toaltstack() }
            }

            // drop y
            { Fr::drop() }

            // compute numerator
            { Fr::fromaltstack() }
            for _ in 0..7 {
                { Fr::fromaltstack() }
                { Fr::mul() }
            }

            // copy the numerator in the altstack
            { Fr::copy(0) }
            { Fr::toaltstack() }

            // compute quotient1 = alpha * numerator * denh1
            { Fr::copy(0) }
            { Fr::copy(3 + 2 + 2) }
            { Fr::mul() }
            { Fr::roll(3 + 1 + 2) }
            { Fr::mul() }

            // compute quotient2 = alpha * alpha * numerator * denh2
            { Fr::roll(1) }
            { Fr::roll(3 + 2) }
            { Fr::mul() }
            { Fr::roll(3 + 2) }
            { Fr::square() }
            { Fr::mul() }

            // the stack now looks:
            //    R0, R1, R2
            //    quotient1, quotient2
            // altstack: numerator

            // compute the scalar = R0 + quotient1 * R1 + quotient2 * R2
            { Fr::copy(1) }
            { Fr::roll(2 + 1 + 1) }
            { Fr::mul() }
            { Fr::copy(1) }
            { Fr::roll(2 + 2) }
            { Fr::mul() }
            { Fr::add(1, 0) }
            { Fr::roll(2 + 1) }
            { Fr::add(1, 0) }

            { Fr::fromaltstack() }

            // Drop useless elements, only reserve y
            // ... ] } [scalar_j, scalar_e, scalar_f2, scalar_f1]
            { Fr::toaltstack() }
            { Fr::toaltstack() }
            { Fr::toaltstack() }
            { Fr::toaltstack() }
            // ... y ] } [scalar_j, scalar_e, scalar_f2, scalar_f1]
            { Fr::copy(49) }

            // ... ] } [scalar_j, scalar_e, scalar_f2, scalar_f1, y]
            { Fr::toaltstack() }

            for _ in 0..53 {

                {Fr::drop()}
            }

            // [ y, scalar_f1, scalar_f2, scalar_e, scalar_j ] }
            { Fr::fromaltstack() }
            { Fr::fromaltstack() }
            { Fr::fromaltstack() }
            { Fr::fromaltstack() }
            { Fr::fromaltstack() }
        }
    }

    /// compute f (5)
    //[ y scalar_f1, scalar_f2, scalar_e, scalar_j]
    fn compute_f(
        c0x: &str,
        c0y: &str,
        c0z: &str,
        c1x: &str,
        c1y: &str,
        c1z: &str,
        c2x: &str,
        c2y: &str,
        c2z: &str,
    ) -> Script {
        script! {

            // push quotient1, quotient2 (2 elements)
            { Fr::copy(3)}
            { Fr::copy(3)}

            { Fr::toaltstack() }
            { Fr::toaltstack() }

            // push (C0x, C0y), C1, C2 (9 elements)
            { Fq::push_dec(c0x)}
            { Fq::push_dec(c0y)}
            { Fq::push_dec(c0z)}
            { Fq::push_dec(c1x)}
            { Fq::push_dec(c1y)}
            { Fq::push_dec(c1z)}
            { Fq::push_dec(c2x)}
            { Fq::push_dec(c2y)}
            { Fq::push_dec(c2z)}

            { G1Projective::roll(1) }
            { Fr::fromaltstack() }
            { G1Projective::scalar_mul() }

            { G1Projective::roll(1) }
            { Fr::fromaltstack() }
            { G1Projective::scalar_mul() }

            { G1Projective::add() }
            { G1Projective::add() }

        }
    }

    /// compute f (5)
    //[ y scalar_f1, scalar_f2, scalar_e, scalar_j]
    fn compute_f_opt(
        c0x: &str,
        c0y: &str,
        c0z: &str,
        c1x: &str,
        c1y: &str,
        c1z: &str,
        c2x: &str,
        c2y: &str,
        c2z: &str,
    ) -> Script {
        script! {

            // push quotient1, quotient2 (2 elements)
            { Fr::copy(3)}
            { Fr::copy(3)}

            { Fr::toaltstack() }
            { Fr::toaltstack() }

            // push (C0x, C0y), C1, C2 (9 elements)
            { Fq::push_dec(c0x)}
            { Fq::push_dec(c0y)}
            { Fq::push_dec(c0z)}
            { Fq::push_dec(c1x)}
            { Fq::push_dec(c1y)}
            { Fq::push_dec(c1z)}
            { Fq::push_dec(c2x)}
            { Fq::push_dec(c2y)}
            { Fq::push_dec(c2z)}

            { G1Projective::roll(1) } // [c0, c2, c1, q1; q2]
            { Fr::fromaltstack() }
            { Fq::roll(6)} {Fq::roll(6)} {Fq::roll(6)} // [c0, c1, q1, c2]
            { Fr::fromaltstack() } // [c0, c1, q1, c2, q2]
            { G1Projective::batched_scalar_mul::<2>() }
            { G1Projective::add() }

        }
    }

    /// compute e (6)
    // [y, scalar_f1, scalar_f2, scalar_e, scalar_j, f.x, f.y, f.z]
    fn compute_e(g1x: &str, g1y: &str, g1z: &str) -> Script {
        script! {

            { Fq::toaltstack() }
            { Fq::toaltstack() }
            { Fq::toaltstack() }

            // push the scalar
            { Fr::copy(1)}
            { Fr::toaltstack()}

            { Fq::push_dec(g1x) }
            { Fq::push_dec(g1y) }
            { Fq::push_dec(g1z) }

            // [y, scalar_f1, scalar_f2, scalar_e, scalar_j, e.x, e.y, e.z ] | [f.z, f.y, f.x]
            { Fr::fromaltstack() }
            { G1Projective::scalar_mul() }
        }
    }

    /// compute j (11)
    /// [ y, scalar_f1, scalar_f2, scalar_e, scalar_j, e.x, e.y, e.z] | [f.z, f.y, f.x]
    fn compute_j(w1x: &str, w1y: &str) -> Script {
        script! {
            // to alt stack: | [f.z, f.y, f.z, e.z, e.y, e.z ]
            { Fq::toaltstack() }
            { Fq::toaltstack() }
            { Fq::toaltstack() }

            // push the scalar
            { Fr::toaltstack() }
            // push G1x, G1y (3 elements)
            { Fq::push_dec(w1x) }
            { Fq::push_dec(w1y) }
            { Fq::push_dec("1") }
            { Fr::fromaltstack() }
            { G1Projective::scalar_mul() }
            // [y, scalar_f1, scalar_f2, scalar_e, j.x, j.y, j.z ] | [f.z, f.y, f.x, e.z, e.y, e.x]
        }
    }

    /// verify pairings
    /// compute j (14)
    // [y, scalar_f1, scalar_f2, scalar_e, j.x, j.y, j.z ] | [f.z, f.y, f.x, e.z, e.y, e.x]
    fn checkpairing_a1(proof_w2x: &str, proof_w2y: &str) -> Script {
        script! {
            // ] | [f.z, f.y, f.x, e.z, e.y, e.x, j.z, j.y, j.x]
            { Fq::toaltstack() }
            { Fq::toaltstack() }
            { Fq::toaltstack() }

            // ] | [f, e, j]
            { Fr::roll(3) }
            // ] | [f, e, j, y]
            { Fr::toaltstack() }

            // W2 ] | [f, e, j, y]
            { Fq::push_dec(proof_w2x) }
            { Fq::push_dec(proof_w2y) }
            { Fq::push_dec("1") }

            // W2, y ] | [f, e, j]
            { Fr::fromaltstack() }

            // W2 * y ] | [f, e, j]
            { G1Projective::scalar_mul() }

            // W2 * y, j, e, f ]
            { G1Projective::fromaltstack() }
            { G1Projective::fromaltstack() }
            // W2 * y, j, e] | [ f ]
            // W2 * y, j + e] | [ f ]
            { G1Projective::add() }
            // W2 * y, - (j + e)] | [ f ]
            { G1Projective::neg() }
            // W2 * y - (j + e)] | [ f ]
            { G1Projective::add() }
            // W2 * y - (j + e), f ]
            { G1Projective::fromaltstack() }
            // A1 = w2 * y + f - (e + j)
            { G1Projective::add() }

            { G1Projective::toaltstack() }

            { Fr::drop() }
            { Fr::drop() }
            { Fr::drop() }

            { G1Projective::fromaltstack() }
            { G1Projective::into_affine() }

        }
    }

    // todo
    /// fflonk_pairing_with_c_wi
    // compute j (60)
    // stack input: [A1.x, A1.y]
    fn fflonk_pairing_with_c_wi(
        w2: ark_bn254::g1::G1Affine,
        c: ark_bn254::Fq12,
        c_inv: ark_bn254::Fq12,
        wi: ark_bn254::Fq12,
        constant_1: &G2Prepared,
        constant_2: &G2Prepared,
    ) -> Script {
        script! {
            // [A1.x, A1.y]
            { utils::from_eval_point_in_stack() }
            // [A1.x', A1.y'] = [-A1.x/A1.y, 1/A1.y]
            { utils::from_eval_point(w2) }
            // [w2.x', w2.y'] = [-w2.x/w2.y, 1/w2.y]
            // [A1.x', A1.y', w2.x', w2.y']
            { fq12_push(c) }
            { fq12_push(c_inv) }
            { fq12_push(wi) }
            // [A1.x', A1.y', w2.x', w2.y', c, c_inv, wi]
            { Pairing::dual_miller_loop_with_c_wi(constant_1, constant_2, true) }
        }
    }

    // refer table 3 of https://eprint.iacr.org/2009/457.pdf
    // a: Fp12 which is cubic residue
    // c: random Fp12 which is cubic non-residue
    // s: satisfying p^12 - 1 = 3^s * t
    // t: satisfying p^12 - 1 = 3^s * t
    // k: k = (t + 1) // 3
    fn tonelli_shanks_cubic(
        a: ark_bn254::Fq12,
        c: ark_bn254::Fq12,
        s: u32,
        t: BigUint,
        k: BigUint,
    ) -> ark_bn254::Fq12 {
        let mut r = a.pow(t.to_u64_digits());
        let e = 3_u32.pow(s - 1);
        let exp = 3_u32.pow(s) * &t;

        // compute cubic root of (a^t)^-1, say h
        let (mut h, cc, mut c) = (
            ark_bn254::Fq12::ONE,
            c.pow([e as u64]),
            c.inverse().unwrap(),
        );
        for i in 1..(s as i32) {
            let delta = (s as i32) - i - 1;
            let d = if delta < 0 {
                r.pow((&exp / 3_u32.pow((-delta) as u32)).to_u64_digits())
            } else {
                r.pow([3_u32.pow(delta as u32).to_u64().unwrap()])
            };
            if d == cc {
                (h, r) = (h * c, r * c.pow([3_u64]));
            } else if d == cc.pow([2_u64]) {
                (h, r) = (h * c.pow([2_u64]), r * c.pow([3_u64]).pow([2_u64]));
            }
            c = c.pow([3_u64])
        }

        // recover cubic root of a
        r = a.pow(k.to_u64_digits()) * h;
        if t == 3_u32 * k + 1_u32 {
            r = r.inverse().unwrap();
        }

        assert_eq!(r.pow([3_u64]), a);
        r
    }

    // refer from Algorithm 5 of "On Proving Pairings"(https://eprint.iacr.org/2024/640.pdf)
    fn compute_c_wi(f: ark_bn254::Fq12) -> (ark_bn254::Fq12, ark_bn254::Fq12) {
        let p = BigUint::from_str_radix(Fq::MODULUS, 16).unwrap();
        let r = BigUint::from_str(
            "21888242871839275222246405745257275088548364400416034343698204186575808495617",
        )
        .unwrap();
        let lambda = BigUint::from_str(
            "10486551571378427818905133077457505975146652579011797175399169355881771981095211883813744499745558409789005132135496770941292989421431235276221147148858384772096778432243207188878598198850276842458913349817007302752534892127325269"
        ).unwrap();
        let s = 3_u32;
        let exp = p.pow(12_u32) - 1_u32;
        let h = &exp / &r;
        let t = &exp / 3_u32.pow(s);
        let k = (&t + 1_u32) / 3_u32;
        let m = &lambda / &r;
        let d = 3_u32;
        let mm = &m / d;

        let mut prng = ChaCha20Rng::seed_from_u64(0);
        let cofactor_cubic = 3_u32.pow(s - 1) * &t;

        // make f is r-th residue, but it's not cubic residue
        assert_eq!(f.pow(h.to_u64_digits()), ark_bn254::Fq12::ONE);
        assert_ne!(f.pow(cofactor_cubic.to_u64_digits()), ark_bn254::Fq12::ONE);

        // sample a proper scalar w which is cubic non-residue
        let w = {
            let (mut w, mut z) = (ark_bn254::Fq12::ONE, ark_bn254::Fq12::ONE);
            while w == ark_bn254::Fq12::ONE {
                // choose z which is 3-th non-residue
                let mut legendre = ark_bn254::Fq12::ONE;
                while legendre == ark_bn254::Fq12::ONE {
                    z = ark_bn254::Fq12::rand(&mut prng);
                    legendre = z.pow(cofactor_cubic.to_u64_digits());
                }
                // obtain w which is t-th power of z
                w = z.pow(t.to_u64_digits());
            }
            w
        };
        // make sure 27-th root w, is 3-th non-residue and r-th residue
        assert_ne!(w.pow(cofactor_cubic.to_u64_digits()), ark_bn254::Fq12::ONE);
        assert_eq!(w.pow(h.to_u64_digits()), ark_bn254::Fq12::ONE);

        // just two option, w and w^2, since w^3 must be cubic residue, leading f*w^3 must not be cubic residue
        let mut wi = w;
        if (f * wi).pow(cofactor_cubic.to_u64_digits()) != ark_bn254::Fq12::ONE {
            assert_eq!(
                (f * w * w).pow(cofactor_cubic.to_u64_digits()),
                ark_bn254::Fq12::ONE
            );
            wi = w * w;
        }
        assert_eq!(wi.pow(h.to_u64_digits()), ark_bn254::Fq12::ONE);

        assert_eq!(lambda, &d * &mm * &r);
        // f1 is scaled f
        let f1 = f * wi;

        // r-th root of f1, say f2
        let r_inv = r.modinv(&h).unwrap();
        assert_ne!(r_inv, BigUint::one());
        let f2 = f1.pow(r_inv.to_u64_digits());
        assert_ne!(f2, ark_bn254::Fq12::ONE);

        // m'-th root of f, say f3
        let mm_inv = mm.modinv(&(r * h)).unwrap();
        assert_ne!(mm_inv, BigUint::one());
        let f3 = f2.pow(mm_inv.to_u64_digits());
        assert_eq!(f3.pow(cofactor_cubic.to_u64_digits()), ark_bn254::Fq12::ONE);
        assert_ne!(f3, ark_bn254::Fq12::ONE);

        // d-th (cubic) root, say c
        let c = tonelli_shanks_cubic(f3, w, s, t, k);
        assert_ne!(c, ark_bn254::Fq12::ONE);
        assert_eq!(c.pow(lambda.to_u64_digits()), f * wi);

        (c, wi)
    }

    #[test]
    fn test_fflonk_verifier() {
        let (c0_x, c0_y, c0_z, c1_x, c1_y, c1_z, inp_1, inp_2) = (
            "303039279492065453055049758769758984569666029850327527958551993331680103359",
            "15061669176783843627135305167141360334623983780813847469326507992811672859575",
            "1",
            "8993820735255461694205287896466659762517378169680151817278189507219986014273",
            "20608602847008036615737932995836476570376266531776948091942386633580114403199",
            "1",
            "246513590391103489634602289097178521809",
            "138371009144214353742010089705444713455",
        );
        let (xi, ql, qr, qm, qo, qc, s1, s2, s3, a, b, c, z, zw, t1w, t2w) = (
            "12675309311304482509247823029963782393309524866265275290730041635615278736000",
            "4305584171954448775801758618991977283131671407134816099015723841718827300684",
            "12383383973686840675128398394454489421896122330596726461131121746926747341189",
            "84696450614978050680673343346456326547032107368333805624994614151289555853",
            "3940439340424631873531863239669720717811550024514867065774687720368464792371",
            "16961785810060156933739931986193776143069216115530808410139185289490606944009",
            "12474437127153975801320290893919924661315458586210754316226946498711086665749",
            "599434615255095347665395089945860172292558760398201299457995057871688253664",
            "16217604511932175446614838218599989473511950977205890369538297955449224727219",
            "7211168621666826182043583595845418959530786367587156242724929610231435505336",
            "848088075173937026388846472327431819307508078325359401333033359624801042",
            "18963734392470978715233675860777231227480937309534365140504133190694875258320",
            "2427313569771756255376235777000596702684056445296844486767054635200432142794",
            "8690328511114991742730387856275843464438882369629727414507275814599493141660",
            "20786626696833495453279531623626288211765949258916047124642669459480728122908",
            "12092130080251498309415337127155404037148503145602589831662396526189421234148",
        );
        let (w1_x, w1_y, w1_z) = (
            "32650538602400348219903702316313439265244325226254563471430382441955222030",
            "1102261574488401129043229793384018650738538286437537952751903719159654317199",
            "1",
        );

        let (w2_x, w2_y, w2_z) = (
            "11695827642347470645483614914520090101440686332033956264171712726147972703435",
            "8930092616903485317239646434389939466400752538134075201209141980838088395614",
            "1",
        );

        let (c2_x, c2_y, c2_z) = (
            "7381325072443970270370678023564870071058744625357849943766655609499175274412",
            "15178578915928592705383893120230835636411008017183180871962629962483134367891",
            "1",
        );
        let (w8_1, w8_2, w8_3, w8_4, w8_5, w8_6, w8_7, w3, w3_2, w4, w4_2, w4_3, wr) = (
            "19540430494807482326159819597004422086093766032135589407132600596362845576832",
            "21888242871839275217838484774961031246007050428528088939761107053157389710902",
            "13274704216607947843011480449124596415239537050559949017414504948711435969894",
            "21888242871839275222246405745257275088548364400416034343698204186575808495616",
            "2347812377031792896086586148252853002454598368280444936565603590212962918785",
            "4407920970296243842541313971887945403937097133418418784715",
            "8613538655231327379234925296132678673308827349856085326283699237864372525723",
            "21888242871839275217838484774961031246154997185409878258781734729429964517155",
            "4407920970296243842393367215006156084916469457145843978461",
            "21888242871839275217838484774961031246007050428528088939761107053157389710902",
            "21888242871839275222246405745257275088548364400416034343698204186575808495616",
            "4407920970296243842541313971887945403937097133418418784715",
            "19699792133865984655632994927951174943026102279822605383822362801478354085676",
        );
        let (w1, inv) = (
            "11699596668367776675346610687704220591435078791727316319397053191800576917728",
            "21247383512588455895834686692756529012394058115069710447132959660051940541361",
        );

        let (g1_x, g1_y, g1_z) = ("1", "2", "1");

        let hash_128 = blake3_var_length(128);
        let hash_32 = blake3_var_length(32);
        let hash_512 = blake3_var_length(512);
        let hash_64 = blake3_var_length(64);

        // ****************** prepare for pairing_verify **************************
        // exp = 6x + 2 + p - p^2 = lambda - p^3
        let p_pow3 = &BigUint::from_str_radix(Fq::MODULUS, 16).unwrap().pow(3_u32);
        let lambda = BigUint::from_str(
                        "10486551571378427818905133077457505975146652579011797175399169355881771981095211883813744499745558409789005132135496770941292989421431235276221147148858384772096778432243207188878598198850276842458913349817007302752534892127325269"
                    ).unwrap();
        let (exp, sign) = if lambda > *p_pow3 {
            (lambda - p_pow3, true)
        } else {
            (p_pow3 - lambda, false)
        };

        let projective = ark_bn254::G1Projective::new(
            ark_bn254::Fq::from_str(
                "21025932300722401404248737517866966587837387913191004025854702115722286998035",
            )
            .unwrap(),
            ark_bn254::Fq::from_str(
                "5748766770337880144484917096976043621609890780406924686031233755006782215858",
            )
            .unwrap(),
            ark_bn254::Fq::from_str(
                "18747233771850556311508953762939425433543524671221692065979284256379095132287",
            )
            .unwrap(),
        );
        let affine = projective.into_affine();

        let Q0 = ark_bn254::g2::G2Affine::new(
            ark_bn254::Fq2::new(
                ark_bn254::Fq::from_str(
                    "10857046999023057135944570762232829481370756359578518086990519993285655852781",
                )
                .unwrap(),
                ark_bn254::Fq::from_str(
                    "11559732032986387107991004021392285783925812861821192530917403151452391805634",
                )
                .unwrap(),
            ),
            ark_bn254::Fq2::new(
                ark_bn254::Fq::from_str(
                    "8495653923123431417604973247489272438418190587263600148770280649306958101930",
                )
                .unwrap(),
                ark_bn254::Fq::from_str(
                    "4082367875863433681332203403145435568316851327593401208105741076214120093531",
                )
                .unwrap(),
            ),
        );
        let Q0_prepared = G2Prepared::from_affine(Q0);

        let Q1 = ark_bn254::g2::G2Affine::new(
            ark_bn254::Fq2::new(
                ark_bn254::Fq::from_str(
                    "21831381940315734285607113342023901060522397560371972897001948545212302161822",
                )
                .unwrap(),
                ark_bn254::Fq::from_str(
                    "17231025384763736816414546592865244497437017442647097510447326538965263639101",
                )
                .unwrap(),
            ),
            ark_bn254::Fq2::new(
                ark_bn254::Fq::from_str(
                    "2388026358213174446665280700919698872609886601280537296205114254867301080648",
                )
                .unwrap(),
                ark_bn254::Fq::from_str(
                    "11507326595632554467052522095592665270651932854513688777769618397986436103170",
                )
                .unwrap(),
            ),
        );
        let Q1_prepared = G2Prepared::from_affine(-Q1);

        let w2 = ark_bn254::g1::G1Affine::new(
            ark_bn254::Fq::from_str(
                "11695827642347470645483614914520090101440686332033956264171712726147972703435",
            )
            .unwrap(),
            ark_bn254::Fq::from_str(
                "8930092616903485317239646434389939466400752538134075201209141980838088395614",
            )
            .unwrap(),
        );

        let f = Bn254::multi_miller_loop_affine([affine, w2], [Q0, -Q1]).0;

        let (c_ori, wi) = compute_c_wi(f);
        let c_inv = c_ori.inverse().unwrap();
        let hint = if sign {
            f * wi * (c_inv.pow(exp.to_u64_digits()))
        } else {
            f * wi * (c_inv.pow(exp.to_u64_digits()).inverse().unwrap())
        };

        assert_eq!(hint, c_ori.pow(p_pow3.to_u64_digits()));

        let script = script! {
            // compute challenge beta and check
            {  compute_challenges_beta(&hash_128, c0_x, c0_y, c1_x, c1_y, inp_1, inp_2) }
            // [beta]

            // compute challenge gamma and check
            { compute_challenges_gamma(&hash_32) }
            // [beta, gamma]

            // // compute alpha
            { compute_challenges_alpha(&hash_512,
                xi,
                ql,
                qr,
                qm,
                qo,
                qc,
                s1,
                s2,
                s3,
                a,
                b,
                c,
                z,
                zw,
                t1w,
                t2w) }
            // [beta, gamma, alpha]

            //// compute challenges_y
            { compute_challenges_y(&hash_64, w1_x, w1_y) }
            // [beta, gamma, alpha, y]

            { compute_challenges_xiseed(&hash_64, c2_x, c2_y) }
            // [beta, gamma, alpha, y, xiseed]

            {
                compute_challenges_xin(
                    w8_1,
                    w8_2,
                    w8_3,
                    w8_4,
                    w8_5,
                    w8_6,
                    w8_7,
                    w3,
                    w3_2,
                    w4,
                    w4_2,
                    w4_3,
                    wr,
                )
            }
            // [beta, gamma, alpha, y, pH0w8_0, pH0w8_1, pH0w8_2, pH0w8_3, pH0w8_4, pH0w8_5, pH0w8_6, pH0w8_7,
            // pH1w4_0, pH1w4_1, pH1w4_2, pH1w4_3, pH2w3_0, pH2w3_1, pH2w3_2, pH3w3_0, pH3w3_1, pH2w3_2, xi, zh]

            { compute_inversions(w1, inv) }
            // [beta, gamma, alpha, y, pH0w8_0, pH0w8_1, pH0w8_2, pH0w8_3, pH0w8_4, pH0w8_5, pH0w8_6, pH0w8_7,
            // pH1w4_0, pH1w4_1, pH1w4_2, pH1w4_3, pH2w3_0, pH2w3_1, pH2w3_2, pH3w3_0, pH3w3_1, pH2w3_2, xi, zh,
            // ZH, DenH1, DenH2, LiS0_1, LiS0_2, LiS0_3, ...]

            { compute_lagranges(w1) }
            // pH1w4_0, pH1w4_1, pH1w4_2, pH1w4_3, pH2w3_0, pH2w3_1, pH2w3_2, pH3w3_0, pH3w3_1, pH2w3_2, xi, zh,
            // ZH, DenH1, DenH2, LiS0_1, LiS0_2, LiS0_3, LiS0_4, LiS0_5, LiS0_6, LiS0_7, LiS0_8,
            // LiS1_1, LiS1_2, LiS1_3, LiS1_4, LiS2_1, LiS2_2, LiS2_3, LiS3_1, LiS3_2, LiS3_3, Li_1, Li_2, L[1], L[2]]

            { compute_pi(inp_1, inp_2) }
            // pH1w4_0, pH1w4_1, pH1w4_2, pH1w4_3, pH2w3_0, pH2w3_1, pH2w3_2, pH3w3_0, pH3w3_1, pH2w3_2, xi, zh,
            // ZH, DenH1, DenH2, LiS0_1, LiS0_2, LiS0_3, LiS0_4, LiS0_5, LiS0_6, LiS0_7, LiS0_8,
            // LiS1_1, LiS1_2, LiS1_3, LiS1_4, LiS2_1, LiS2_2, LiS2_3, LiS3_1, LiS3_2, LiS3_3, Li_1, Li_2, pi]

            { compute_r0(ql, qr, qo, qm, qc, s1, s2, s3) }
            // pH1w4_0, pH1w4_1, pH1w4_2, pH1w4_3, pH2w3_0, pH2w3_1, pH2w3_2, pH3w3_0, pH3w3_1, pH2w3_2, xi, zh,
            // ZH, DenH1, DenH2, LiS0_1, LiS0_2, LiS0_3, LiS0_4, LiS0_5, LiS0_6, LiS0_7, LiS0_8,
            // LiS1_1, LiS1_2, LiS1_3, LiS1_4, LiS2_1, LiS2_2, LiS2_3, LiS3_1, LiS3_2, LiS3_3, Li_1, Li_2, pi, r0]

            { compute_r1(ql, qr, qm, qo, qc, a, b, c) }

            { compute_r2(a, b, c, z, zw, s1, s2, s3, t1w, t2w, w1) }

            { compute_fej() }

            {compute_f_opt(c0_x, c0_y, c0_z, c1_x, c1_y, c1_z, c2_x, c2_y, c2_z)}


            // save f
            { Fq::toaltstack() }
            { Fq::toaltstack() }
            { Fq::toaltstack() }

            // push the scalar
            { Fr::copy(1)}
            { Fr::toaltstack()} // [ | e_scalar]

            // push g1
            { Fq::push_dec(g1_x) }
            { Fq::push_dec(g1_y) }
            { Fq::push_dec(g1_z) } // [-g1 | e_scalar]
            { G1Projective::neg() }
            { G1Projective::toaltstack() } // [ | -g1 e_scalar]

            // push the scalar
            { Fr::toaltstack() }
            // push G1x, G1y (3 elements)
            { Fq::push_dec(w1_x) }
            { Fq::push_dec(w1_y) }
            { Fq::push_dec("1") }
            { G1Projective::neg() }
            { G1Projective::toaltstack() } // [| -w1, w1_scalar, -g1, e_scalar]

            {Fr::roll(3)}
            {Fr::toaltstack()}

            {Fq::push_dec(w2_x)}
            {Fq::push_dec(w2_y)}
            {Fq::push_dec("1")}
            {Fr::fromaltstack()} // [w2, w2_scalar(y) | -w1, w1_scalar, -g1, e_scalar ]

            { Fr::fromaltstack() }
            { G1Projective::fromaltstack() }
            { Fr::fromaltstack() }
            { G1Projective::fromaltstack() } // [w2, w2_scalar(y) -w1, w1_scalar, -g1, e_scalar ]

            { G1Projective::batched_scalar_mul::<3>()} // W2 * y - (j + e)] | [ f ]
            { G1Projective::fromaltstack() }
            { G1Projective::add() }  // A1 = w2 * y + f - (e + j)

            // clear stack
            {G1Projective::toaltstack()}
            {Fr::drop()}
            {Fr::drop()}
            {Fr::drop()}
            {G1Projective::fromaltstack()}

            // A1 to affine
            {G1Projective::into_affine()}

            { fflonk_pairing_with_c_wi(w2, c_ori, c_inv, wi, &Q0_prepared, &Q1_prepared) }

            { fq12_push(hint) }
            { Fq12::equalverify() }

            OP_TRUE

        };
        println!("fflonk.checkpairing_miller_loop = {} bytes", script.len());
        run(script);
<<<<<<< HEAD
    }

    #[test]
    fn test_fflonk_verifier_as_chunks() {
        let (c0_x, c0_y, c0_z, c1_x, c1_y, c1_z, inp_1, inp_2) = (
            "303039279492065453055049758769758984569666029850327527958551993331680103359",
            "15061669176783843627135305167141360334623983780813847469326507992811672859575",
            "1",
            "8993820735255461694205287896466659762517378169680151817278189507219986014273",
            "20608602847008036615737932995836476570376266531776948091942386633580114403199",
            "1",
            "246513590391103489634602289097178521809",
            "138371009144214353742010089705444713455",
        );
        let (xi, ql, qr, qm, qo, qc, s1, s2, s3, a, b, c, z, zw, t1w, t2w) = (
            "12675309311304482509247823029963782393309524866265275290730041635615278736000",
            "4305584171954448775801758618991977283131671407134816099015723841718827300684",
            "12383383973686840675128398394454489421896122330596726461131121746926747341189",
            "84696450614978050680673343346456326547032107368333805624994614151289555853",
            "3940439340424631873531863239669720717811550024514867065774687720368464792371",
            "16961785810060156933739931986193776143069216115530808410139185289490606944009",
            "12474437127153975801320290893919924661315458586210754316226946498711086665749",
            "599434615255095347665395089945860172292558760398201299457995057871688253664",
            "16217604511932175446614838218599989473511950977205890369538297955449224727219",
            "7211168621666826182043583595845418959530786367587156242724929610231435505336",
            "848088075173937026388846472327431819307508078325359401333033359624801042",
            "18963734392470978715233675860777231227480937309534365140504133190694875258320",
            "2427313569771756255376235777000596702684056445296844486767054635200432142794",
            "8690328511114991742730387856275843464438882369629727414507275814599493141660",
            "20786626696833495453279531623626288211765949258916047124642669459480728122908",
            "12092130080251498309415337127155404037148503145602589831662396526189421234148",
        );
        let (w1_x, w1_y, w1_z) = (
            "32650538602400348219903702316313439265244325226254563471430382441955222030",
            "1102261574488401129043229793384018650738538286437537952751903719159654317199",
            "1",
        );

        let (w2_x, w2_y, w2_z) = (
            "11695827642347470645483614914520090101440686332033956264171712726147972703435",
            "8930092616903485317239646434389939466400752538134075201209141980838088395614",
            "1",
        );

        let (c2_x, c2_y, c2_z) = (
            "7381325072443970270370678023564870071058744625357849943766655609499175274412",
            "15178578915928592705383893120230835636411008017183180871962629962483134367891",
            "1",
        );
        let (w8_1, w8_2, w8_3, w8_4, w8_5, w8_6, w8_7, w3, w3_2, w4, w4_2, w4_3, wr) = (
            "19540430494807482326159819597004422086093766032135589407132600596362845576832",
            "21888242871839275217838484774961031246007050428528088939761107053157389710902",
            "13274704216607947843011480449124596415239537050559949017414504948711435969894",
            "21888242871839275222246405745257275088548364400416034343698204186575808495616",
            "2347812377031792896086586148252853002454598368280444936565603590212962918785",
            "4407920970296243842541313971887945403937097133418418784715",
            "8613538655231327379234925296132678673308827349856085326283699237864372525723",
            "21888242871839275217838484774961031246154997185409878258781734729429964517155",
            "4407920970296243842393367215006156084916469457145843978461",
            "21888242871839275217838484774961031246007050428528088939761107053157389710902",
            "21888242871839275222246405745257275088548364400416034343698204186575808495616",
            "4407920970296243842541313971887945403937097133418418784715",
            "19699792133865984655632994927951174943026102279822605383822362801478354085676",
        );
        let (w1, inv) = (
            "11699596668367776675346610687704220591435078791727316319397053191800576917728",
            "21247383512588455895834686692756529012394058115069710447132959660051940541361",
        );

        let (g1_x, g1_y, g1_z) = ("1", "2", "1");

        let hash_128 = blake3_var_length(128);
        let hash_32 = blake3_var_length(32);
        let hash_512 = blake3_var_length(512);
        let hash_64 = blake3_var_length(64);

        // ****************** prepare for pairing_verify **************************
        // exp = 6x + 2 + p - p^2 = lambda - p^3
        let p_pow3 = &BigUint::from_str_radix(Fq::MODULUS, 16).unwrap().pow(3_u32);
        let lambda = BigUint::from_str(
                        "10486551571378427818905133077457505975146652579011797175399169355881771981095211883813744499745558409789005132135496770941292989421431235276221147148858384772096778432243207188878598198850276842458913349817007302752534892127325269"
                    ).unwrap();
        let (exp, sign) = if lambda > *p_pow3 {
            (lambda - p_pow3, true)
        } else {
            (p_pow3 - lambda, false)
        };

        let projective = ark_bn254::G1Projective::new(
            ark_bn254::Fq::from_str(
                "21025932300722401404248737517866966587837387913191004025854702115722286998035",
            )
            .unwrap(),
            ark_bn254::Fq::from_str(
                "5748766770337880144484917096976043621609890780406924686031233755006782215858",
            )
            .unwrap(),
            ark_bn254::Fq::from_str(
                "18747233771850556311508953762939425433543524671221692065979284256379095132287",
            )
            .unwrap(),
        );
        let affine = projective.into_affine();

        let Q0 = ark_bn254::g2::G2Affine::new(
            ark_bn254::Fq2::new(
                ark_bn254::Fq::from_str(
                    "10857046999023057135944570762232829481370756359578518086990519993285655852781",
                )
                .unwrap(),
                ark_bn254::Fq::from_str(
                    "11559732032986387107991004021392285783925812861821192530917403151452391805634",
                )
                .unwrap(),
            ),
            ark_bn254::Fq2::new(
                ark_bn254::Fq::from_str(
                    "8495653923123431417604973247489272438418190587263600148770280649306958101930",
                )
                .unwrap(),
                ark_bn254::Fq::from_str(
                    "4082367875863433681332203403145435568316851327593401208105741076214120093531",
                )
                .unwrap(),
            ),
        );
        let Q0_prepared = G2Prepared::from_affine(Q0);

        let Q1 = ark_bn254::g2::G2Affine::new(
            ark_bn254::Fq2::new(
                ark_bn254::Fq::from_str(
                    "21831381940315734285607113342023901060522397560371972897001948545212302161822",
                )
                .unwrap(),
                ark_bn254::Fq::from_str(
                    "17231025384763736816414546592865244497437017442647097510447326538965263639101",
                )
                .unwrap(),
            ),
            ark_bn254::Fq2::new(
                ark_bn254::Fq::from_str(
                    "2388026358213174446665280700919698872609886601280537296205114254867301080648",
                )
                .unwrap(),
                ark_bn254::Fq::from_str(
                    "11507326595632554467052522095592665270651932854513688777769618397986436103170",
                )
                .unwrap(),
            ),
        );
        let Q1_prepared = G2Prepared::from_affine(-Q1);

        let w2 = ark_bn254::g1::G1Affine::new(
            ark_bn254::Fq::from_str(
                "11695827642347470645483614914520090101440686332033956264171712726147972703435",
            )
            .unwrap(),
            ark_bn254::Fq::from_str(
                "8930092616903485317239646434389939466400752538134075201209141980838088395614",
            )
            .unwrap(),
        );

        let f = Bn254::multi_miller_loop_affine([affine, w2], [Q0, -Q1]).0;

        let (c_ori, wi) = compute_c_wi(f);
        let c_inv = c_ori.inverse().unwrap();
        let hint = if sign {
            f * wi * (c_inv.pow(exp.to_u64_digits()))
        } else {
            f * wi * (c_inv.pow(exp.to_u64_digits()).inverse().unwrap())
        };

        assert_eq!(hint, c_ori.pow(p_pow3.to_u64_digits()));

        let script = script! {
            // compute challenge beta and check
            {  compute_challenges_beta(&hash_128, c0_x, c0_y, c1_x, c1_y, inp_1, inp_2) }
            // [beta]

            // compute challenge gamma and check
            { compute_challenges_gamma(&hash_32) }
            // [beta, gamma]

            // // compute alpha
            { compute_challenges_alpha(&hash_512,
                xi,
                ql,
                qr,
                qm,
                qo,
                qc,
                s1,
                s2,
                s3,
                a,
                b,
                c,
                z,
                zw,
                t1w,
                t2w) }
            // [beta, gamma, alpha]

            //// compute challenges_y
            { compute_challenges_y(&hash_64, w1_x, w1_y) }
            // [beta, gamma, alpha, y]

            { compute_challenges_xiseed(&hash_64, c2_x, c2_y) }
            // [beta, gamma, alpha, y, xiseed]

            {
                compute_challenges_xin(
                    w8_1,
                    w8_2,
                    w8_3,
                    w8_4,
                    w8_5,
                    w8_6,
                    w8_7,
                    w3,
                    w3_2,
                    w4,
                    w4_2,
                    w4_3,
                    wr,
                )
            }
            // [beta, gamma, alpha, y, pH0w8_0, pH0w8_1, pH0w8_2, pH0w8_3, pH0w8_4, pH0w8_5, pH0w8_6, pH0w8_7,
            // pH1w4_0, pH1w4_1, pH1w4_2, pH1w4_3, pH2w3_0, pH2w3_1, pH2w3_2, pH3w3_0, pH3w3_1, pH2w3_2, xi, zh]

            { compute_inversions(w1, inv) }
            // [beta, gamma, alpha, y, pH0w8_0, pH0w8_1, pH0w8_2, pH0w8_3, pH0w8_4, pH0w8_5, pH0w8_6, pH0w8_7,
            // pH1w4_0, pH1w4_1, pH1w4_2, pH1w4_3, pH2w3_0, pH2w3_1, pH2w3_2, pH3w3_0, pH3w3_1, pH2w3_2, xi, zh,
            // ZH, DenH1, DenH2, LiS0_1, LiS0_2, LiS0_3, ...]

            { compute_lagranges(w1) }
            // pH1w4_0, pH1w4_1, pH1w4_2, pH1w4_3, pH2w3_0, pH2w3_1, pH2w3_2, pH3w3_0, pH3w3_1, pH2w3_2, xi, zh,
            // ZH, DenH1, DenH2, LiS0_1, LiS0_2, LiS0_3, LiS0_4, LiS0_5, LiS0_6, LiS0_7, LiS0_8,
            // LiS1_1, LiS1_2, LiS1_3, LiS1_4, LiS2_1, LiS2_2, LiS2_3, LiS3_1, LiS3_2, LiS3_3, Li_1, Li_2, L[1], L[2]]

            { compute_pi(inp_1, inp_2) }
            // pH1w4_0, pH1w4_1, pH1w4_2, pH1w4_3, pH2w3_0, pH2w3_1, pH2w3_2, pH3w3_0, pH3w3_1, pH2w3_2, xi, zh,
            // ZH, DenH1, DenH2, LiS0_1, LiS0_2, LiS0_3, LiS0_4, LiS0_5, LiS0_6, LiS0_7, LiS0_8,
            // LiS1_1, LiS1_2, LiS1_3, LiS1_4, LiS2_1, LiS2_2, LiS2_3, LiS3_1, LiS3_2, LiS3_3, Li_1, Li_2, pi]

            { compute_r0(ql, qr, qo, qm, qc, s1, s2, s3) }
            // pH1w4_0, pH1w4_1, pH1w4_2, pH1w4_3, pH2w3_0, pH2w3_1, pH2w3_2, pH3w3_0, pH3w3_1, pH2w3_2, xi, zh,
            // ZH, DenH1, DenH2, LiS0_1, LiS0_2, LiS0_3, LiS0_4, LiS0_5, LiS0_6, LiS0_7, LiS0_8,
            // LiS1_1, LiS1_2, LiS1_3, LiS1_4, LiS2_1, LiS2_2, LiS2_3, LiS3_1, LiS3_2, LiS3_3, Li_1, Li_2, pi, r0]

            { compute_r1(ql, qr, qm, qo, qc, a, b, c) }

            { compute_r2(a, b, c, z, zw, s1, s2, s3, t1w, t2w, w1) }

            { compute_fej() }

            { compute_f_opt(c0_x, c0_y, c0_z, c1_x, c1_y, c1_z, c2_x, c2_y, c2_z) }


            // save f
            { Fq::toaltstack() }
            { Fq::toaltstack() }
            { Fq::toaltstack() }

            // push the scalar
            { Fr::copy(1)}
            { Fr::toaltstack()} // [ | e_scalar]

            // push g1
            { Fq::push_dec(g1_x) }
            { Fq::push_dec(g1_y) }
            { Fq::push_dec(g1_z) } // [-g1 | e_scalar]
            { G1Projective::neg() }
            { G1Projective::toaltstack() } // [ | -g1 e_scalar]

            // push the scalar
            { Fr::toaltstack() }
            // push G1x, G1y (3 elements)
            { Fq::push_dec(w1_x) }
            { Fq::push_dec(w1_y) }
            { Fq::push_dec("1") }
            { G1Projective::neg() }
            { G1Projective::toaltstack() } // [| -w1, w1_scalar, -g1, e_scalar]

            {Fr::roll(3)}
            {Fr::toaltstack()}

            {Fq::push_dec(w2_x)}
            {Fq::push_dec(w2_y)}
            {Fq::push_dec("1")}
            {Fr::fromaltstack()} // [w2, w2_scalar(y) | -w1, w1_scalar, -g1, e_scalar ]

            { Fr::fromaltstack() }
            { G1Projective::fromaltstack() }
            { Fr::fromaltstack() }
            { G1Projective::fromaltstack() } // [w2, w2_scalar(y) -w1, w1_scalar, -g1, e_scalar ]

            { G1Projective::batched_scalar_mul::<3>()} // W2 * y - (j + e)] | [ f ]
            { G1Projective::fromaltstack() }
            { G1Projective::add() }  // A1 = w2 * y + f - (e + j)

            // clear stack
            {G1Projective::toaltstack()}
            {Fr::drop()}
            {Fr::drop()}
            {Fr::drop()}
            {G1Projective::fromaltstack()}

            // A1 to affine
            {G1Projective::into_affine()}

            { fflonk_pairing_with_c_wi(w2, c_ori, c_inv, wi, &Q0_prepared, &Q1_prepared) }

            { fq12_push(hint) }
            { Fq12::equalverify() }

            OP_TRUE

        };
        println!("fflonk.checkpairing_miller_loop = {} bytes", script.len());
        let interval = script.max_op_if_interval();
        println!(
            "Max if interval: {:?} difference: {}, debug info: {}, {}",
            interval,
            interval.1 - interval.0,
            script.debug_info(interval.0),
            script.debug_info(interval.1)
        );
        let stack = script.analyze_stack();
        println!("stack: {:?}", stack);
        //let exec_result = execute_script_as_chunks(script, 3_000_000, 2_000_000);
        //println!("{}", exec_result);
        //assert!(exec_result.success);
=======
>>>>>>> 02cb6fe8
    }
}<|MERGE_RESOLUTION|>--- conflicted
+++ resolved
@@ -2543,342 +2543,5 @@
         };
         println!("fflonk.checkpairing_miller_loop = {} bytes", script.len());
         run(script);
-<<<<<<< HEAD
-    }
-
-    #[test]
-    fn test_fflonk_verifier_as_chunks() {
-        let (c0_x, c0_y, c0_z, c1_x, c1_y, c1_z, inp_1, inp_2) = (
-            "303039279492065453055049758769758984569666029850327527958551993331680103359",
-            "15061669176783843627135305167141360334623983780813847469326507992811672859575",
-            "1",
-            "8993820735255461694205287896466659762517378169680151817278189507219986014273",
-            "20608602847008036615737932995836476570376266531776948091942386633580114403199",
-            "1",
-            "246513590391103489634602289097178521809",
-            "138371009144214353742010089705444713455",
-        );
-        let (xi, ql, qr, qm, qo, qc, s1, s2, s3, a, b, c, z, zw, t1w, t2w) = (
-            "12675309311304482509247823029963782393309524866265275290730041635615278736000",
-            "4305584171954448775801758618991977283131671407134816099015723841718827300684",
-            "12383383973686840675128398394454489421896122330596726461131121746926747341189",
-            "84696450614978050680673343346456326547032107368333805624994614151289555853",
-            "3940439340424631873531863239669720717811550024514867065774687720368464792371",
-            "16961785810060156933739931986193776143069216115530808410139185289490606944009",
-            "12474437127153975801320290893919924661315458586210754316226946498711086665749",
-            "599434615255095347665395089945860172292558760398201299457995057871688253664",
-            "16217604511932175446614838218599989473511950977205890369538297955449224727219",
-            "7211168621666826182043583595845418959530786367587156242724929610231435505336",
-            "848088075173937026388846472327431819307508078325359401333033359624801042",
-            "18963734392470978715233675860777231227480937309534365140504133190694875258320",
-            "2427313569771756255376235777000596702684056445296844486767054635200432142794",
-            "8690328511114991742730387856275843464438882369629727414507275814599493141660",
-            "20786626696833495453279531623626288211765949258916047124642669459480728122908",
-            "12092130080251498309415337127155404037148503145602589831662396526189421234148",
-        );
-        let (w1_x, w1_y, w1_z) = (
-            "32650538602400348219903702316313439265244325226254563471430382441955222030",
-            "1102261574488401129043229793384018650738538286437537952751903719159654317199",
-            "1",
-        );
-
-        let (w2_x, w2_y, w2_z) = (
-            "11695827642347470645483614914520090101440686332033956264171712726147972703435",
-            "8930092616903485317239646434389939466400752538134075201209141980838088395614",
-            "1",
-        );
-
-        let (c2_x, c2_y, c2_z) = (
-            "7381325072443970270370678023564870071058744625357849943766655609499175274412",
-            "15178578915928592705383893120230835636411008017183180871962629962483134367891",
-            "1",
-        );
-        let (w8_1, w8_2, w8_3, w8_4, w8_5, w8_6, w8_7, w3, w3_2, w4, w4_2, w4_3, wr) = (
-            "19540430494807482326159819597004422086093766032135589407132600596362845576832",
-            "21888242871839275217838484774961031246007050428528088939761107053157389710902",
-            "13274704216607947843011480449124596415239537050559949017414504948711435969894",
-            "21888242871839275222246405745257275088548364400416034343698204186575808495616",
-            "2347812377031792896086586148252853002454598368280444936565603590212962918785",
-            "4407920970296243842541313971887945403937097133418418784715",
-            "8613538655231327379234925296132678673308827349856085326283699237864372525723",
-            "21888242871839275217838484774961031246154997185409878258781734729429964517155",
-            "4407920970296243842393367215006156084916469457145843978461",
-            "21888242871839275217838484774961031246007050428528088939761107053157389710902",
-            "21888242871839275222246405745257275088548364400416034343698204186575808495616",
-            "4407920970296243842541313971887945403937097133418418784715",
-            "19699792133865984655632994927951174943026102279822605383822362801478354085676",
-        );
-        let (w1, inv) = (
-            "11699596668367776675346610687704220591435078791727316319397053191800576917728",
-            "21247383512588455895834686692756529012394058115069710447132959660051940541361",
-        );
-
-        let (g1_x, g1_y, g1_z) = ("1", "2", "1");
-
-        let hash_128 = blake3_var_length(128);
-        let hash_32 = blake3_var_length(32);
-        let hash_512 = blake3_var_length(512);
-        let hash_64 = blake3_var_length(64);
-
-        // ****************** prepare for pairing_verify **************************
-        // exp = 6x + 2 + p - p^2 = lambda - p^3
-        let p_pow3 = &BigUint::from_str_radix(Fq::MODULUS, 16).unwrap().pow(3_u32);
-        let lambda = BigUint::from_str(
-                        "10486551571378427818905133077457505975146652579011797175399169355881771981095211883813744499745558409789005132135496770941292989421431235276221147148858384772096778432243207188878598198850276842458913349817007302752534892127325269"
-                    ).unwrap();
-        let (exp, sign) = if lambda > *p_pow3 {
-            (lambda - p_pow3, true)
-        } else {
-            (p_pow3 - lambda, false)
-        };
-
-        let projective = ark_bn254::G1Projective::new(
-            ark_bn254::Fq::from_str(
-                "21025932300722401404248737517866966587837387913191004025854702115722286998035",
-            )
-            .unwrap(),
-            ark_bn254::Fq::from_str(
-                "5748766770337880144484917096976043621609890780406924686031233755006782215858",
-            )
-            .unwrap(),
-            ark_bn254::Fq::from_str(
-                "18747233771850556311508953762939425433543524671221692065979284256379095132287",
-            )
-            .unwrap(),
-        );
-        let affine = projective.into_affine();
-
-        let Q0 = ark_bn254::g2::G2Affine::new(
-            ark_bn254::Fq2::new(
-                ark_bn254::Fq::from_str(
-                    "10857046999023057135944570762232829481370756359578518086990519993285655852781",
-                )
-                .unwrap(),
-                ark_bn254::Fq::from_str(
-                    "11559732032986387107991004021392285783925812861821192530917403151452391805634",
-                )
-                .unwrap(),
-            ),
-            ark_bn254::Fq2::new(
-                ark_bn254::Fq::from_str(
-                    "8495653923123431417604973247489272438418190587263600148770280649306958101930",
-                )
-                .unwrap(),
-                ark_bn254::Fq::from_str(
-                    "4082367875863433681332203403145435568316851327593401208105741076214120093531",
-                )
-                .unwrap(),
-            ),
-        );
-        let Q0_prepared = G2Prepared::from_affine(Q0);
-
-        let Q1 = ark_bn254::g2::G2Affine::new(
-            ark_bn254::Fq2::new(
-                ark_bn254::Fq::from_str(
-                    "21831381940315734285607113342023901060522397560371972897001948545212302161822",
-                )
-                .unwrap(),
-                ark_bn254::Fq::from_str(
-                    "17231025384763736816414546592865244497437017442647097510447326538965263639101",
-                )
-                .unwrap(),
-            ),
-            ark_bn254::Fq2::new(
-                ark_bn254::Fq::from_str(
-                    "2388026358213174446665280700919698872609886601280537296205114254867301080648",
-                )
-                .unwrap(),
-                ark_bn254::Fq::from_str(
-                    "11507326595632554467052522095592665270651932854513688777769618397986436103170",
-                )
-                .unwrap(),
-            ),
-        );
-        let Q1_prepared = G2Prepared::from_affine(-Q1);
-
-        let w2 = ark_bn254::g1::G1Affine::new(
-            ark_bn254::Fq::from_str(
-                "11695827642347470645483614914520090101440686332033956264171712726147972703435",
-            )
-            .unwrap(),
-            ark_bn254::Fq::from_str(
-                "8930092616903485317239646434389939466400752538134075201209141980838088395614",
-            )
-            .unwrap(),
-        );
-
-        let f = Bn254::multi_miller_loop_affine([affine, w2], [Q0, -Q1]).0;
-
-        let (c_ori, wi) = compute_c_wi(f);
-        let c_inv = c_ori.inverse().unwrap();
-        let hint = if sign {
-            f * wi * (c_inv.pow(exp.to_u64_digits()))
-        } else {
-            f * wi * (c_inv.pow(exp.to_u64_digits()).inverse().unwrap())
-        };
-
-        assert_eq!(hint, c_ori.pow(p_pow3.to_u64_digits()));
-
-        let script = script! {
-            // compute challenge beta and check
-            {  compute_challenges_beta(&hash_128, c0_x, c0_y, c1_x, c1_y, inp_1, inp_2) }
-            // [beta]
-
-            // compute challenge gamma and check
-            { compute_challenges_gamma(&hash_32) }
-            // [beta, gamma]
-
-            // // compute alpha
-            { compute_challenges_alpha(&hash_512,
-                xi,
-                ql,
-                qr,
-                qm,
-                qo,
-                qc,
-                s1,
-                s2,
-                s3,
-                a,
-                b,
-                c,
-                z,
-                zw,
-                t1w,
-                t2w) }
-            // [beta, gamma, alpha]
-
-            //// compute challenges_y
-            { compute_challenges_y(&hash_64, w1_x, w1_y) }
-            // [beta, gamma, alpha, y]
-
-            { compute_challenges_xiseed(&hash_64, c2_x, c2_y) }
-            // [beta, gamma, alpha, y, xiseed]
-
-            {
-                compute_challenges_xin(
-                    w8_1,
-                    w8_2,
-                    w8_3,
-                    w8_4,
-                    w8_5,
-                    w8_6,
-                    w8_7,
-                    w3,
-                    w3_2,
-                    w4,
-                    w4_2,
-                    w4_3,
-                    wr,
-                )
-            }
-            // [beta, gamma, alpha, y, pH0w8_0, pH0w8_1, pH0w8_2, pH0w8_3, pH0w8_4, pH0w8_5, pH0w8_6, pH0w8_7,
-            // pH1w4_0, pH1w4_1, pH1w4_2, pH1w4_3, pH2w3_0, pH2w3_1, pH2w3_2, pH3w3_0, pH3w3_1, pH2w3_2, xi, zh]
-
-            { compute_inversions(w1, inv) }
-            // [beta, gamma, alpha, y, pH0w8_0, pH0w8_1, pH0w8_2, pH0w8_3, pH0w8_4, pH0w8_5, pH0w8_6, pH0w8_7,
-            // pH1w4_0, pH1w4_1, pH1w4_2, pH1w4_3, pH2w3_0, pH2w3_1, pH2w3_2, pH3w3_0, pH3w3_1, pH2w3_2, xi, zh,
-            // ZH, DenH1, DenH2, LiS0_1, LiS0_2, LiS0_3, ...]
-
-            { compute_lagranges(w1) }
-            // pH1w4_0, pH1w4_1, pH1w4_2, pH1w4_3, pH2w3_0, pH2w3_1, pH2w3_2, pH3w3_0, pH3w3_1, pH2w3_2, xi, zh,
-            // ZH, DenH1, DenH2, LiS0_1, LiS0_2, LiS0_3, LiS0_4, LiS0_5, LiS0_6, LiS0_7, LiS0_8,
-            // LiS1_1, LiS1_2, LiS1_3, LiS1_4, LiS2_1, LiS2_2, LiS2_3, LiS3_1, LiS3_2, LiS3_3, Li_1, Li_2, L[1], L[2]]
-
-            { compute_pi(inp_1, inp_2) }
-            // pH1w4_0, pH1w4_1, pH1w4_2, pH1w4_3, pH2w3_0, pH2w3_1, pH2w3_2, pH3w3_0, pH3w3_1, pH2w3_2, xi, zh,
-            // ZH, DenH1, DenH2, LiS0_1, LiS0_2, LiS0_3, LiS0_4, LiS0_5, LiS0_6, LiS0_7, LiS0_8,
-            // LiS1_1, LiS1_2, LiS1_3, LiS1_4, LiS2_1, LiS2_2, LiS2_3, LiS3_1, LiS3_2, LiS3_3, Li_1, Li_2, pi]
-
-            { compute_r0(ql, qr, qo, qm, qc, s1, s2, s3) }
-            // pH1w4_0, pH1w4_1, pH1w4_2, pH1w4_3, pH2w3_0, pH2w3_1, pH2w3_2, pH3w3_0, pH3w3_1, pH2w3_2, xi, zh,
-            // ZH, DenH1, DenH2, LiS0_1, LiS0_2, LiS0_3, LiS0_4, LiS0_5, LiS0_6, LiS0_7, LiS0_8,
-            // LiS1_1, LiS1_2, LiS1_3, LiS1_4, LiS2_1, LiS2_2, LiS2_3, LiS3_1, LiS3_2, LiS3_3, Li_1, Li_2, pi, r0]
-
-            { compute_r1(ql, qr, qm, qo, qc, a, b, c) }
-
-            { compute_r2(a, b, c, z, zw, s1, s2, s3, t1w, t2w, w1) }
-
-            { compute_fej() }
-
-            { compute_f_opt(c0_x, c0_y, c0_z, c1_x, c1_y, c1_z, c2_x, c2_y, c2_z) }
-
-
-            // save f
-            { Fq::toaltstack() }
-            { Fq::toaltstack() }
-            { Fq::toaltstack() }
-
-            // push the scalar
-            { Fr::copy(1)}
-            { Fr::toaltstack()} // [ | e_scalar]
-
-            // push g1
-            { Fq::push_dec(g1_x) }
-            { Fq::push_dec(g1_y) }
-            { Fq::push_dec(g1_z) } // [-g1 | e_scalar]
-            { G1Projective::neg() }
-            { G1Projective::toaltstack() } // [ | -g1 e_scalar]
-
-            // push the scalar
-            { Fr::toaltstack() }
-            // push G1x, G1y (3 elements)
-            { Fq::push_dec(w1_x) }
-            { Fq::push_dec(w1_y) }
-            { Fq::push_dec("1") }
-            { G1Projective::neg() }
-            { G1Projective::toaltstack() } // [| -w1, w1_scalar, -g1, e_scalar]
-
-            {Fr::roll(3)}
-            {Fr::toaltstack()}
-
-            {Fq::push_dec(w2_x)}
-            {Fq::push_dec(w2_y)}
-            {Fq::push_dec("1")}
-            {Fr::fromaltstack()} // [w2, w2_scalar(y) | -w1, w1_scalar, -g1, e_scalar ]
-
-            { Fr::fromaltstack() }
-            { G1Projective::fromaltstack() }
-            { Fr::fromaltstack() }
-            { G1Projective::fromaltstack() } // [w2, w2_scalar(y) -w1, w1_scalar, -g1, e_scalar ]
-
-            { G1Projective::batched_scalar_mul::<3>()} // W2 * y - (j + e)] | [ f ]
-            { G1Projective::fromaltstack() }
-            { G1Projective::add() }  // A1 = w2 * y + f - (e + j)
-
-            // clear stack
-            {G1Projective::toaltstack()}
-            {Fr::drop()}
-            {Fr::drop()}
-            {Fr::drop()}
-            {G1Projective::fromaltstack()}
-
-            // A1 to affine
-            {G1Projective::into_affine()}
-
-            { fflonk_pairing_with_c_wi(w2, c_ori, c_inv, wi, &Q0_prepared, &Q1_prepared) }
-
-            { fq12_push(hint) }
-            { Fq12::equalverify() }
-
-            OP_TRUE
-
-        };
-        println!("fflonk.checkpairing_miller_loop = {} bytes", script.len());
-        let interval = script.max_op_if_interval();
-        println!(
-            "Max if interval: {:?} difference: {}, debug info: {}, {}",
-            interval,
-            interval.1 - interval.0,
-            script.debug_info(interval.0),
-            script.debug_info(interval.1)
-        );
-        let stack = script.analyze_stack();
-        println!("stack: {:?}", stack);
-        //let exec_result = execute_script_as_chunks(script, 3_000_000, 2_000_000);
-        //println!("{}", exec_result);
-        //assert!(exec_result.success);
-=======
->>>>>>> 02cb6fe8
     }
 }