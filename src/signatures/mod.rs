--- conflicted
+++ resolved
@@ -1,10 +1,3 @@
 pub mod winternitz;
-<<<<<<< HEAD
-pub mod winternitz_compact;
 pub mod winternitz_hash;
-=======
-pub mod winternitz_hash;
-pub mod utils;
-
-
->>>>>>> be4674b0
+pub mod utils;