use crate::hash::blake3::blake3_160_var_length;
<<<<<<< HEAD
use crate::signatures::winternitz::{checksig_verify, sign, sign_witness, PublicKey};
=======
use crate::signatures::winternitz::{checksig_verify, sign, DigitSignature, PublicKey};
>>>>>>> 8e8a8ddd
use crate::treepp::*;
use blake3::hash;

const MESSAGE_HASH_LEN: u8 = 20;

/// Verify a Winternitz signature for the hash of the top `input_len` many bytes on the stack
/// The hash function is blake3 with a 20-byte digest size
/// Fails if the signature is invalid
pub fn check_hash_sig(public_key: &PublicKey, input_len: usize) -> Script {
    script! {
        // 1. Verify the signature and compute the signed message
        { checksig_verify(&public_key) }
        for _ in 0..MESSAGE_HASH_LEN {
            OP_TOALTSTACK
        }

        // 2. Hash the inputs
        { blake3_160_var_length(input_len) }

        // 3. Compare signed message to the hash
        for _ in 0..MESSAGE_HASH_LEN / 4 {
            for j in 0..4 {
                { 3 - j }
                OP_ROLL
                OP_FROMALTSTACK
                OP_EQUALVERIFY
            }
        }
    }
}

/// Create a Winternitz signature for the blake3 hash of a given message
pub fn sign_hash(sec_key: &str, message: &[u8]) -> Vec<DigitSignature> {
    let message_hash = hash(message);
    let message_hash_bytes = &message_hash.as_bytes()[0..20];

    sign(sec_key, message_hash_bytes)
}

pub fn sign_hash_witness(sec_key: &str, message: &[u8]) -> Vec<Vec<u8>> {
    let message_hash = hash(message);
    let message_hash_bytes = &message_hash.as_bytes()[0..20];
    sign_witness(sec_key, message_hash_bytes)
}

#[cfg(test)]
mod test {
    use crate::signatures::winternitz::generate_public_key;

    use super::*;
    use crate::signatures::winternitz::generate_public_key;

    #[test]
    fn test_check_hash_sig() {
        // My secret key
        let my_sec_key = "b138982ce17ac813d505b5b40b665d404e9528e7";

        // My public key
        let public_key = generate_public_key(my_sec_key);

        // The message to sign
        let message = *b"This is an arbitrary length input intended for testing purposes....";

        run(script! {
            //
            // Unlocking Script
            //

            // 1. Push the message
            for byte in message.iter().rev() {
                { *byte }
            }
            // 2. Push the signature
<<<<<<< HEAD
            { sign_hash(my_sec_key, &message) }

=======
            for signature in sign_hash(my_sec_key, &message) {
                { signature.hash_bytes }
                { signature.message_digit }
            }
>>>>>>> 8e8a8ddd

            //
            // Locking Script
            //
            { check_hash_sig(&public_key, message.len()) }
            OP_TRUE
        });
    }
}<|MERGE_RESOLUTION|>--- conflicted
+++ resolved
@@ -1,9 +1,5 @@
 use crate::hash::blake3::blake3_160_var_length;
-<<<<<<< HEAD
-use crate::signatures::winternitz::{checksig_verify, sign, sign_witness, PublicKey};
-=======
 use crate::signatures::winternitz::{checksig_verify, sign, DigitSignature, PublicKey};
->>>>>>> 8e8a8ddd
 use crate::treepp::*;
 use blake3::hash;
 
@@ -52,9 +48,7 @@
 #[cfg(test)]
 mod test {
     use crate::signatures::winternitz::generate_public_key;
-
     use super::*;
-    use crate::signatures::winternitz::generate_public_key;
 
     #[test]
     fn test_check_hash_sig() {
@@ -77,15 +71,10 @@
                 { *byte }
             }
             // 2. Push the signature
-<<<<<<< HEAD
-            { sign_hash(my_sec_key, &message) }
-
-=======
             for signature in sign_hash(my_sec_key, &message) {
                 { signature.hash_bytes }
                 { signature.message_digit }
             }
->>>>>>> 8e8a8ddd
 
             //
             // Locking Script
