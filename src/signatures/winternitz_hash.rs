--- conflicted
+++ resolved
@@ -1,11 +1,7 @@
-<<<<<<< HEAD
-use crate::hash::blake3::blake3_160_var_length;
-use crate::signatures::winternitz::{checksig_verify, sign, DigitSignature, PublicKey};
-=======
->>>>>>> be4674b0
 use crate::treepp::*;
 use super::winternitz::*;
 use crate::hash::blake3::blake3_160_var_length;
+use bitcoin::Witness;
 use blake3::hash;
 
 const MESSAGE_HASH_LEN: u32 = 20;
@@ -40,24 +36,12 @@
 }
 
 /// Create a Winternitz signature for the blake3 hash of a given message
-<<<<<<< HEAD
-pub fn sign_hash(sec_key: &str, message: &[u8]) -> Vec<DigitSignature> {
+pub fn sign_hash(sec_key: &Vec<u8>, message: &[u8]) -> Witness {
     let message_hash = hash(message);
     let message_hash_bytes = &message_hash.as_bytes()[0..20];
-
-    sign(sec_key, message_hash_bytes)
+    O.sign(&PS, sec_key, &message_hash_bytes.to_vec())
 }
 
-=======
-pub fn sign_hash(sec_key: &Vec<u8>, message: &[u8]) -> Script {
-    let message_hash = hash(message);
-    let message_hash_bytes = &message_hash.as_bytes()[0..20];
-    script! {
-        { O.sign(&PS, sec_key, &message_hash_bytes.to_vec()) }
-    }
-}
-
->>>>>>> be4674b0
 #[cfg(test)]
 mod test {
     use super::*;
@@ -77,12 +61,8 @@
         // The message to sign
         let message = *b"This is an arbitrary length input intended for testing purposes....";
 
-<<<<<<< HEAD
-        let result = execute_script(script! {
-=======
 
         assert!(execute_script(script! {
->>>>>>> be4674b0
             //
             // Unlocking Script
             //
@@ -92,29 +72,15 @@
                 { *byte }
             }
             // 2. Push the signature
-<<<<<<< HEAD
-            for signature in sign_hash(my_sec_key, &message) {
-                { signature.hash_bytes }
-                { signature.message_digit }
-            }
-
-=======
             { sign_hash(&secret_key, &message) }
             
             
->>>>>>> be4674b0
             //
             // Locking Script
             //
             { check_hash_sig(&public_key, message.len()) }
             OP_TRUE
-<<<<<<< HEAD
-        });
-
-        assert!(result.success);
-=======
         }).success == true);   
->>>>>>> be4674b0
     }
 
 }