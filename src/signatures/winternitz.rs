//
// Winternitz One-time Signatures
//

//
// Winternitz signatures are an improved version of Lamport signatures.
// A detailed introduction to Winternitz signatures can be found
// in "A Graduate Course in Applied Cryptography" in chapter 14.3
// https://toc.cryptobook.us/book.pdf
//
// We are trying to closely follow the authors' notation here.
//

//
// BEAT OUR IMPLEMENTATION AND WIN A CODE GOLF BOUNTY!
//

use crate::treepp::*;
use bitcoin::hashes::{hash160, Hash};
use hex::decode as hex_decode;

/// Bits per digit
const LOG_D: u32 = 4;
/// Digits are base d+1
pub const D: u32 = (1 << LOG_D) - 1;
/// Number of digits of the message
const N0: u32 = 40;
/// Number of digits of the checksum.  N1 = ⌈log_{D+1}(D*N0)⌉ + 1
const N1: usize = 4;
/// Total number of digits to be signed
pub const N: usize = N0 as usize + N1;
/// The public key type
pub type PublicKey = [[u8; 20]; N as usize];

pub struct DigitSignature {
    pub hash_bytes: Vec<u8>,
    pub message_digit: u8,
}

//
// Helper functions
//

/// Generate a public key for the i-th digit of the message
pub fn public_key_for_digit(secret_key: &str, digit_index: u32) -> [u8; 20] {
    // Convert secret_key from hex string to bytes
    let mut secret_i = match hex_decode(secret_key) {
        Ok(bytes) => bytes,
        Err(_) => panic!("Invalid hex string"),
    };

    secret_i.push(digit_index as u8);

    let mut hash = hash160::Hash::hash(&secret_i);

    for _ in 0..D {
        hash = hash160::Hash::hash(&hash[..]);
    }

    *hash.as_byte_array()
}

/// Generate a public key from a secret key
pub fn generate_public_key(secret_key: &str) -> PublicKey {
    let mut public_key_array = [[0u8; 20]; N as usize];
    for i in 0..N {
        public_key_array[i as usize] = public_key_for_digit(secret_key, i.try_into().unwrap());
    }
    public_key_array
}

/// Compute the signature for the i-th digit of the message
<<<<<<< HEAD
pub fn digit_signature(secret_key: &str, digit_index: u32, message_digit: u8) -> Script {
    let hash_bytes = digit_signature_witness(secret_key, digit_index, message_digit);

    script! {
        { hash_bytes }
        { message_digit }
    }
}

pub fn digit_signature_witness(secret_key: &str, digit_index: u32, message_digit: u8) -> Vec<u8> {
=======
pub fn digit_signature(secret_key: &str, digit_index: u32, message_digit: u8) -> DigitSignature {
>>>>>>> 8e8a8ddd
    // Convert secret_key from hex string to bytes
    let mut secret_i = match hex_decode(secret_key) {
        Ok(bytes) => bytes,
        Err(_) => panic!("Invalid hex string"),
    };

    secret_i.push(digit_index as u8);

    let mut hash = hash160::Hash::hash(&secret_i);

    for _ in 0..message_digit {
        hash = hash160::Hash::hash(&hash[..]);
    }

    let hash_bytes = hash.as_byte_array().to_vec();

<<<<<<< HEAD
    hash_bytes
=======
    DigitSignature {
        hash_bytes,
        message_digit,
    }
>>>>>>> 8e8a8ddd
}

/// Compute the checksum of the message's digits.
/// Further infos in chapter "A domination free function for Winternitz signatures"
pub fn checksum(digits: [u8; N0 as usize]) -> u32 {
    let mut sum = 0;
    for digit in digits {
        sum += digit as u32;
    }
    D * N0 - sum
}

/// Convert a byte-encoded message to its digits
pub fn bytes_to_digits(message_bytes: &[u8]) -> Vec<u8> {
    let mut message_digits = Vec::new();
    for byte in message_bytes {
        message_digits.push(byte & 0b00001111);
        message_digits.push(byte >> 4);
    }

    message_digits
}

/// Convert a number to digits
pub fn to_digits<const DIGIT_COUNT: usize>(mut number: u32) -> [u8; DIGIT_COUNT] {
    let mut digits: [u8; DIGIT_COUNT] = [0; DIGIT_COUNT];
    for i in 0..DIGIT_COUNT {
        let digit = number % (D + 1);
        number = (number - digit) / (D + 1);
        digits[i] = digit as u8;
    }
    digits
}

/// Compute the signature for a given message
pub fn sign_digits(secret_key: &str, message_digits: [u8; N0 as usize]) -> Vec<DigitSignature> {
    // const message_digits = to_digits(message, n0)
    let mut checksum_digits = to_digits::<N1>(checksum(message_digits)).to_vec();
    checksum_digits.append(&mut message_digits.to_vec());

    let mut signatures = Vec::new();
    for i in 0..N {
        let digit_signature = digit_signature(
            secret_key,
            i.try_into().unwrap(),
            checksum_digits[(N - 1 - i) as usize],
        );
        signatures.push(digit_signature);
    }
    signatures
}

<<<<<<< HEAD
/// Compute the signature for a given message
pub fn sign_digits_witness(secret_key: &str, message_digits: [u8; N0 as usize]) -> Vec<Vec<u8>> {
    // const message_digits = to_digits(message, n0)
    let mut checksum_digits = to_digits::<N1>(checksum(message_digits)).to_vec();
    checksum_digits.append(&mut message_digits.to_vec());

    let res: Vec<Vec<u8>> = (0..N)
        .map(|i| digit_signature_witness(secret_key, i, checksum_digits[(N - 1 - i) as usize]))
        .collect();
    res
}

pub fn sign(secret_key: &str, message_bytes: &[u8]) -> Script {
=======
pub fn sign(secret_key: &str, message_bytes: &[u8]) -> Vec<DigitSignature> {
>>>>>>> 8e8a8ddd
    // Convert message to digits
    let mut message_digits = [0u8; 20 * 2 as usize];
    for (digits, byte) in message_digits.chunks_mut(2).zip(message_bytes) {
        digits[0] = byte & 0b00001111;
        digits[1] = byte >> 4;
    }

    sign_digits(secret_key, message_digits)
}

pub fn sign_witness(secret_key: &str, message_bytes: &[u8]) -> Vec<Vec<u8>> {
    // Convert message to digits
    let mut message_digits = [0u8; 20 * 2 as usize];
    for (digits, byte) in message_digits.chunks_mut(2).zip(message_bytes) {
        digits[0] = byte & 0b00001111;
        digits[1] = byte >> 4;
    }

    sign_digits_witness(secret_key, message_digits)
}

pub fn verify_digit(digit_pubkey: &[u8; 20]) -> Script {
    if LOG_D == 4 {
        // when using 4-bit digits, we apply an optimization. In the unoptimized version:
        // - we push 16 hashes on the stack (OP_DUP + OP_HASH160)
        // - use op_pick
        // - do 8 OP_2DROPS to clear the stack
        // In the optimized version, we save 8 OP_DUP and 4 OP_2DROPS, in exchange for 9 opcodes
        // to implement to following logic (saving 3 bytes per digit):
        // if the digit is less than 8:
        //     we know that the hash that we're interested in is not in the first 8 hashes. So we
        //     do the the first 8 hashes without storing intermediate results.
        // else:
        //     we know that the hash that we're interested in is not in the last 8 hashes. So we
        //     just just reduce the op_pick input by 8
        // Now we only need to do 8 iterations of [OP_DUP OP_HASH160], saving 8 OP_DUPS and 4 OP_2DROPS
        script! {
            // Verify that the digit is in the range [0, d]
            // See https://github.com/BitVM/BitVM/issues/35
            { D }
            OP_MIN

            // Push a copy of the digit onto the altstack
            OP_DUP
            OP_TOALTSTACK
            // push a copy of the digit on the stack
            OP_DUP

            OP_8
            OP_LESSTHAN
            OP_IF
                // digit is less than 8: run 8 iterations of the hashing without storing intermediate results on stack
                // The stack index to use will be equal to the digit.
                OP_TOALTSTACK
                for _ in 0..8 {
                    OP_HASH160
                }
            OP_ELSE
                // digit is 8 or more - we don't need to run the last 8 iterations of the hashing.
                // Reduce the stack index by 8 to compensate
                OP_8
                OP_SUB
                OP_TOALTSTACK
            OP_ENDIF

            // Hash the input hash d-8 times and put every result on the stack
            for _ in 0..D-8 {
                OP_DUP OP_HASH160
            }

            // Verify the signature for this digit
            OP_FROMALTSTACK
            OP_PICK
            { digit_pubkey.to_vec() }
            OP_EQUALVERIFY

            // Drop the d+1 stack items
            for _ in 0..(D+1)/2/2 {
                OP_2DROP
            }
        }
    } else {
        script! {
             // Verify that the digit is in the range [0, d]
            // See https://github.com/BitVM/BitVM/issues/35
            { D }
            OP_MIN

            // Push two copies of the digit onto the altstack
            OP_DUP
            OP_TOALTSTACK
            OP_TOALTSTACK

            // Hash the input hash d times and put every result on the stack
            for _ in 0..D {
                OP_DUP OP_HASH160
            }

            // Verify the signature for this digit
            OP_FROMALTSTACK
            OP_PICK
            { digit_pubkey.to_vec() }
            OP_EQUALVERIFY

            // Drop the d+1 stack items
            for _ in 0..(D+1)/2 {
                OP_2DROP
            }
        }
    }
}

pub fn checksig_verify(public_key: &PublicKey) -> Script {
    script! {
        //
        // Verify the hash chain for each digit
        //

        // Repeat this for every of the n many digits
        for digit_index in 0..N {
            { verify_digit(&public_key[N as usize - 1 - digit_index as usize]) }
        }

        //
        // Verify the Checksum
        //

        // 1. Compute the checksum of the message's digits
        OP_FROMALTSTACK OP_DUP OP_NEGATE
        for _ in 1..N0 {
            OP_FROMALTSTACK OP_TUCK OP_SUB
        }
        { D * N0 }
        OP_ADD


        // 2. Sum up the signed checksum's digits
        OP_FROMALTSTACK
        for _ in 0..N1 - 1 {
            for _ in 0..LOG_D {
                OP_DUP OP_ADD
            }
            OP_FROMALTSTACK
            OP_ADD
        }

        // 3. Ensure both checksums are equal
        OP_EQUALVERIFY


        // Convert the message's digits to bytes
        for i in 0..N0 / 2 {
            OP_SWAP
            for _ in 0..LOG_D {
                OP_DUP OP_ADD
            }
            OP_ADD
            // Push all bytes to the altstack, except for the last byte
            if i != (N0/2) - 1 {
                OP_TOALTSTACK
            }
        }
        // Read the bytes from the altstack
        for _ in 0..N0 / 2 - 1{
            OP_FROMALTSTACK
        }

    }
}

#[cfg(test)]
mod test {
    use super::*;

    // The secret key
    const MY_SECKEY: &str = "b138982ce17ac813d505b5b40b665d404e9528e7";

    #[test]
    fn test_winternitz() {
        // The message to sign
        #[rustfmt::skip]
        const MESSAGE: [u8; N0 as usize] = [
            1, 2, 3, 4, 5, 6, 7, 8, 9, 0xA, 0xB, 0xC, 0xD, 0xE, 0xF, 7, 7, 7, 7, 7,
            1, 2, 3, 4, 5, 6, 7, 8, 9, 0xA, 0xB, 0xC, 0xD, 0xE, 0xF, 7, 7, 7, 7, 7,
        ];

        let public_key = generate_public_key(MY_SECKEY);

        let script = script! {
            for signature in sign_digits(MY_SECKEY, MESSAGE) {
              { signature.hash_bytes }
              { signature.message_digit }
            }
            { checksig_verify(&public_key) }
        };

        println!(
            "Winternitz signature size:\n \t{:?} bytes / {:?} bits \n\t{:?} bytes / bit",
            script.len(),
            N0 * 4,
            script.len() as f64 / (N0 * 4) as f64
        );

<<<<<<< HEAD
        let result = execute_script(script! {
            { sign_digits(MY_SECKEY, MESSAGE) }
=======
        run(script! {
            for signature in sign_digits(MY_SECKEY, MESSAGE) {
              { signature.hash_bytes }
              { signature.message_digit }
            }
>>>>>>> 8e8a8ddd
            { checksig_verify(&public_key) }

            0x21 OP_EQUALVERIFY
            0x43 OP_EQUALVERIFY
            0x65 OP_EQUALVERIFY
            0x87 OP_EQUALVERIFY
            0xA9 OP_EQUALVERIFY
            0xCB OP_EQUALVERIFY
            0xED OP_EQUALVERIFY
            0x7F OP_EQUALVERIFY
            0x77 OP_EQUALVERIFY
            0x77 OP_EQUALVERIFY

            0x21 OP_EQUALVERIFY
            0x43 OP_EQUALVERIFY
            0x65 OP_EQUALVERIFY
            0x87 OP_EQUALVERIFY
            0xA9 OP_EQUALVERIFY
            0xCB OP_EQUALVERIFY
            0xED OP_EQUALVERIFY
            0x7F OP_EQUALVERIFY
            0x77 OP_EQUALVERIFY
            0x77 OP_EQUAL
        });

        assert!(result.success);
    }

    // TODO: test the error cases: negative digits, digits > D, ...
}<|MERGE_RESOLUTION|>--- conflicted
+++ resolved
@@ -70,20 +70,7 @@
 }
 
 /// Compute the signature for the i-th digit of the message
-<<<<<<< HEAD
-pub fn digit_signature(secret_key: &str, digit_index: u32, message_digit: u8) -> Script {
-    let hash_bytes = digit_signature_witness(secret_key, digit_index, message_digit);
-
-    script! {
-        { hash_bytes }
-        { message_digit }
-    }
-}
-
-pub fn digit_signature_witness(secret_key: &str, digit_index: u32, message_digit: u8) -> Vec<u8> {
-=======
 pub fn digit_signature(secret_key: &str, digit_index: u32, message_digit: u8) -> DigitSignature {
->>>>>>> 8e8a8ddd
     // Convert secret_key from hex string to bytes
     let mut secret_i = match hex_decode(secret_key) {
         Ok(bytes) => bytes,
@@ -100,14 +87,10 @@
 
     let hash_bytes = hash.as_byte_array().to_vec();
 
-<<<<<<< HEAD
-    hash_bytes
-=======
     DigitSignature {
         hash_bytes,
         message_digit,
     }
->>>>>>> 8e8a8ddd
 }
 
 /// Compute the checksum of the message's digits.
@@ -160,23 +143,7 @@
     signatures
 }
 
-<<<<<<< HEAD
-/// Compute the signature for a given message
-pub fn sign_digits_witness(secret_key: &str, message_digits: [u8; N0 as usize]) -> Vec<Vec<u8>> {
-    // const message_digits = to_digits(message, n0)
-    let mut checksum_digits = to_digits::<N1>(checksum(message_digits)).to_vec();
-    checksum_digits.append(&mut message_digits.to_vec());
-
-    let res: Vec<Vec<u8>> = (0..N)
-        .map(|i| digit_signature_witness(secret_key, i, checksum_digits[(N - 1 - i) as usize]))
-        .collect();
-    res
-}
-
-pub fn sign(secret_key: &str, message_bytes: &[u8]) -> Script {
-=======
 pub fn sign(secret_key: &str, message_bytes: &[u8]) -> Vec<DigitSignature> {
->>>>>>> 8e8a8ddd
     // Convert message to digits
     let mut message_digits = [0u8; 20 * 2 as usize];
     for (digits, byte) in message_digits.chunks_mut(2).zip(message_bytes) {
@@ -380,16 +347,11 @@
             script.len() as f64 / (N0 * 4) as f64
         );
 
-<<<<<<< HEAD
-        let result = execute_script(script! {
-            { sign_digits(MY_SECKEY, MESSAGE) }
-=======
         run(script! {
             for signature in sign_digits(MY_SECKEY, MESSAGE) {
               { signature.hash_bytes }
               { signature.message_digit }
             }
->>>>>>> 8e8a8ddd
             { checksig_verify(&public_key) }
 
             0x21 OP_EQUALVERIFY
@@ -414,8 +376,6 @@
             0x77 OP_EQUALVERIFY
             0x77 OP_EQUAL
         });
-
-        assert!(result.success);
     }
 
     // TODO: test the error cases: negative digits, digits > D, ...
