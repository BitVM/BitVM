--- conflicted
+++ resolved
@@ -220,55 +220,6 @@
     }
 }
 
-<<<<<<< HEAD
-fn verify_digit(digit_pubkey: &[u8; 20]) -> Script {
-    if LOG_D == 4 {
-        // when using 4-bit digits, we apply an optimization. In the unoptimized version:
-        // - we push 16 hashes on the stack (OP_DUP + OP_HASH160)
-        // - use op_pick
-        // - do 8 OP_2DROPS to clear the stack
-        // In the optimized version, we save 8 OP_DUP and 4 OP_2DROPS, in exchange for 9 opcodes
-        // to implement to following logic (saving 3 bytes per digit):
-        // if the digit is less than 8:
-        //     we know that the hash that we're interested in is not in the first 8 hashes. So we
-        //     do the the first 8 hashes without storing intermediate results.
-        // else:
-        //     we know that the hash that we're interested in is not in the last 8 hashes. So we
-        //     just just reduce the op_pick input by 8
-        // Now we only need to do 8 iterations of [OP_DUP OP_HASH160], saving 8 OP_DUPS and 4 OP_2DROPS
-        script! {
-            // Verify that the digit is in the range [0, d]
-            // See https://github.com/BitVM/BitVM/issues/35
-            { D }
-            OP_MIN
-
-            // Push a copy of the digit onto the altstack
-            OP_DUP
-            OP_TOALTSTACK
-            // push a copy of the digit on the stack
-            OP_DUP
-
-            OP_8
-            OP_LESSTHAN
-            OP_IF
-                // digit is less than 8: run 8 iterations of the hashing without storing intermediate results on stack
-                // The stack index to use will be equal to the digit.
-                OP_TOALTSTACK
-                for _ in 0..8 {
-                    OP_HASH160
-                }
-            OP_ELSE
-                // digit is 8 or more - we don't need to run the last 8 iterations of the hashing.
-                // Reduce the stack index by 8 to compensate
-                OP_8
-                OP_SUB
-                OP_TOALTSTACK
-            OP_ENDIF
-
-            // Hash the input hash d-8 times and put every result on the stack
-            for _ in 0..D-8 {
-                OP_DUP OP_HASH160
-=======
 pub struct ListpickVerifier {}
 impl Verifier for ListpickVerifier {}
 
@@ -304,21 +255,10 @@
                 for _ in 0..(ps.d + 1)/4 {
                     OP_2DROP
                 }
->>>>>>> 02cb6fe8
-            }
-        }
-    }
-
-<<<<<<< HEAD
-            // Verify the signature for this digit
-            OP_FROMALTSTACK
-            OP_PICK
-            { digit_pubkey.to_vec() }
-            OP_EQUALVERIFY
-
-            // Drop the d+1 stack items
-            for _ in 0..(D+1)/2/2 {
-=======
+            }
+        }
+    }
+
     pub fn checksig_verify(&self, ps: &Parameters, public_key: &PublicKey) -> Script {
         let mut script = self.verify_digits(ps, public_key);
         script = script.push_script(self.verify_checksum(ps).compile());
@@ -361,7 +301,6 @@
                         OP_TOALTSTACK
                     OP_ENDIF
                 }
->>>>>>> 02cb6fe8
                 OP_2DROP
                 OP_FROMALTSTACK
                 OP_DUP
@@ -371,51 +310,7 @@
                 OP_TOALTSTACK
             }
         }
-<<<<<<< HEAD
-    } else {
-        script! {
-             // Verify that the digit is in the range [0, d]
-             // See https://github.com/BitVM/BitVM/issues/35
-             { D }
-             OP_MIN
-
-             // Push two copies of the digit onto the altstack
-             OP_DUP
-             OP_TOALTSTACK
-             OP_TOALTSTACK
-
-             // Hash the input hash d times and put every result on the stack
-             for _ in 0..D {
-                 OP_DUP OP_HASH160
-             }
-
-             // Verify the signature for this digit
-             OP_FROMALTSTACK
-             OP_PICK
-             { digit_pubkey.to_vec() }
-             OP_EQUALVERIFY
-
-             // Drop the d+1 stack items
-             for _ in 0..(D+1)/2 {
-                 OP_2DROP
-             }
-        }
-    }
-}
-
-pub fn checksig_verify(public_key: &PublicKey) -> Script {
-    script! {
-        //
-        // Verify the hash chain for each digit
-        //
-
-        // Repeat this for every of the n many digits
-        for digit_index in 0..N {
-            { verify_digit(&public_key[N as usize - 1 - digit_index as usize]) }
-        }
-=======
-    }
->>>>>>> 02cb6fe8
+    }
 
     pub fn checksig_verify(&self, ps: &Parameters, public_key: &PublicKey) -> Script {
         let mut script = self.verify_digits(ps, public_key);
@@ -852,46 +747,6 @@
         };
     }
 
-<<<<<<< HEAD
-        println!(
-            "Winternitz signature size:\n \t{:?} bytes / {:?} bits \n\t{:?} bytes / bit",
-            script.len(),
-            N0 * 4,
-            script.len() as f64 / (N0 * 4) as f64
-        );
-
-        let result = execute_script(script! {
-            for signature in sign_digits(MY_SECKEY, MESSAGE) {
-              { signature.hash_bytes }
-              { signature.message_digit }
-            }
-            { checksig_verify(&public_key) }
-
-            0x21 OP_EQUALVERIFY
-            0x43 OP_EQUALVERIFY
-            0x65 OP_EQUALVERIFY
-            0x87 OP_EQUALVERIFY
-            0xA9 OP_EQUALVERIFY
-            0xCB OP_EQUALVERIFY
-            0xED OP_EQUALVERIFY
-            0x7F OP_EQUALVERIFY
-            0x77 OP_EQUALVERIFY
-            0x77 OP_EQUALVERIFY
-
-            0x21 OP_EQUALVERIFY
-            0x43 OP_EQUALVERIFY
-            0x65 OP_EQUALVERIFY
-            0x87 OP_EQUALVERIFY
-            0xA9 OP_EQUALVERIFY
-            0xCB OP_EQUALVERIFY
-            0xED OP_EQUALVERIFY
-            0x7F OP_EQUALVERIFY
-            0x77 OP_EQUALVERIFY
-            0x77 OP_EQUAL
-        });
-
-        assert!(result.success);
-=======
     #[test]
     fn test_winternitz_success() {
         let secret_key = match hex::decode(SAMPLE_SECRET_KEY) {
@@ -934,7 +789,6 @@
                 [StraightforwardConverter]
             );
         }
->>>>>>> 02cb6fe8
     }
 
     #[test]
