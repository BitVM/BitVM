use std::str::FromStr;

use ark_bn254::{Bn254, Fq2, Fr, G1Affine, G1Projective, G2Affine};
use ark_ec::{
    bn::{Bn, BnConfig, G2Prepared},
    pairing::{Pairing, PairingOutput},
    short_weierstrass::{Projective, SWCurveConfig},
    AffineRepr, CurveGroup, Group, VariableBaseMSM,
};
use ark_ff::{Field, One, QuadExtField, Zero};
use ark_groth16::{PreparedVerifyingKey, Proof, VerifyingKey};
use num_bigint::BigUint;
use num_traits::Num;

use crate::{
    bn254::{
        self, fp254impl::Fp254Impl, fq::Fq, fq12::Fq12, msm::msm, pairing::Pairing as Pairing2,
    },
    groth16::checkpairing_with_c_wi_groth16::{compute_c_wi, fq12_push},
    treepp::{pushable, script, Script},
};

#[derive(Clone, Copy, Debug)]
pub struct Verifier;

impl Verifier {
    pub fn verify_proof(
        public_inputs: &Vec<<Bn254 as Pairing>::ScalarField>,
        proof: &Proof<Bn254>,
        vk: &VerifyingKey<Bn254>,
        pvk: &PreparedVerifyingKey<Bn<ark_bn254::Config>>,
    ) -> Script {
        let (msm_script, msm_g1) = Self::prepare_inputs(public_inputs, vk);
        script! {
            { Self::verify_proof_with_prepared_inputs(proof, vk, pvk, msm_script, msm_g1) }
        }
    }

    pub fn prepare_inputs(
        public_inputs: &Vec<<Bn254 as Pairing>::ScalarField>,
        vk: &VerifyingKey<Bn254>,
    ) -> (Script, Projective<ark_bn254::g1::Config>) {
        let sum_ai_abc_gamma =
            G1Projective::msm(&vk.gamma_abc_g1, &public_inputs).expect("failed to calculate msm");
        (msm(&vk.gamma_abc_g1, &public_inputs), sum_ai_abc_gamma)
    }

    pub fn verify_proof_with_prepared_inputs(
        proof: &Proof<Bn254>,
        vk: &VerifyingKey<Bn254>,
        pvk: &PreparedVerifyingKey<Bn<ark_bn254::Config>>,
        msm_script: Script,
        msm_g1: Projective<ark_bn254::g1::Config>,
    ) -> Script {
        let p_pow3 = &BigUint::from_str_radix(Fq::MODULUS, 16).unwrap().pow(3_u32);
        let lambda = BigUint::from_str(
                    "10486551571378427818905133077457505975146652579011797175399169355881771981095211883813744499745558409789005132135496770941292989421431235276221147148858384772096778432243207188878598198850276842458913349817007302752534892127325269"
                ).unwrap();
        let (exp, sign) = if lambda > *p_pow3 {
            (lambda - p_pow3, true)
        } else {
            (p_pow3 - lambda, false)
        };

        let beta_prepared: G2Prepared<ark_bn254::Config> = (-vk.beta_g2).into();
        let ell_coeffsss: Vec<(ark_bn254::Fq2, ark_bn254::Fq2, ark_bn254::Fq2)> = beta_prepared
            .ell_coeffs
            .iter()
            .map(|f| {
                let f1: ark_bn254::Fq2 = f.0;
                let f2: ark_bn254::Fq2 = f.1;
                let f3: ark_bn254::Fq2 = f.2;
                (f1, f2, f3)
            })
            .collect();
        let beta_prepared: crate::bn254::ell_coeffs::G2Prepared =
            crate::bn254::ell_coeffs::G2Prepared {
                ell_coeffs: ell_coeffsss,
            };

        let ell_coeffsss: Vec<(ark_bn254::Fq2, ark_bn254::Fq2, ark_bn254::Fq2)> = pvk
            .gamma_g2_neg_pc
            .ell_coeffs
            .iter()
            .map(|f| {
                let f1: ark_bn254::Fq2 = f.0;
                let f2: ark_bn254::Fq2 = f.1;
                let f3: ark_bn254::Fq2 = f.2;
                (f1, f2, f3)
            })
            .collect();
        let gamma_g2_neg_pc: crate::bn254::ell_coeffs::G2Prepared =
            crate::bn254::ell_coeffs::G2Prepared {
                ell_coeffs: ell_coeffsss,
            };

        let ell_coeffsss: Vec<(ark_bn254::Fq2, ark_bn254::Fq2, ark_bn254::Fq2)> = pvk
            .delta_g2_neg_pc
            .ell_coeffs
            .iter()
            .map(|f| {
                let f1: ark_bn254::Fq2 = f.0;
                let f2: ark_bn254::Fq2 = f.1;
                let f3: ark_bn254::Fq2 = f.2;
                (f1, f2, f3)
            })
            .collect();
        let delta_g2_neg_pc: crate::bn254::ell_coeffs::G2Prepared =
            crate::bn254::ell_coeffs::G2Prepared {
                ell_coeffs: ell_coeffsss,
            };
        let q_prepared = [gamma_g2_neg_pc, delta_g2_neg_pc, beta_prepared].to_vec();

        let sum_ai_abc_gamma: G1Affine = msm_g1.into();

        let a = [
            sum_ai_abc_gamma.into(),
            proof.c.into(),
            vk.alpha_g1.into(),
            <G1Affine as Into<<Bn254 as Pairing>::G1Prepared>>::into(proof.a),
        ];

        let b = [
            pvk.gamma_g2_neg_pc.clone(),
            pvk.delta_g2_neg_pc.clone(),
            (-vk.beta_g2).into(),
            proof.b.into(),
        ];

        let qap = Bn254::multi_miller_loop(a, b);
        let f = qap.0;
        let (c, wi) = compute_c_wi(f);
        let c_inv = c.inverse().unwrap();

        let hint = if sign {
            f * wi * (c_inv.pow(exp.to_u64_digits()))
        } else {
            f * wi * (c_inv.pow(exp.to_u64_digits()).inverse().unwrap())
        };

        let quad_miller_loop_with_c_wi = Pairing2::quad_miller_loop_with_c_wi(&q_prepared);

        let p2 = sum_ai_abc_gamma;
        let p3 = proof.c;
        let p4 = vk.alpha_g1;
        let q4 = proof.b;

        let t4 = q4.into_group();

        script! {
            { Fq::push_u32_le(&BigUint::from_str("21575463638280843010398324269430826099269044274347216827212613867836435027261").unwrap().to_u32_digits()) }
            { Fq::push_u32_le(&BigUint::from_str("10307601595873709700152284273816112264069230130616436755625194854815875713954").unwrap().to_u32_digits()) }

            { Fq::push_u32_le(&BigUint::from_str("2821565182194536844548159561693502659359617185244120367078079554186484126554").unwrap().to_u32_digits()) }
            { Fq::push_u32_le(&BigUint::from_str("3505843767911556378687030309984248845540243509899259641013678093033130930403").unwrap().to_u32_digits()) }

            { Fq::push_u32_le(&BigUint::from_str("21888242871839275220042445260109153167277707414472061641714758635765020556616").unwrap().to_u32_digits()) }
            { Fq::push_u32_le(&BigUint::from_str("0").unwrap().to_u32_digits()) }

            { Fq::push_u32_le(&BigUint::from(ark_bn254::Fq::one().double().inverse().unwrap()).to_u32_digits()) }

            { Fq::push_u32_le(&BigUint::from(ark_bn254::g2::Config::COEFF_B.c0).to_u32_digits()) }
            { Fq::push_u32_le(&BigUint::from(ark_bn254::g2::Config::COEFF_B.c1).to_u32_digits()) }

            // calculate p1 with msm
            { msm_script }
            { Fq::push_u32_le(&BigUint::from(p2.x).to_u32_digits()) }
            { Fq::push_u32_le(&BigUint::from(p2.y).to_u32_digits()) }
            { Fq::push_u32_le(&BigUint::from(p3.x).to_u32_digits()) }
            { Fq::push_u32_le(&BigUint::from(p3.y).to_u32_digits()) }
            { Fq::push_u32_le(&BigUint::from(p4.x).to_u32_digits()) }
            { Fq::push_u32_le(&BigUint::from(p4.y).to_u32_digits()) }
            { Fq::push_u32_le(&BigUint::from(q4.x.c0).to_u32_digits()) }
            { Fq::push_u32_le(&BigUint::from(q4.x.c1).to_u32_digits()) }
            { Fq::push_u32_le(&BigUint::from(q4.y.c0).to_u32_digits()) }
            { Fq::push_u32_le(&BigUint::from(q4.y.c1).to_u32_digits()) }
            { fq12_push(c) }
            { fq12_push(c_inv) }
            { fq12_push(wi) }

            { Fq::push_u32_le(&BigUint::from(t4.x.c0).to_u32_digits()) }
            { Fq::push_u32_le(&BigUint::from(t4.x.c1).to_u32_digits()) }
            { Fq::push_u32_le(&BigUint::from(t4.y.c0).to_u32_digits()) }
            { Fq::push_u32_le(&BigUint::from(t4.y.c1).to_u32_digits()) }
            { Fq::push_u32_le(&BigUint::from(t4.z.c0).to_u32_digits()) }
            { Fq::push_u32_le(&BigUint::from(t4.z.c1).to_u32_digits()) }

            { quad_miller_loop_with_c_wi.clone() }
            { fq12_push(hint) }
            { Fq12::equalverify() }
            OP_TRUE
        }
    }
}

#[cfg(test)]
mod test {
    use crate::execute_script;
    use crate::groth16::verifier::Verifier;
    use ark_bn254::Bn254;
    use ark_crypto_primitives::snark::{CircuitSpecificSetupSNARK, SNARK};
    use ark_ec::pairing::Pairing;
    use ark_ff::Field;
    use ark_groth16::{prepare_verifying_key, Groth16};
    use ark_relations::lc;
    use ark_relations::r1cs::{ConstraintSynthesizer, ConstraintSystemRef, SynthesisError};
    use ark_std::{end_timer, start_timer, test_rng, UniformRand};
    use rand::{RngCore, SeedableRng};

    struct MySillyCircuit<F: Field> {
        a: Option<F>,
        b: Option<F>,
    }

    impl<ConstraintF: Field> ConstraintSynthesizer<ConstraintF> for MySillyCircuit<ConstraintF> {
        fn generate_constraints(
            self,
            cs: ConstraintSystemRef<ConstraintF>,
        ) -> Result<(), SynthesisError> {
            let a = cs.new_witness_variable(|| self.a.ok_or(SynthesisError::AssignmentMissing))?;
            let b = cs.new_witness_variable(|| self.b.ok_or(SynthesisError::AssignmentMissing))?;
            let c = cs.new_input_variable(|| {
                let mut a = self.a.ok_or(SynthesisError::AssignmentMissing)?;
                let b = self.b.ok_or(SynthesisError::AssignmentMissing)?;

                a *= &b;
                Ok(a)
            })?;

            cs.enforce_constraint(lc!() + a, lc!() + b, lc!() + c)?;
            cs.enforce_constraint(lc!() + a, lc!() + b, lc!() + c)?;
            cs.enforce_constraint(lc!() + a, lc!() + b, lc!() + c)?;
            cs.enforce_constraint(lc!() + a, lc!() + b, lc!() + c)?;
            cs.enforce_constraint(lc!() + a, lc!() + b, lc!() + c)?;
            cs.enforce_constraint(lc!() + a, lc!() + b, lc!() + c)?;

            Ok(())
        }
    }

    #[test]
    fn test_verify_proof() {
        type E = Bn254;
        let mut rng = ark_std::rand::rngs::StdRng::seed_from_u64(test_rng().next_u64());
        let (pk, vk) = Groth16::<E>::setup(MySillyCircuit { a: None, b: None }, &mut rng).unwrap();
        let pvk = prepare_verifying_key::<E>(&vk);

        // let a = <E as Pairing>::ScalarField::rand(&mut rng);
        // let b = <E as Pairing>::ScalarField::rand(&mut rng);
        let a = <E as Pairing>::ScalarField::ONE;
        let b = <E as Pairing>::ScalarField::ONE;
        let mut c = a;
        c *= b;

        let proof = Groth16::<E>::prove(
            &pk,
            MySillyCircuit {
                a: Some(a),
                b: Some(b),
            },
            &mut rng,
        )
        .unwrap();
        assert!(Groth16::<E>::verify_with_processed_vk(&pvk, &[c], &proof).unwrap());

<<<<<<< HEAD
        let script = Verifier::verify_proof(
            &vec![<E as Pairing>::ScalarField::ONE, c],
            &proof,
            &vk,
            &pvk,
        );
=======
        let start = start_timer!(|| "collect_script");
        let script = Verifier::verify_proof(&vec![c], &proof, &vk);
        end_timer!(start);

        println!("groth16::test_verify_proof = {} bytes", script.len());

        let start = start_timer!(|| "execute_script");
>>>>>>> e9714cd3
        let exec_result = execute_script(script);
        end_timer!(start);

        assert!(exec_result.success);
    }
}<|MERGE_RESOLUTION|>--- conflicted
+++ resolved
@@ -263,22 +263,18 @@
         .unwrap();
         assert!(Groth16::<E>::verify_with_processed_vk(&pvk, &[c], &proof).unwrap());
 
-<<<<<<< HEAD
+        let start = start_timer!(|| "collect_script");
         let script = Verifier::verify_proof(
             &vec![<E as Pairing>::ScalarField::ONE, c],
             &proof,
             &vk,
             &pvk,
         );
-=======
-        let start = start_timer!(|| "collect_script");
-        let script = Verifier::verify_proof(&vec![c], &proof, &vk);
         end_timer!(start);
 
         println!("groth16::test_verify_proof = {} bytes", script.len());
 
         let start = start_timer!(|| "execute_script");
->>>>>>> e9714cd3
         let exec_result = execute_script(script);
         end_timer!(start);
 
