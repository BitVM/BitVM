use std::cmp::min;

use super::utils::Hint;
use crate::bn254::fp254impl::Fp254Impl;
use crate::bn254::utils::fr_push_not_montgomery;
use crate::bn254::{curves::G1Affine, curves::G1Projective, utils::fr_push};
use crate::treepp::*;
use ark_ec::{AdditiveGroup, AffineRepr, CurveGroup, PrimeGroup};
use ark_ff::{BigInteger, Field, PrimeField};

pub fn affine_double_line_coeff(
    t: &mut ark_bn254::G1Affine,
    i_step: u32,
) -> ((ark_bn254::Fq, ark_bn254::Fq), ark_bn254::G1Affine) {
    let step_p = t.mul_bigint([(1 << i_step) - 1]).into_affine();
    (affine_add_line_coeff(t, step_p), step_p)
}

pub fn affine_add_line_coeff(
    t: &mut ark_bn254::G1Affine,
    p: ark_bn254::G1Affine,
) -> (ark_bn254::Fq, ark_bn254::Fq) {
    // alpha = (t.y - q.y) / (t.x - q.x)
    // bias = t.y - alpha * t.x
    let alpha = (t.y - p.y) / (t.x - p.x);
    let bias = t.y - alpha * t.x;

    // update T
    // T.x = alpha^2 - t.x - q.x
    // T.y = -bias - alpha * T.x
    let tx = alpha.square() - t.x - p.x;
    t.y = -bias - alpha * tx;
    t.x = tx;

    (alpha, -bias)
}

pub fn collect_scalar_mul_coeff(
    base: ark_bn254::G1Affine,
    scalar: ark_bn254::Fr,
    i_step: u32,
) -> (
    Vec<(ark_bn254::Fq, ark_bn254::Fq)>,
    Vec<ark_bn254::G1Affine>,
    Vec<ark_bn254::G1Affine>,
) {
    if scalar == ark_bn254::Fr::ONE {
        (vec![], vec![], vec![])
    } else {
        // precomputed lookup table (affine)
        let mut p_mul: Vec<ark_bn254::G1Affine> = Vec::new();
        p_mul.push(ark_bn254::G1Affine::zero());
        for _ in 1..(1 << i_step) {
            p_mul.push((p_mul.last().unwrap().clone() + base.clone()).into_affine());
        }

        // split into chunks
        let chunks = scalar
            .into_bigint()
            .to_bits_be()
            .iter()
            .map(|b| if *b { 1_u8 } else { 0_u8 })
            .skip(256 - crate::bn254::fr::Fr::N_BITS as usize)
            .collect::<Vec<_>>()
            .chunks(i_step as usize)
            .map(|slice| slice.into_iter().fold(0, |acc, &b| (acc << 1) + b as u32))
            .collect::<Vec<u32>>();
        assert!(chunks.len() > 0);

        // query lookup table, then double/add based on that
        let mut line_coeff = vec![];
        let mut step_points = vec![];
        let mut trace = vec![];
        let mut t = p_mul[chunks[0] as usize];
        // for check variables
        let mut acc = ark_bn254::G1Projective::from(p_mul[chunks[0] as usize]);
        let mut s = ark_ff::BigInt::<4>::from(chunks[0]);
        trace.push(p_mul[chunks[0] as usize]);
        chunks.iter().skip(1).enumerate().for_each(|(idx, query)| {
            let depth = if (idx == chunks.len() - 2)
                && (crate::bn254::fr::Fr::N_BITS as u32 % i_step != 0)
            {
                crate::bn254::fr::Fr::N_BITS as u32 % i_step
            } else {
                i_step
            };
            let tmp = t.clone();
            let (double_coeff, step_p) = affine_double_line_coeff(&mut t, depth);
            line_coeff.push(double_coeff);
            step_points.push(step_p);
            assert_eq!(tmp + step_p, tmp.mul_bigint([1 << depth]));
            assert_eq!(
                step_p.y().unwrap() - double_coeff.0 * step_p.x().unwrap() + double_coeff.1,
                ark_bn254::Fq::ZERO
            );
            assert_eq!(
                tmp.y().unwrap() - double_coeff.0 * tmp.x().unwrap() + double_coeff.1,
                ark_bn254::Fq::ZERO
            );

            // FOR DEBUG
            s <<= depth;
            for _ in 0..depth {
                acc.double_in_place();
            }
            trace.push(acc.into_affine());

            line_coeff.push(affine_add_line_coeff(&mut t, p_mul[*query as usize]));
            // FOR DEBUG
            acc += ark_bn254::G1Projective::from(p_mul[*query as usize]);
            trace.push(acc.into_affine());
            // TODO: zero point can be ignored
            // if p_mul[*query as usize] != ark_bn254::G1Projective::ZERO {
            //     line_coeff.push(affine_add_line_coeff(&mut t, p_mul[*query as usize]));
            //     // FOR DEBUG
            //     acc += ark_bn254::G1Projective::from(p_mul[*query as usize]);
            // }

            // FOR DEBUG
            s.add_with_carry(&ark_ff::BigInt::<4>::from(*query));
        });
        assert_eq!(s, scalar.into_bigint());
        assert_eq!(acc.into_affine(), (base * scalar).into_affine());

        // return line coefficients of single scalar mul
        (line_coeff, step_points, trace)
    }
}

// line coefficients, denoted as tuple (alpha, bias), for the purpose of affine mode of MSM
pub fn prepare_msm_input(
    bases: &[ark_bn254::G1Affine],
    scalars: &[ark_bn254::Fr],
    i_step: u32,
) -> (
    Vec<(
        Vec<(ark_bn254::Fq, ark_bn254::Fq)>,
        Vec<ark_bn254::G1Affine>,
        Vec<ark_bn254::G1Affine>,
    )>,
    Vec<(ark_bn254::Fq, ark_bn254::Fq)>,
) {
    let groups = bases
        .into_iter()
        .zip(scalars.into_iter())
        .collect::<Vec<_>>();

    // inner part
    let inner_coeffs = groups
        .clone()
        .into_iter()
        .map(|(&base, &scalar)| collect_scalar_mul_coeff(base, scalar, i_step))
        .collect::<Vec<_>>();

    // outer part
    let mut acc = (groups[0].0.clone() * groups[0].1.clone()).into_affine();
    let outer_coeffs = groups
        .into_iter()
        .skip(1)
        .map(|(&base, &scalar)| affine_add_line_coeff(&mut acc, (base * scalar).into_affine()))
        .collect::<Vec<_>>();

    (inner_coeffs, outer_coeffs)
}

// Will compute msm and return the affine point
// Output Stack: [x,y]
pub fn msm(bases: &[ark_bn254::G1Affine], scalars: &[ark_bn254::Fr]) -> Script {
    assert_eq!(bases.len(), scalars.len());
    let bases: Vec<ark_ec::short_weierstrass::Projective<ark_bn254::g1::Config>> =
        bases.iter().map(|&p| p.into()).collect();
    let len = bases.len();
    let scalar_mul = G1Projective::scalar_mul();

    script! {
        // 1. init the sum=0;
        {G1Projective::push_zero()}
        for i in 0..len {
            // 2. scalar mul
            { G1Projective::push(bases[i]) }
            if scalars[i] != ark_bn254::Fr::ONE {
                { fr_push(scalars[i]) }
                { scalar_mul.clone() }
            }

            // 3. sum the base
            { G1Projective::add() }
        }
        // convert into Affine
        { G1Projective::into_affine() }
    }
}

pub fn msm_with_constant_bases_affine(
    bases: &[ark_bn254::G1Affine],
    scalars: &[ark_bn254::Fr],
) -> Script {
    assert_eq!(bases.len(), scalars.len());
    let len = bases.len();
    let i_step = 12_u32;
    let (inner_coeffs, outer_coeffs) = prepare_msm_input(bases, scalars, i_step);
    script! {
        for i in 0..len {
            if scalars[i] != ark_bn254::Fr::ONE {
                { fr_push(scalars[i]) }
                { G1Affine::scalar_mul_by_constant_g1(bases[i], inner_coeffs[i].0.clone(), inner_coeffs[i].1.clone(), inner_coeffs[i].2.clone()) }
            } else {
                { G1Affine::push(bases[i]) }
            }
            // check coeffs before using
            if i > 0 {
                { G1Affine::check_add(outer_coeffs[i - 1].0, outer_coeffs[i - 1].1) }
            }
        }
        // into_affine involving extreem expensive field inversion, X/Z^2 and Y/Z^3, fortunately there's no need to do into_affine any more here
    }
}

pub fn hinted_msm_with_constant_bases_affine(
    bases: &[ark_bn254::G1Affine],
    scalars: &[ark_bn254::Fr],
) -> (Script, Vec<Hint>) {
    println!("use hinted_msm_with_constant_bases_affine");
    assert_eq!(bases.len(), scalars.len());
    let len = bases.len();
    let i_step = 12_u32;
    let (inner_coeffs, outer_coeffs) = prepare_msm_input(bases, scalars, i_step);

    let mut hints = Vec::new();
    let mut hinted_scripts = Vec::new();

    // 1. init the sum=0;
    // let mut p = ark_bn254::G1Affine::zero();
    let mut p = (bases[0] * scalars[0]).into_affine();
    for i in 0..len {
        let mut c = bases[i];
        if scalars[i] != ark_bn254::Fr::ONE {
<<<<<<< HEAD
            let (hinted_script, hint) = G1Affine::hinted_scalar_mul_by_constant_g1(scalars[i], &mut c, inner_coeffs[i].0.clone(), inner_coeffs[i].1.clone(), inner_coeffs[i].2.clone());
            hinted_scripts.push(hinted_script);
            hints.extend(hint);
        } 
        // check coeffs before using
        if i > 0 {
            let (hinted_script, hint) = G1Affine::hinted_check_add(p, c, outer_coeffs[i - 1].0, outer_coeffs[i - 1].1);
=======
            let (hinted_script, hint) = G1Affine::hinted_scalar_mul_by_constant_g1(
                scalars[i],
                &mut c,
                inner_coeffs[i].0.clone(),
                inner_coeffs[i].1.clone(),
                inner_coeffs[i].2.clone(),
            );
            println!("scalar mul {}: {}", i, hinted_script.len());
            hinted_scripts.push(hinted_script);
            hints.extend(hint);
        }

        // check coeffs before using
        if i > 0 {
            let (hinted_script, hint) =
                G1Affine::hinted_check_add(p, c, outer_coeffs[i - 1].0, outer_coeffs[i - 1].1);
>>>>>>> 02cb6fe8
            hinted_scripts.push(hinted_script);
            hints.extend(hint);
            p = (p + c).into_affine();
        }
    }

<<<<<<< HEAD
        let mut hinted_scripts_iter = hinted_scripts.into_iter();
        let mut script_lines = Vec::new();
    
        // 1. init the sum = base[0] * scalars[0];
        // script_lines.push(G1Affine::push_not_montgomery((bases[0] * scalars[0]).into_affine()));
        for i in 0..len {
            // 2. scalar mul
            if scalars[i] != ark_bn254::Fr::ONE {
                script_lines.push(fr_push_not_montgomery(scalars[i]));
                script_lines.push(hinted_scripts_iter.next().unwrap());
            } else {
                script_lines.push(G1Affine::push_not_montgomery(bases[i]));
            }
            // 3. sum the base
            if i > 0 {
                script_lines.push(hinted_scripts_iter.next().unwrap());
            }
        }
    
        let mut script = script! {};
        for script_line in script_lines {
            script = script.push_script(script_line.compile());
        }

        (script, hints)
=======
    let mut hinted_scripts_iter = hinted_scripts.into_iter();
    let mut script_lines = Vec::new();

    // 1. init the sum = base[0] * scalars[0];
    // script_lines.push(G1Affine::push_not_montgomery((bases[0] * scalars[0]).into_affine()));
    for i in 0..len {
        // 2. scalar mul
        if scalars[i] != ark_bn254::Fr::ONE {
            script_lines.push(fr_push_not_montgomery(scalars[i]));
            script_lines.push(hinted_scripts_iter.next().unwrap());
        } else {
            script_lines.push(G1Affine::push_not_montgomery(bases[i]));
        }
        // 3. sum the base
        if i > 0 {
            script_lines.push(hinted_scripts_iter.next().unwrap());
        }
    }

    let mut script = script! {};
    for script_line in script_lines {
        script = script.push_script(script_line.compile());
    }

    (script, hints)
>>>>>>> 02cb6fe8
    // into_affine involving extreem expensive field inversion, X/Z^2 and Y/Z^3, fortunately there's no need to do into_affine any more here
}

// Will compute msm assuming bases are constant and return the affine point
// Output Stack: [x,y]
pub fn msm_with_constant_bases(bases: &[ark_bn254::G1Affine], scalars: &[ark_bn254::Fr]) -> Script {
    assert_eq!(bases.len(), scalars.len());
    let bases: Vec<ark_ec::short_weierstrass::Projective<ark_bn254::g1::Config>> =
        bases.iter().map(|&p| p.into()).collect();
    let len = bases.len();

    println!("len: {len}");
    script! {
        // 1. init the sum=0;
        {G1Projective::push_zero()}
        for i in 0..len {
            // 2. scalar mul
            if scalars[i] != ark_bn254::Fr::ONE {
                { fr_push(scalars[i]) }
                { G1Projective::scalar_mul_by_constant_g1(bases[i]) }
            } else {
                { G1Projective::push(bases[i]) }
            }
            // 3. sum the base
            { G1Projective::add() }
        }
        // convert into Affine
        { G1Projective::into_affine() }
    }
}

pub fn hinted_msm_with_constant_bases(
    bases: &[ark_bn254::G1Affine],
    scalars: &[ark_bn254::Fr],
) -> (Script, Vec<Hint>) {
    assert_eq!(bases.len(), scalars.len());
    let bases: Vec<ark_ec::short_weierstrass::Projective<ark_bn254::g1::Config>> =
        bases.iter().map(|&p| p.into()).collect();
    let len = bases.len();

    let mut hints = Vec::new();
    let mut hinted_scripts = Vec::new();

    // 1. init the sum=0;
    let mut p = ark_bn254::G1Projective::ZERO;
    for i in 0..len {
        // 2. scalar mul
        let mut c = bases[i];
        if scalars[i] != ark_bn254::Fr::ONE {
            let (hinted_script, hint) =
                G1Projective::hinted_scalar_mul_by_constant_g1(scalars[i], &mut c);
            hinted_scripts.push(hinted_script);
            hints.extend(hint);
        }
        // 3. sum the base
        let (hinted_script, hint) = G1Projective::hinted_add(p, c);
        hinted_scripts.push(hinted_script);
        hints.extend(hint);
        p += c;
    }
    // convert into Affine
    let (hinted_script, hint) = G1Projective::hinted_into_affine(p);
    hinted_scripts.push(hinted_script);
    hints.extend(hint);

    let mut hinted_scripts_iter = hinted_scripts.into_iter();
    let mut script_lines = Vec::new();

    // 1. init the sum=0;
    script_lines.push(G1Projective::push_zero());
    for i in 0..len {
        // 2. scalar mul
        if scalars[i] != ark_bn254::Fr::ONE {
            script_lines.push(fr_push_not_montgomery(scalars[i]));
            script_lines.push(hinted_scripts_iter.next().unwrap());
        } else {
            script_lines.push(G1Projective::push_not_montgomery(bases[i]));
        }
        // 3. sum the base
        script_lines.push(hinted_scripts_iter.next().unwrap());
    }
    // convert into Affine
    script_lines.push(hinted_scripts_iter.next().unwrap());

    let mut script = script! {};
    for script_line in script_lines {
        script = script.push_script(script_line.compile());
    }

    (script, hints)
}

#[cfg(test)]
mod test {
    use super::*;
    use crate::bn254::utils::g1_affine_push_not_montgomery;
    use crate::bn254::{curves::G1Affine, utils::g1_affine_push};
    use crate::{execute_script, execute_script_without_stack_limit};
    use ark_ec::{CurveGroup, VariableBaseMSM};

    use ark_std::{end_timer, start_timer, test_rng, UniformRand};

    #[test]
    fn test_msm_script() {
        let k = 2;
        let n = 1 << k;
        let rng = &mut test_rng();

        let scalars = (0..n).map(|_| ark_bn254::Fr::rand(rng)).collect::<Vec<_>>();

        let bases = (0..n)
            .map(|_| ark_bn254::G1Projective::rand(rng).into_affine())
            .collect::<Vec<_>>();

        let expect = ark_bn254::G1Projective::msm(&bases, &scalars).unwrap();
        let expect = expect.into_affine();

        let start = start_timer!(|| "collect_script");
        let script = script! {
            { msm(&bases, &scalars) }
            { g1_affine_push(expect) }
            { G1Affine::equalverify() }
            OP_TRUE
        };
        end_timer!(start);

        println!("msm::test_msm_script = {} bytes", script.len());
        let start = start_timer!(|| "execute_msm_script");
        run(script);
<<<<<<< HEAD
=======
        end_timer!(start);
    }

    #[test]
    fn test_msm_with_constant_bases_projective() {
        let k = 1;
        let n = 1 << k;
        let rng = &mut test_rng();

        let scalars = (0..n).map(|_| ark_bn254::Fr::rand(rng)).collect::<Vec<_>>();

        let bases = (0..n)
            .map(|_| ark_bn254::G1Projective::rand(rng).into_affine())
            .collect::<Vec<_>>();

        let expect = ark_bn254::G1Projective::msm(&bases, &scalars).unwrap();
        let expect = expect.into_affine();
        let msm = msm_with_constant_bases(&bases, &scalars);

        let start = start_timer!(|| "collect_script");
        let script = script! {
            { msm.clone() }
            { g1_affine_push(expect) }
            { G1Affine::equalverify() }
            OP_TRUE
        };
        end_timer!(start);

        println!("msm_with_constant_bases_projective: = {} bytes", msm.len());
        let start = start_timer!(|| "execute_msm_script");
        run(script);
>>>>>>> 02cb6fe8
        end_timer!(start);
    }

    #[test]
<<<<<<< HEAD
    fn test_msm_with_constant_bases_projective() {
        let k = 1;
        let n = 1 << k;
        let rng = &mut test_rng();

        let scalars = (0..n).map(|_| ark_bn254::Fr::rand(rng)).collect::<Vec<_>>();

        let bases = (0..n)
            .map(|_| ark_bn254::G1Projective::rand(rng).into_affine())
            .collect::<Vec<_>>();

        let expect = ark_bn254::G1Projective::msm(&bases, &scalars).unwrap();
        let expect = expect.into_affine();
        let msm = msm_with_constant_bases(&bases, &scalars);

        let start = start_timer!(|| "collect_script");
        let script = script! {
            { msm.clone() }
            { g1_affine_push(expect) }
            { G1Affine::equalverify() }
            OP_TRUE
        };
        end_timer!(start);

        println!("msm_with_constant_bases_projective: = {} bytes", msm.len());
        let start = start_timer!(|| "execute_msm_script");
        run(script);
        end_timer!(start);
    }

    #[test]
=======
>>>>>>> 02cb6fe8
    fn test_msm_with_constant_bases_affine() {
        let k = 1;
        let n = 1 << k;
        let rng = &mut test_rng();

        let scalars = (0..n).map(|_| ark_bn254::Fr::rand(rng)).collect::<Vec<_>>();

        let bases = (0..n)
            .map(|_| ark_bn254::G1Projective::rand(rng).into_affine())
            .collect::<Vec<_>>();

        let expect = ark_bn254::G1Projective::msm(&bases, &scalars).unwrap();
        let expect = expect.into_affine();
        let msm = msm_with_constant_bases_affine(&bases, &scalars);

        let script = script! {
            { msm.clone() }
            { g1_affine_push(expect) }
            { G1Affine::equalverify() }
            OP_TRUE
        };

        let exec_result = execute_script_without_stack_limit(script);
        println!("{}", exec_result.final_stack);
        assert!(exec_result.success);
    }

    #[test]
    fn test_scalar_mul_projective() {
        let k = 0;
        let n = 1 << k;
        let rng = &mut test_rng();

        let scalars = (0..n).map(|_| ark_bn254::Fr::rand(rng)).collect::<Vec<_>>();

        let bases = (0..n)
            .map(|_| ark_bn254::G1Projective::rand(rng))
            .collect::<Vec<_>>();

        let scalar_mul_projective_script =
            crate::bn254::curves::G1Projective::scalar_mul_by_constant_g1(bases[0]);

        let script = script! {
            { fr_push(scalars[0]) }
            { scalar_mul_projective_script.clone() }
            { crate::bn254::curves::G1Projective::into_affine() }
            { crate::bn254::curves::G1Affine::push((bases[0] * scalars[0]).into_affine()) }
            { crate::bn254::curves::G1Affine::equalverify() }
            OP_TRUE
        };
        let exec_result = execute_script_without_stack_limit(script);
        println!("{}", exec_result.final_stack);
        assert!(exec_result.success);

        println!(
            "script size of scalar_mul_projective: {}",
            scalar_mul_projective_script.len()
        );
    }

    #[test]
    fn test_scalar_mul_affine() {
        let k = 0;
        let n = 1 << k;
        let rng = &mut test_rng();

        let scalars = (0..n).map(|_| ark_bn254::Fr::rand(rng)).collect::<Vec<_>>();

        let bases = (0..n)
            .map(|_| ark_bn254::G1Projective::rand(rng).into_affine())
            .collect::<Vec<_>>();

        let (inner_coeffs, _) = prepare_msm_input(&bases, &scalars, 12);
        let scalar_mul_affine_script = crate::bn254::curves::G1Affine::scalar_mul_by_constant_g1(
            bases[0],
            inner_coeffs[0].0.clone(),
            inner_coeffs[0].1.clone(),
            inner_coeffs[0].2.clone(),
        );

        let script = script! {
            { fr_push(scalars[0]) }
            { scalar_mul_affine_script.clone() }
            { crate::bn254::curves::G1Affine::push((bases[0] * scalars[0]).into_affine()) }
            { crate::bn254::curves::G1Affine::equalverify() }
            OP_TRUE
        };
        let exec_result = execute_script_without_stack_limit(script);
        println!("{}", exec_result.final_stack);
        assert!(exec_result.success);

        println!(
            "script size of scalar_mul_affine: {}",
            scalar_mul_affine_script.len()
        );
    }

    #[test]
    fn test_hinted_msm_with_constant_bases_script() {
        let k = 2;
        let n = 1 << k;
        let rng = &mut test_rng();

        let scalars = (0..n).map(|_| ark_bn254::Fr::rand(rng)).collect::<Vec<_>>();

        let bases = (0..n)
            .map(|_| ark_bn254::G1Projective::rand(rng).into_affine())
            .collect::<Vec<_>>();

        let expect = ark_bn254::G1Projective::msm(&bases, &scalars).unwrap();
        let expect = expect.into_affine();
        let (msm, hints) = hinted_msm_with_constant_bases(&bases, &scalars);

        let start = start_timer!(|| "collect_script");
        let script = script! {
            for hint in hints {
                { hint.push() }
            }

            { msm.clone() }
            { g1_affine_push_not_montgomery(expect) }
            { G1Affine::equalverify() }
            OP_TRUE
        };
        end_timer!(start);

        println!("hinted_msm_with_constant_bases: = {} bytes", msm.len());
        let start = start_timer!(|| "execute_msm_script");
        let exec_result = execute_script_without_stack_limit(script);
        end_timer!(start);
        assert!(exec_result.success);
    }

    #[test]
    fn test_hinted_msm_with_constant_bases_affine_script() {
        let k = 2;
        let n = 1 << k;
        let rng = &mut test_rng();

        let scalars = (0..n).map(|_| ark_bn254::Fr::rand(rng)).collect::<Vec<_>>();

        let bases = (0..n)
            .map(|_| ark_bn254::G1Projective::rand(rng).into_affine())
            .collect::<Vec<_>>();

        let expect = ark_bn254::G1Projective::msm(&bases, &scalars).unwrap();
        let expect = expect.into_affine();
        let (msm, hints) = hinted_msm_with_constant_bases_affine(&bases, &scalars);

        let start = start_timer!(|| "collect_script");
        let script = script! {
            for hint in hints {
                { hint.push() }
            }

            { msm.clone() }
            { g1_affine_push_not_montgomery(expect) }
            { G1Affine::equalverify() }
            OP_TRUE
        };
        end_timer!(start);

        println!("hinted_msm_with_constant_bases: = {} bytes", msm.len());
        let start = start_timer!(|| "execute_msm_script");
        let exec_result = execute_script_without_stack_limit(script);
        end_timer!(start);
        assert!(exec_result.success);
    }

    #[test]
    fn test_demo() {
        use crate::bn254::fp254impl::Fp254Impl;

        // let script = script! {
        //     { crate::bn254::fr::Fr::push_dec("7") }
        //     { crate::bn254::fr::Fr::decode_montgomery() }
        //     { crate::bn254::fr::Fr::convert_to_le_bits() }
        //     // { crate::bn254::fr::Fr::convert_to_le_bits_toaltstack() }
        // };
        // let exec_result = execute_script_without_stack_limit(script);
        // println!("{:?}", exec_result.final_stack);
        // let a = ark_ff::BigInt::<4>::from([3_u32, 5_u32, 7_u32, 9_u32]);
        // println!("{:?}", a.to_bits_le());
    }
}<|MERGE_RESOLUTION|>--- conflicted
+++ resolved
@@ -235,15 +235,6 @@
     for i in 0..len {
         let mut c = bases[i];
         if scalars[i] != ark_bn254::Fr::ONE {
-<<<<<<< HEAD
-            let (hinted_script, hint) = G1Affine::hinted_scalar_mul_by_constant_g1(scalars[i], &mut c, inner_coeffs[i].0.clone(), inner_coeffs[i].1.clone(), inner_coeffs[i].2.clone());
-            hinted_scripts.push(hinted_script);
-            hints.extend(hint);
-        } 
-        // check coeffs before using
-        if i > 0 {
-            let (hinted_script, hint) = G1Affine::hinted_check_add(p, c, outer_coeffs[i - 1].0, outer_coeffs[i - 1].1);
-=======
             let (hinted_script, hint) = G1Affine::hinted_scalar_mul_by_constant_g1(
                 scalars[i],
                 &mut c,
@@ -260,40 +251,12 @@
         if i > 0 {
             let (hinted_script, hint) =
                 G1Affine::hinted_check_add(p, c, outer_coeffs[i - 1].0, outer_coeffs[i - 1].1);
->>>>>>> 02cb6fe8
             hinted_scripts.push(hinted_script);
             hints.extend(hint);
             p = (p + c).into_affine();
         }
     }
 
-<<<<<<< HEAD
-        let mut hinted_scripts_iter = hinted_scripts.into_iter();
-        let mut script_lines = Vec::new();
-    
-        // 1. init the sum = base[0] * scalars[0];
-        // script_lines.push(G1Affine::push_not_montgomery((bases[0] * scalars[0]).into_affine()));
-        for i in 0..len {
-            // 2. scalar mul
-            if scalars[i] != ark_bn254::Fr::ONE {
-                script_lines.push(fr_push_not_montgomery(scalars[i]));
-                script_lines.push(hinted_scripts_iter.next().unwrap());
-            } else {
-                script_lines.push(G1Affine::push_not_montgomery(bases[i]));
-            }
-            // 3. sum the base
-            if i > 0 {
-                script_lines.push(hinted_scripts_iter.next().unwrap());
-            }
-        }
-    
-        let mut script = script! {};
-        for script_line in script_lines {
-            script = script.push_script(script_line.compile());
-        }
-
-        (script, hints)
-=======
     let mut hinted_scripts_iter = hinted_scripts.into_iter();
     let mut script_lines = Vec::new();
 
@@ -319,7 +282,6 @@
     }
 
     (script, hints)
->>>>>>> 02cb6fe8
     // into_affine involving extreem expensive field inversion, X/Z^2 and Y/Z^3, fortunately there's no need to do into_affine any more here
 }
 
@@ -449,8 +411,6 @@
         println!("msm::test_msm_script = {} bytes", script.len());
         let start = start_timer!(|| "execute_msm_script");
         run(script);
-<<<<<<< HEAD
-=======
         end_timer!(start);
     }
 
@@ -482,45 +442,10 @@
         println!("msm_with_constant_bases_projective: = {} bytes", msm.len());
         let start = start_timer!(|| "execute_msm_script");
         run(script);
->>>>>>> 02cb6fe8
-        end_timer!(start);
-    }
-
-    #[test]
-<<<<<<< HEAD
-    fn test_msm_with_constant_bases_projective() {
-        let k = 1;
-        let n = 1 << k;
-        let rng = &mut test_rng();
-
-        let scalars = (0..n).map(|_| ark_bn254::Fr::rand(rng)).collect::<Vec<_>>();
-
-        let bases = (0..n)
-            .map(|_| ark_bn254::G1Projective::rand(rng).into_affine())
-            .collect::<Vec<_>>();
-
-        let expect = ark_bn254::G1Projective::msm(&bases, &scalars).unwrap();
-        let expect = expect.into_affine();
-        let msm = msm_with_constant_bases(&bases, &scalars);
-
-        let start = start_timer!(|| "collect_script");
-        let script = script! {
-            { msm.clone() }
-            { g1_affine_push(expect) }
-            { G1Affine::equalverify() }
-            OP_TRUE
-        };
-        end_timer!(start);
-
-        println!("msm_with_constant_bases_projective: = {} bytes", msm.len());
-        let start = start_timer!(|| "execute_msm_script");
-        run(script);
-        end_timer!(start);
-    }
-
-    #[test]
-=======
->>>>>>> 02cb6fe8
+        end_timer!(start);
+    }
+
+    #[test]
     fn test_msm_with_constant_bases_affine() {
         let k = 1;
         let n = 1 << k;
