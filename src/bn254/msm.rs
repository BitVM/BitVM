--- conflicted
+++ resolved
@@ -86,7 +86,7 @@
 
         let start = start_timer!(|| "collect_script");
         let script = script! {
-            {super::msm(&bases_projects, &scalars) }
+            {super::msm(&bases, &scalars) }
             { g1_projective_push(expect) }
             { G1Projective::equalverify() }
             OP_TRUE
@@ -127,14 +127,9 @@
 
         let start = start_timer!(|| "collect_script");
         let script = script! {
-<<<<<<< HEAD
-            {super::msm(&bases, &scalars) }
-            { g1_projective_push(expect) }
-=======
             {super::msm(&bases_projects, &scalars) }
             { g1_affine_push(expect) }
             { Fq::push_one() }
->>>>>>> 310a4cc4
             { G1Projective::equalverify() }
             OP_TRUE
         };
