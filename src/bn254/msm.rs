use crate::bn254::utils::fr_push_not_montgomery;
use crate::bn254::{curves::G1Projective, utils::fr_push};
use crate::treepp::*;
use ark_ff::Field;
use ark_ec::AdditiveGroup;
use super::utils::Hint;

// Will compute msm and return the affine point
// Output Stack: [x,y]
pub fn msm(bases: &[ark_bn254::G1Affine], scalars: &[ark_bn254::Fr]) -> Script {
    assert_eq!(bases.len(), scalars.len());
    let bases: Vec<ark_ec::short_weierstrass::Projective<ark_bn254::g1::Config>> =
        bases.iter().map(|&p| p.into()).collect();
    let len = bases.len();
    let scalar_mul = G1Projective::scalar_mul();

    script! {
        // 1. init the sum=0;
        {G1Projective::push_zero()}
        for i in 0..len {
            // 2. scalar mul
            { G1Projective::push(bases[i]) }
            if scalars[i] != ark_bn254::Fr::ONE {
                { fr_push(scalars[i]) }
                { scalar_mul.clone() }
            }

            // 3. sum the base
            { G1Projective::add() }
        }
        // convert into Affine
        { G1Projective::into_affine() }
    }
}

// Will compute msm assuming bases are constant and return the affine point
// Output Stack: [x,y]
pub fn msm_with_constant_bases(bases: &[ark_bn254::G1Affine], scalars: &[ark_bn254::Fr]) -> Script {
    assert_eq!(bases.len(), scalars.len());
    let bases: Vec<ark_ec::short_weierstrass::Projective<ark_bn254::g1::Config>> =
        bases.iter().map(|&p| p.into()).collect();
    let len = bases.len();

    println!("len: {len}");
    script! {
        // 1. init the sum=0;
        {G1Projective::push_zero()}
        for i in 0..len {
            // 2. scalar mul
            if scalars[i] != ark_bn254::Fr::ONE {
                { fr_push(scalars[i]) }
                { G1Projective::scalar_mul_by_constant_g1(bases[i]) }
            } else {
                { G1Projective::push(bases[i]) }
            }
            // 3. sum the base
            { G1Projective::add() }
        }
        // convert into Affine
        { G1Projective::into_affine() }
    }
}

pub fn hinted_msm_with_constant_bases(bases: &[ark_bn254::G1Affine], scalars: &[ark_bn254::Fr]) -> (Script, Vec<Hint>) {
    assert_eq!(bases.len(), scalars.len());
    let bases: Vec<ark_ec::short_weierstrass::Projective<ark_bn254::g1::Config>> =
        bases.iter().map(|&p| p.into()).collect();
    let len = bases.len();

    let mut hints = Vec::new();
    let mut hinted_scripts = Vec::new();

    // 1. init the sum=0;
    let mut p = ark_bn254::G1Projective::ZERO;
    for i in 0..len {
        // 2. scalar mul
        let mut c = bases[i];
        if scalars[i] != ark_bn254::Fr::ONE {
            let (hinted_script, hint) = G1Projective::hinted_scalar_mul_by_constant_g1(scalars[i], &mut c);
            hinted_scripts.push(hinted_script);
            hints.extend(hint);
        }
        // 3. sum the base
        let (hinted_script, hint) = G1Projective::hinted_add(p,  c);
        hinted_scripts.push(hinted_script);
        hints.extend(hint);
        p += c;
    }
    // convert into Affine
    let (hinted_script, hint) = G1Projective::hinted_into_affine(p);
    hinted_scripts.push(hinted_script);
    hints.extend(hint);

    let mut hinted_scripts_iter = hinted_scripts.into_iter();
    let mut script_lines = Vec::new();

    // 1. init the sum=0;
    script_lines.push(G1Projective::push_zero());
    for i in 0..len {
        // 2. scalar mul
        if scalars[i] != ark_bn254::Fr::ONE {
            script_lines.push(fr_push_not_montgomery(scalars[i]));
            script_lines.push(hinted_scripts_iter.next().unwrap());
        } else {
            script_lines.push(G1Projective::push_not_montgomery(bases[i]));
        }
        // 3. sum the base
        script_lines.push(hinted_scripts_iter.next().unwrap());
    }
    // convert into Affine
    script_lines.push(hinted_scripts_iter.next().unwrap());

    let mut script = script!{};
    for script_line in script_lines {
        script = script.push_script(script_line.compile());
    }

    (script, hints)
}


#[cfg(test)]
mod test {
    use super::*;
<<<<<<< HEAD
    use crate::bn254::utils::g1_affine_push_not_montgomery;
    use crate::bn254::{curves::G1Affine, utils::g1_affine_push};
    use crate::{execute_script, execute_script_without_stack_limit};
=======
    use crate::{bn254::curves::G1Affine, run};
>>>>>>> 66a1efb5
    use ark_ec::{CurveGroup, VariableBaseMSM};

    use ark_std::{end_timer, start_timer, test_rng, UniformRand};

    #[test]
    fn test_msm_script() {
        let k = 2;
        let n = 1 << k;
        let rng = &mut test_rng();

        let scalars = (0..n).map(|_| ark_bn254::Fr::rand(rng)).collect::<Vec<_>>();

        let bases = (0..n)
            .map(|_| ark_bn254::G1Projective::rand(rng).into_affine())
            .collect::<Vec<_>>();

        let expect = ark_bn254::G1Projective::msm(&bases, &scalars).unwrap();
        let expect = expect.into_affine();

        let start = start_timer!(|| "collect_script");
        let script = script! {
            { msm(&bases, &scalars) }
            { g1_affine_push(expect) }
            { G1Affine::equalverify() }
            OP_TRUE
        };
        end_timer!(start);

        println!("msm::test_msm_script = {} bytes", script.len());
        let start = start_timer!(|| "execute_msm_script");
        run(script);
        end_timer!(start);
    }

    #[test]
    fn test_msm_with_constant_bases_script() {
        let k = 0;
        let n = 1 << k;
        let rng = &mut test_rng();

        let scalars = (0..n).map(|_| ark_bn254::Fr::rand(rng)).collect::<Vec<_>>();

        let bases = (0..n)
            .map(|_| ark_bn254::G1Projective::rand(rng).into_affine())
            .collect::<Vec<_>>();

        let expect = ark_bn254::G1Projective::msm(&bases, &scalars).unwrap();
        let expect = expect.into_affine();
        let msm = msm_with_constant_bases(&bases, &scalars);

        let start = start_timer!(|| "collect_script");
        let script = script! {
            { msm.clone() }
            { g1_affine_push(expect) }
            { G1Affine::equalverify() }
            OP_TRUE
        };
        end_timer!(start);

        println!("msm_with_constant_bases: = {} bytes", msm.len());
        let start = start_timer!(|| "execute_msm_script");
        run(script);
        end_timer!(start);
    }

    #[test]
    fn test_hinted_msm_with_constant_bases_script() {
        let k = 2;
        let n = 1 << k;
        let rng = &mut test_rng();

        let scalars = (0..n).map(|_| ark_bn254::Fr::rand(rng)).collect::<Vec<_>>();

        let bases = (0..n)
            .map(|_| ark_bn254::G1Projective::rand(rng).into_affine())
            .collect::<Vec<_>>();

        let expect = ark_bn254::G1Projective::msm(&bases, &scalars).unwrap();
        let expect = expect.into_affine();
        let (msm, hints) = hinted_msm_with_constant_bases(&bases, &scalars);

        let start = start_timer!(|| "collect_script");
        let script = script! {
            for hint in hints {
                { hint.push() }
            }

            { msm.clone() }
            { g1_affine_push_not_montgomery(expect) }
            { G1Affine::equalverify() }
            OP_TRUE
        };
        end_timer!(start);

        println!("hinted_msm_with_constant_bases: = {} bytes", msm.len());
        let start = start_timer!(|| "execute_msm_script");
        let exec_result = execute_script_without_stack_limit(script);
        end_timer!(start);
        assert!(exec_result.success);
    }
}<|MERGE_RESOLUTION|>--- conflicted
+++ resolved
@@ -122,13 +122,9 @@
 #[cfg(test)]
 mod test {
     use super::*;
-<<<<<<< HEAD
     use crate::bn254::utils::g1_affine_push_not_montgomery;
     use crate::bn254::{curves::G1Affine, utils::g1_affine_push};
     use crate::{execute_script, execute_script_without_stack_limit};
-=======
-    use crate::{bn254::curves::G1Affine, run};
->>>>>>> 66a1efb5
     use ark_ec::{CurveGroup, VariableBaseMSM};
 
     use ark_std::{end_timer, start_timer, test_rng, UniformRand};
