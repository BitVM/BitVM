use crate::bigint::U254;
use crate::bn254::curves::G1Projective;
use crate::bn254::fp254impl::Fp254Impl;
use crate::bn254::fq::Fq;
use crate::treepp::{pushable, script, Script};
use num_bigint::BigUint;
use std::ops::Mul;

fn g1_projective_push(point: ark_bn254::G1Projective) -> Script {
    script! {
        { Fq::push_u32_le(&BigUint::from(point.x).to_u32_digits()) }
        { Fq::push_u32_le(&BigUint::from(point.y).to_u32_digits()) }
        { Fq::push_u32_le(&BigUint::from(point.z).to_u32_digits()) }
    }
}

fn g1_affine_push(point: ark_bn254::G1Affine) -> Script {
    script! {
        { Fq::push_u32_le(&BigUint::from(point.x).to_u32_digits()) }
        { Fq::push_u32_le(&BigUint::from(point.y).to_u32_digits()) }
    }
}

fn fr_push(scalar: ark_bn254::Fr) -> Script {
    script! {
        { U254::push_u32_le(&BigUint::from(scalar).to_u32_digits()) }
    }
}

pub fn msm(bases: &[ark_bn254::G1Projective], scalars: &[ark_bn254::Fr]) -> Script {
    assert_eq!(bases.len(), scalars.len());
    let len = bases.len();
    let scalar_mul = G1Projective::scalar_mul();

    // 1. init the sum=0;
    let init = G1Projective::push_zero();
    let script = script! {
        {init}
        for i in 0..len {
            // 2. scalar mul
            { g1_projective_push(bases[i]) }
            { fr_push(scalars[i]) }
            { scalar_mul.clone() }

            // 3. sum the base
            { G1Projective::add() }
        }
    };
    script
}

#[cfg(test)]
mod test {
    use super::*;
    use crate::execute_script;
    use ark_ec::{AffineRepr, CurveGroup, Group, VariableBaseMSM};
    use ark_ff::PrimeField;
    use ark_std::{end_timer, start_timer, test_rng, UniformRand};
    use num_traits::Zero;
    use std::ops::{Add, Mul};

    #[test]
    fn test_msm() {
        let k = 3;
        let n = 1 << k;
        let rng = &mut test_rng();

        let scalars = (0..n)
            .into_iter()
            .map(|_| ark_bn254::Fr::rand(rng))
            .collect::<Vec<_>>();

        let bases = (0..n)
            .into_iter()
            .map(|_| ark_bn254::G1Projective::rand(rng).into_affine())
            .collect::<Vec<_>>();

        let expect = ark_bn254::G1Projective::msm(&bases, &scalars)
            .unwrap()
            .into_affine();

        let mut res = ark_bn254::G1Projective::zero();
        scalars.iter().zip(bases.iter()).for_each(|(s, b)| {
            let mul = b.mul_bigint(s.into_bigint());
            res = res.add(mul);
        });

        let actual = res.into_affine();

        assert_eq!(actual, expect);
    }

    #[test]
    fn test_msm_script() {
        let k = 2;
        let n = 1 << k;
        let rng = &mut test_rng();

        let scalars = (0..n)
            .into_iter()
            .map(|_| ark_bn254::Fr::rand(rng))
            .collect::<Vec<_>>();

        let bases_projects = (0..n)
            .into_iter()
            .map(|_| ark_bn254::G1Projective::rand(rng))
            .collect::<Vec<_>>();

        let bases = bases_projects
            .clone()
            .iter()
            .map(|b| b.into_affine())
            .collect::<Vec<_>>();
        let expect = ark_bn254::G1Projective::msm(&bases, &scalars).unwrap();

        let start = start_timer!(|| "collect_script");
        let script = script! {
            {super::msm(&bases_projects, &scalars) }
            { g1_projective_push(expect) }
            { G1Projective::equalverify() }
            OP_TRUE
        };
<<<<<<< HEAD
        println!("msm::test_msm_script = {} bytes", script.len());
=======
        end_timer!(start);

        println!("msm::test_msm_script = {} bytes", script.len());
        let start = start_timer!(|| "execute_msm_script");
>>>>>>> 6013673c
        let exec_result = execute_script(script);
        end_timer!(start);
        assert!(exec_result.success);
    }
}<|MERGE_RESOLUTION|>--- conflicted
+++ resolved
@@ -120,14 +120,10 @@
             { G1Projective::equalverify() }
             OP_TRUE
         };
-<<<<<<< HEAD
-        println!("msm::test_msm_script = {} bytes", script.len());
-=======
         end_timer!(start);
 
         println!("msm::test_msm_script = {} bytes", script.len());
         let start = start_timer!(|| "execute_msm_script");
->>>>>>> 6013673c
         let exec_result = execute_script(script);
         end_timer!(start);
         assert!(exec_result.success);
