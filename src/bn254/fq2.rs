use crate::bn254::fp254impl::Fp254Impl;
use crate::bn254::fq::Fq;
use crate::treepp::{script, Script};
use ark_ff::Fp2Config;
use std::ops::Add;

use utils::Hint;

use super::utils;

pub struct Fq2;

impl Fq2 {
    pub fn add(mut a: u32, mut b: u32) -> Script {
        if a < b {
            (a, b) = (b, a);
        }

        script! {
            { Fq::add(a + 1, b + 1) }
            { Fq::add(a, b + 1) }
        }
    }

    pub fn sub(a: u32, b: u32) -> Script {
        if a > b {
            script! {
                { Fq::sub(a + 1, b + 1) }
                { Fq::sub(a, b + 1) }
            }
        } else {
            script! {
                { Fq::sub(a + 1, b + 1) }
                { Fq::sub(a + 1, b) }
            }
        }
    }

    pub fn double(a: u32) -> Script {
        script! {
            { Fq::double(a + 1) }
            { Fq::double(a + 1) }
        }
    }

    /// Square the top Fq2 element
    ///
    /// Optimized by: @Hakkush-07
    pub fn square() -> Script {
        script! {
            { Fq::copy(1) }
            { Fq::copy(1) }
            { Fq::copy(1) }
            { Fq::copy(1) }
            { Fq::mul() }
            { Fq::double(0) }
            { Fq::sub(2, 1) }
            { Fq::add(3, 2) }
            { Fq::mul() }
            { Fq::roll(1) }
        }
    }

    pub fn hinted_square(a: ark_bn254::Fq2) -> (Script, Vec<Hint>) {
        let mut hints = Vec::new();
        let (hinted_script1, hint1) = Fq::hinted_mul_keep_element(1, a.c0, 0, a.c1);
        let (hinted_script2, hint2) = Fq::hinted_mul(1, a.c0 - a.c1, 0, a.c0 + a.c1);

        let mut script = script! {};
        let script_lines = [
            // a0, a1
            Fq::copy(1),
            Fq::copy(1),
            // a0, a1, a0, a1
            hinted_script1,
            // a0, a1, a0, a1, a0*a1
            Fq::double(0),
            // a0, a1, a0, a1, 2*a0*a1
            Fq::sub(2, 1),
            Fq::add(3, 2),
            // 2*a0*a1, a0-a1, a0+a1
            hinted_script2,
            // 2*a0*a1, a0^2-a1^2
            Fq::roll(1),
            // a0^2-a1^2, 2*a0*a1
        ];
        for script_line in script_lines {
            script = script.push_script(script_line.compile());
        }

        hints.extend(hint1);
        hints.extend(hint2);
        (script, hints)
    }

    pub fn copy(a: u32) -> Script {
        script! {
            { Fq::copy(a + 1) }
            { Fq::copy(a + 1) }
        }
    }

    pub fn equalverify() -> Script {
        script! {
            { Fq::equalverify(3, 1) }
            { Fq::equalverify(1, 0) }
        }
    }

    pub fn equal() -> Script {
        script! {
            { Fq::equal(3, 1) }
            OP_TOALTSTACK
            { Fq::equal(1, 0) }
            OP_FROMALTSTACK
            OP_BOOLAND
        }
    }
    pub fn roll(a: u32) -> Script {
        script! {
            { Fq::roll(a + 1) }
            { Fq::roll(a + 1) }
        }
    }

    pub fn mul(mut a: u32, mut b: u32) -> Script {
        if a < b {
            (a, b) = (b, a);
        }

        // The degree-2 extension on BN254 Fq is under the polynomial x^2 + 1
        script! {
            { Fq::copy(a + 1) }
            { Fq::copy(b + 1 + 1) }
            { Fq::mul() }
            { Fq::copy(a + 1) }
            { Fq::copy(b + 1 + 1) }
            { Fq::mul() }
            { Fq::add(a + 2, a + 3) }
            { Fq::add(b + 3, b + 4) }
            { Fq::mul() }
            { Fq::copy(2) }
            { Fq::copy(2) }
            { Fq::sub(1, 0) }
            { Fq::add(3, 2) }
            { Fq::sub(2, 0) }
        }
    }

    pub fn hinted_mul(mut a_depth: u32, mut a: ark_bn254::Fq2, mut b_depth: u32, mut b: ark_bn254::Fq2) -> (Script, Vec<Hint>) {
        if a_depth < b_depth {
            (a_depth, b_depth) = (b_depth, a_depth);
            (a, b) = (b, a);
        }
        assert_ne!(a_depth, b_depth);

        let mut hints = Vec::new();

        let (hinted_script1, hint1) = Fq::hinted_mul_lc2_keep_elements(3, a.c0, 2, a.c1, 1, b.c1, 0, b.c0);
        let (hinted_script2, hint2) = Fq::hinted_mul_lc2(3, a.c0, 2, a.c1, 1, b.c0, 0, -b.c1);

        let script = script! {
            { Fq2::roll(a_depth) }
            { Fq2::roll(b_depth + 2) }                       // a.c0 a.c1 b.c0 b.c1
            { Fq::roll(1) }                                  // a.c0 a.c1 b.c1 b.c0
            { hinted_script1 }                               // a.c0 a.c1 b.c1 b.c0 a.c0*b.c1+a.c1*b.c0
            { Fq::toaltstack() }                             // a.c0 a.c1 b.c1 b.c0 | a.c0*b.c1+a.c1*b.c0
            { Fq::roll(1) }                                  // a.c0 a.c1 b.c0 b.c1 | a.c0*b.c1+a.c1*b.c0
            { Fq::neg(0) }                                   // a.c0 a.c1 b.c0 -b.c1 | a.c0*b.c1+a.c1*b.c0
            { hinted_script2 }                               // a.c0*b.c0-a.c1*b.c1 | a.c0*b.c1+a.c1*b.c0
            { Fq::fromaltstack() }                           // a.c0*b.c0-a.c1*b.c1 a.c0*b.c1+a.c1*b.c0
        };

        hints.extend(hint1);
        hints.extend(hint2);

        (script, hints)
    }

    pub fn mul_by_fq(mut a: u32, b: u32) -> Script {
        if a < b {
            a += 1;
        }

        script! {
            { Fq::copy(b) }
            { Fq::roll(a + 2) }

            { Fq::mul() }
            { Fq::roll(b + 1) }
            { Fq::roll(a + 1) }

            { Fq::mul() }
        }
    }

    pub fn push_one() -> Script {
        script! {
            { Fq::push_one() }
            { Fq::push_zero() }
        }
    }

    pub fn push_one_not_montgomery() -> Script {
        script! {
            { Fq::push_one_not_montgomery() }
            { Fq::push_zero() }
        }
    }

    pub fn push_zero() -> Script {
        script! {
            { Fq::push_zero() }
            { Fq::push_zero() }
        }
    }

    pub fn neg(a: u32) -> Script {
        script! {
            { Fq::neg(a + 1) }
            { Fq::neg(a + 1) }
        }
    }

    pub fn inv() -> Script {
        script! {
            // copy c1
            { Fq::copy(0) }

            // compute v1 = c1^2
            { Fq::square() }

            // copy c0
            { Fq::copy(2) }

            // compute v0 = c0^2 + v1
            { Fq::square() }
            { Fq::add(1, 0) }

            // compute inv v0
            { Fq::inv() }

            // dup inv v0
            { Fq::copy(0) }

            // compute c0
            { Fq::roll(3) }
            { Fq::mul() }

            // compute c1
            { Fq::roll(2) }
            { Fq::roll(2) }
            { Fq::mul() }
            { Fq::neg(0) }
        }
    }

    pub fn div2() -> Script {
        script! {
            { Fq::roll(1) }
            { Fq::div2() }
            { Fq::roll(1) }
            { Fq::div2() }
        }
    }

    pub fn div3() -> Script {
        script! {
            { Fq::roll(1) }
            { Fq::div3() }
            { Fq::roll(1) }
            { Fq::div3() }
        }
    }

    pub fn triple(a: u32) -> Script {
        script! {
            { Fq2::copy(a) }
            { Fq2::double(a + 2) }
            { Fq2::add(2, 0) }
        }
    }

    pub fn frobenius_map(i: usize) -> Script {
        script! {
            { Fq::mul_by_constant(&ark_bn254::Fq2Config::FROBENIUS_COEFF_FP2_C1[i % ark_bn254::Fq2Config::FROBENIUS_COEFF_FP2_C1.len()]) }
        }
    }

    pub fn hinted_frobenius_map(i: usize, a: ark_bn254::Fq2) -> (Script, Vec<Hint>) {
        Fq::hinted_mul_by_constant(a.c1, &ark_bn254::Fq2Config::FROBENIUS_COEFF_FP2_C1[i % ark_bn254::Fq2Config::FROBENIUS_COEFF_FP2_C1.len()])
    }

    pub fn mul_by_constant(constant: &ark_bn254::Fq2) -> Script {
        script! {
            { Fq::copy(1) }
            { Fq::mul_by_constant(&constant.c0) }
            { Fq::copy(1) }
            { Fq::mul_by_constant(&constant.c1) }
            { Fq::add(3, 2) }
            { Fq::mul_by_constant(&constant.c0.add(constant.c1)) }
            { Fq::copy(2) }
            { Fq::copy(2) }
            { Fq::add(1, 0) }
            { Fq::sub(1, 0) }
            { Fq::sub(2, 1) }
            { Fq::roll(1) }
        }
    }

    pub fn hinted_mul_by_constant(a: ark_bn254::Fq2, constant: &ark_bn254::Fq2) -> (Script, Vec<Hint>) {
        let mut hints = Vec::new();

        let (hinted_script1, hint1) = Fq::hinted_mul_by_constant(a.c0, &constant.c0);
        let (hinted_script2, hint2) = Fq::hinted_mul_by_constant(a.c1, &constant.c1);
        let (hinted_script3, hint3) = Fq::hinted_mul_by_constant(a.c0+a.c1, &(constant.c0+constant.c1));

        let mut script = script! {};
        let script_lines = [
            Fq::copy(1),
            hinted_script1,
            Fq::copy(1),
            hinted_script2,
            Fq::add(3, 2),
            hinted_script3,
            Fq::copy(2),
            Fq::copy(2),
            Fq::add(1, 0),
            Fq::sub(1, 0),
            Fq::sub(2, 1),
            Fq::roll(1),
        ];
        for script_line in script_lines {
            script = script.push_script(script_line.compile());
        }

        hints.extend(hint1);
        hints.extend(hint2);
        hints.extend(hint3);

        (script, hints)
    }

<<<<<<< HEAD
=======
    pub fn hinted_mul_by_constant_stable(a: ark_bn254::Fq2, constant: &ark_bn254::Fq2) -> (Script, Vec<Hint>) {
        let mut hints = Vec::new();

        let (hinted_script1, hint1) = Fq::hinted_mul_by_constant_stable(a.c0, &constant.c0);
        let (hinted_script2, hint2) = Fq::hinted_mul_by_constant_stable(a.c1, &constant.c1);
        let (hinted_script3, hint3) = Fq::hinted_mul_by_constant_stable(a.c0+a.c1, &(constant.c0+constant.c1));

        let mut script = script! {};
        let script_lines = [
            Fq::copy(1),
            hinted_script1,
            Fq::copy(1),
            hinted_script2,
            Fq::add(3, 2),
            hinted_script3,
            Fq::copy(2),
            Fq::copy(2),
            Fq::add(1, 0),
            Fq::sub(1, 0),
            Fq::sub(2, 1),
            Fq::roll(1),
        ];
        for script_line in script_lines {
            script = script.push_script(script_line.compile());
        }

        hints.extend(hint1);
        hints.extend(hint2);
        hints.extend(hint3);

        (script, hints)
    }

>>>>>>> 02cb6fe8
    pub fn toaltstack() -> Script {
        script! {
            { Fq::toaltstack() }
            { Fq::toaltstack() }
        }
    }

    pub fn fromaltstack() -> Script {
        script! {
            { Fq::fromaltstack() }
            { Fq::fromaltstack() }
        }
    }

    pub fn drop() -> Script {
        script! {
            { Fq::drop() }
            { Fq::drop() }
        }
    }
}

#[cfg(test)]
mod test {
    use crate::bn254::fq::Fq;
    use crate::bn254::fq2::Fq2;
    use crate::bn254::utils::fq2_push_not_montgomery;
    use crate::bn254::{fp254impl::Fp254Impl, utils::fq2_push};
    use crate::treepp::*;
    use ark_ff::Field;
    use ark_std::UniformRand;
    use core::ops::{Add, Mul};
    use num_bigint::BigUint;
    use rand::SeedableRng;
    use rand_chacha::ChaCha20Rng;
    use ark_ff::AdditiveGroup;

    #[test]
    fn test_bn254_fq2_add() {
        println!("Fq2.add: {} bytes", Fq2::add(2, 0).len());
        let mut prng = ChaCha20Rng::seed_from_u64(0);

        for _ in 0..50 {
            let a = ark_bn254::Fq2::rand(&mut prng);
            let b = ark_bn254::Fq2::rand(&mut prng);
            let c = &a + &b;

            let script = script! {
                { fq2_push(a) }
                { fq2_push(b) }
                { Fq2::add(2, 0) }
                { fq2_push(c) }
                { Fq2::equalverify() }
                OP_TRUE
            };
            run(script);

            let script = script! {
                { fq2_push(a) }
                { fq2_push(b) }
                { Fq2::add(0, 2) }
                { fq2_push(c) }
                { Fq2::equalverify() }
                OP_TRUE
            };
            run(script);
        }
    }

    #[test]
    fn test_bn254_fq2_sub() {
        println!("Fq2.sub: {} bytes", Fq2::sub(2, 0).len());
        let mut prng = ChaCha20Rng::seed_from_u64(0);

        for _ in 0..50 {
            let a = ark_bn254::Fq2::rand(&mut prng);
            let b = ark_bn254::Fq2::rand(&mut prng);
            let c = &a - &b;

            let script = script! {
                { fq2_push(a) }
                { fq2_push(b) }
                { Fq2::sub(2, 0) }
                { fq2_push(c) }
                { Fq2::equalverify() }
                OP_TRUE
            };
            run(script);

            let script = script! {
                { fq2_push(b) }
                { fq2_push(a) }
                { Fq2::sub(0, 2) }
                { fq2_push(c) }
                { Fq2::equalverify() }
                OP_TRUE
            };
            run(script);
        }
    }

    #[test]
    fn test_bn254_fq2_double() {
        println!("Fq2.double: {} bytes", Fq2::double(0).len());
        let mut prng = ChaCha20Rng::seed_from_u64(0);

        for _ in 0..50 {
            let a = ark_bn254::Fq2::rand(&mut prng);
            let c = a.double();

            let script = script! {
                { fq2_push(a) }
                { Fq2::double(0) }
                { fq2_push(c) }
                { Fq2::equalverify() }
                OP_TRUE
            };
            run(script);
<<<<<<< HEAD
=======
        }
    }

    #[test]
    fn test_bn254_fq2_hinted_mul() {
        let mut prng: ChaCha20Rng = ChaCha20Rng::seed_from_u64(0);

        let mut max_stack = 0;

        for _ in 0..100 {
            let a = ark_bn254::Fq2::rand(&mut prng);
            let b = ark_bn254::Fq2::rand(&mut prng);
            let c = a.mul(&b);

            let (hinted_mul, hints) = Fq2::hinted_mul(2, a, 0, b);

            let script = script! {
                for hint in hints { 
                    { hint.push() }
                }
                { fq2_push_not_montgomery(a) }
                { fq2_push_not_montgomery(b) }
                { hinted_mul.clone() }
                { fq2_push_not_montgomery(c) }
                { Fq2::equalverify() }
                OP_TRUE
            };
            let res = execute_script(script);
            assert!(res.success);

            max_stack = max_stack.max(res.stats.max_nb_stack_items);
            println!("Fq2::hinted_mul: {} @ {} stack", hinted_mul.len(), max_stack);
        }

    }

    #[test]
    fn test_bn254_fq2_hinted_mul_by_constant() {
        let mut prng: ChaCha20Rng = ChaCha20Rng::seed_from_u64(0);

        let mut max_stack = 0;

        for _ in 0..100 {
            let a = ark_bn254::Fq2::rand(&mut prng);
            let b = ark_bn254::Fq2::rand(&mut prng);
            let c = a.mul(&b);

            let (hinted_mul, hints) = Fq2::hinted_mul_by_constant(a, &b);

            let script = script! {
                for hint in hints { 
                    { hint.push() }
                }
                { fq2_push_not_montgomery(a) }
                { hinted_mul.clone() }
                { fq2_push_not_montgomery(c) }
                { Fq2::equalverify() }
                OP_TRUE
            };
            let res = execute_script(script);
            assert!(res.success);

            max_stack = max_stack.max(res.stats.max_nb_stack_items);
            println!("Fq2::hinted_mul_by_constant: {} @ {} stack", hinted_mul.len(), max_stack);
>>>>>>> 02cb6fe8
        }

    }

    #[test]
    fn test_bn254_fq2_hinted_mul() {
        let mut prng: ChaCha20Rng = ChaCha20Rng::seed_from_u64(0);

        let mut max_stack = 0;

        for _ in 0..100 {
            let a = ark_bn254::Fq2::rand(&mut prng);
            let b = ark_bn254::Fq2::rand(&mut prng);
            let c = a.mul(&b);

            let (hinted_mul, hints) = Fq2::hinted_mul(2, a, 0, b);

            let script = script! {
                for hint in hints { 
                    { hint.push() }
                }
                { fq2_push_not_montgomery(a) }
                { fq2_push_not_montgomery(b) }
                { hinted_mul.clone() }
                { fq2_push_not_montgomery(c) }
                { Fq2::equalverify() }
                OP_TRUE
            };
            let res = execute_script(script);
            assert!(res.success);

            max_stack = max_stack.max(res.stats.max_nb_stack_items);
            println!("Fq2::hinted_mul: {} @ {} stack", hinted_mul.len(), max_stack);
        }

    }

    #[test]
    fn test_bn254_fq2_hinted_mul_by_constant() {
        let mut prng: ChaCha20Rng = ChaCha20Rng::seed_from_u64(0);

        let mut max_stack = 0;

        for _ in 0..100 {
            let a = ark_bn254::Fq2::rand(&mut prng);
            let b = ark_bn254::Fq2::rand(&mut prng);
            let c = a.mul(&b);

            let (hinted_mul, hints) = Fq2::hinted_mul_by_constant(a, &b);

            let script = script! {
                for hint in hints { 
                    { hint.push() }
                }
                { fq2_push_not_montgomery(a) }
                { hinted_mul.clone() }
                { fq2_push_not_montgomery(c) }
                { Fq2::equalverify() }
                OP_TRUE
            };
            let res = execute_script(script);
            assert!(res.success);

            max_stack = max_stack.max(res.stats.max_nb_stack_items);
            println!("Fq2::hinted_mul_by_constant: {} @ {} stack", hinted_mul.len(), max_stack);
        }

    }

    #[test]
    fn test_bn254_fq2_mul() {
        println!("Fq2.mul: {} bytes", Fq2::mul(1, 0).len());
        let mut prng = ChaCha20Rng::seed_from_u64(0);

        for _ in 0..1 {
            let a = ark_bn254::Fq2::rand(&mut prng);
            let b = ark_bn254::Fq2::rand(&mut prng);
            let c = a.mul(&b);

            let script = script! {
                { fq2_push(a) }
                { fq2_push(b) }
                { Fq2::mul(2, 0) }
                { fq2_push(c) }
                { Fq2::equalverify() }
                OP_TRUE
            };
            run(script);
        }
    }

    #[test]
    fn test_bn254_fq2_mul_by_fq() {
        println!("Fq2.mul_by_fq: {} bytes", Fq2::mul_by_fq(1, 0).len());
        let mut prng = ChaCha20Rng::seed_from_u64(0);

        for _ in 0..10 {
            let a = ark_bn254::Fq2::rand(&mut prng);
            let b = ark_bn254::Fq::rand(&mut prng);
            let mut c = a;
            c.mul_assign_by_fp(&b);

            let script = script! {
                { fq2_push(a) }
                { Fq::push_u32_le(&BigUint::from(b).to_u32_digits()) }
                { Fq2::mul_by_fq(1, 0) }
                { fq2_push(c) }
                { Fq2::equalverify() }
                OP_TRUE
            };
            run(script);
        }
    }

    #[test]
    fn test_bn254_fq2_inv() {
        println!("Fq2.inv: {} bytes", Fq2::inv().len());
        let mut prng = ChaCha20Rng::seed_from_u64(0);

        for _ in 0..1 {
            let a = ark_bn254::Fq2::rand(&mut prng);
            let b = a.inverse().unwrap();

            let script = script! {
                { fq2_push(a) }
                { Fq2::inv() }
                { fq2_push(b) }
                { Fq2::equalverify() }
                OP_TRUE
            };
            run(script);
        }
    }

    #[test]
    fn test_bn254_fq2_square() {
        println!("Fq2.square: {} bytes", Fq2::square().len());
        let mut prng = ChaCha20Rng::seed_from_u64(0);

        for _ in 0..10 {
            let a = ark_bn254::Fq2::rand(&mut prng);
            let b = a.square();

            let script = script! {
                { fq2_push(a) }
                { Fq2::square() }
                { fq2_push(b) }
                { Fq2::equalverify() }
                OP_TRUE
            };
            run(script);
        }
    }

    #[test]
    fn test_bn254_fq2_hinted_square() {
        let mut prng: ChaCha20Rng = ChaCha20Rng::seed_from_u64(0);

        let mut max_stack = 0;

        for _ in 0..100 {
            let a = ark_bn254::Fq2::rand(&mut prng);
            let c = a.mul(&a);

            let (hinted_square, hints) = Fq2::hinted_square(a);

            let script = script! {
                for hint in hints { 
                    { hint.push() }
                }
                { fq2_push_not_montgomery(a) }
                { hinted_square.clone() }
                { fq2_push_not_montgomery(c) }
                { Fq2::equalverify() }
                OP_TRUE
            };
            let res = execute_script(script);
            assert!(res.success);

            max_stack = max_stack.max(res.stats.max_nb_stack_items);
            println!("Fq2::hinted_square: {} @ {} stack", hinted_square.len(), max_stack);
        }

    }

    #[test]
    fn test_bn254_fq2_div2() {
        println!("Fq2.div2: {} bytes", Fq2::div2().len());
        let mut prng = ChaCha20Rng::seed_from_u64(0);

        for _ in 0..1 {
            let a = ark_bn254::Fq2::rand(&mut prng);
            let b = a.double();

            let script = script! {
                { fq2_push(b) }
                { Fq2::div2() }
                { fq2_push(a) }
                { Fq2::equalverify() }
                OP_TRUE
            };
            run(script);
        }
    }

    #[test]
    fn test_bn254_fq2_div3() {
        println!("Fq2.div3: {} bytes", Fq2::div3().len());
        let mut prng = ChaCha20Rng::seed_from_u64(0);

        for _ in 0..1 {
            let a = ark_bn254::Fq2::rand(&mut prng);
            let b = a.double();
            let c = a.add(b);

            let script = script! {
                { fq2_push(c) }
                { Fq2::div3() }
                { fq2_push(a) }
                { Fq2::equalverify() }
                OP_TRUE
            };
            run(script);
        }
    }

    #[test]
    fn test_bn254_fq2_triple() {
        println!("Fq2.triple: {} bytes", Fq2::triple(0).len());
        let mut prng = ChaCha20Rng::seed_from_u64(0);

        for _ in 0..1 {
            let a = ark_bn254::Fq2::rand(&mut prng);
            let b = a.double();
            let c = a.add(b);

            let script = script! {
                { fq2_push(a) }
                { Fq2::triple(0) }
                { fq2_push(c) }
                { Fq2::equalverify() }
                OP_TRUE
            };
            run(script);
        }
    }

    #[test]
    fn test_bn254_fq2_frobenius_map() {
        println!(
            "Fq2.frobenius_map(0): {} bytes",
            Fq2::frobenius_map(0).len()
        );
        println!(
            "Fq2.frobenius_map(1): {} bytes",
            Fq2::frobenius_map(1).len()
        );

        let mut prng = ChaCha20Rng::seed_from_u64(0);

        for _ in 0..3 {
            let a = ark_bn254::Fq2::rand(&mut prng);
            let b = a.frobenius_map(0);

            let script = script! {
                { fq2_push(a) }
                { Fq2::frobenius_map(0) }
                { fq2_push(b) }
                { Fq2::equalverify() }
                OP_TRUE
            };
            run(script);

            let b = a.frobenius_map(1);

            let script = script! {
                { fq2_push(a) }
                { Fq2::frobenius_map(1) }
                { fq2_push(b) }
                { Fq2::equalverify() }
                OP_TRUE
            };
            run(script);
        }
    }

    #[test]
    fn test_bn254_fq2_hinted_frobenius_map() {
        let mut prng = ChaCha20Rng::seed_from_u64(0);

        for _ in 0..3 {
            let a = ark_bn254::Fq2::rand(&mut prng);
            let b = a.frobenius_map(0);

            let (hinted_frobenius_map_0, hints) = Fq2::hinted_frobenius_map(0, a);
            println!("Fq2.hinted_frobenius_map(0): {} bytes", hinted_frobenius_map_0.len());

            let script = script! {
                for hint in hints { 
                    { hint.push() }
                }
                { fq2_push_not_montgomery(a) }
                { hinted_frobenius_map_0 }
                { fq2_push_not_montgomery(b) }
                { Fq2::equalverify() }
                OP_TRUE
            };
            let exec_result = execute_script(script);
            assert!(exec_result.success);

            let b = a.frobenius_map(1);

            let (hinted_frobenius_map_1, hints) = Fq2::hinted_frobenius_map(1, a);
            println!("Fq2.hinted_frobenius_map(1): {} bytes", hinted_frobenius_map_1.len());

            let script = script! {
                for hint in hints { 
                    { hint.push() }
                }
                { fq2_push_not_montgomery(a) }
                { hinted_frobenius_map_1 }
                { fq2_push_not_montgomery(b) }
                { Fq2::equalverify() }
                OP_TRUE
            };
            let exec_result = execute_script(script);
            assert!(exec_result.success);
        }
    }
}<|MERGE_RESOLUTION|>--- conflicted
+++ resolved
@@ -341,8 +341,6 @@
         (script, hints)
     }
 
-<<<<<<< HEAD
-=======
     pub fn hinted_mul_by_constant_stable(a: ark_bn254::Fq2, constant: &ark_bn254::Fq2) -> (Script, Vec<Hint>) {
         let mut hints = Vec::new();
 
@@ -376,7 +374,6 @@
         (script, hints)
     }
 
->>>>>>> 02cb6fe8
     pub fn toaltstack() -> Script {
         script! {
             { Fq::toaltstack() }
@@ -495,75 +492,7 @@
                 OP_TRUE
             };
             run(script);
-<<<<<<< HEAD
-=======
-        }
-    }
-
-    #[test]
-    fn test_bn254_fq2_hinted_mul() {
-        let mut prng: ChaCha20Rng = ChaCha20Rng::seed_from_u64(0);
-
-        let mut max_stack = 0;
-
-        for _ in 0..100 {
-            let a = ark_bn254::Fq2::rand(&mut prng);
-            let b = ark_bn254::Fq2::rand(&mut prng);
-            let c = a.mul(&b);
-
-            let (hinted_mul, hints) = Fq2::hinted_mul(2, a, 0, b);
-
-            let script = script! {
-                for hint in hints { 
-                    { hint.push() }
-                }
-                { fq2_push_not_montgomery(a) }
-                { fq2_push_not_montgomery(b) }
-                { hinted_mul.clone() }
-                { fq2_push_not_montgomery(c) }
-                { Fq2::equalverify() }
-                OP_TRUE
-            };
-            let res = execute_script(script);
-            assert!(res.success);
-
-            max_stack = max_stack.max(res.stats.max_nb_stack_items);
-            println!("Fq2::hinted_mul: {} @ {} stack", hinted_mul.len(), max_stack);
-        }
-
-    }
-
-    #[test]
-    fn test_bn254_fq2_hinted_mul_by_constant() {
-        let mut prng: ChaCha20Rng = ChaCha20Rng::seed_from_u64(0);
-
-        let mut max_stack = 0;
-
-        for _ in 0..100 {
-            let a = ark_bn254::Fq2::rand(&mut prng);
-            let b = ark_bn254::Fq2::rand(&mut prng);
-            let c = a.mul(&b);
-
-            let (hinted_mul, hints) = Fq2::hinted_mul_by_constant(a, &b);
-
-            let script = script! {
-                for hint in hints { 
-                    { hint.push() }
-                }
-                { fq2_push_not_montgomery(a) }
-                { hinted_mul.clone() }
-                { fq2_push_not_montgomery(c) }
-                { Fq2::equalverify() }
-                OP_TRUE
-            };
-            let res = execute_script(script);
-            assert!(res.success);
-
-            max_stack = max_stack.max(res.stats.max_nb_stack_items);
-            println!("Fq2::hinted_mul_by_constant: {} @ {} stack", hinted_mul.len(), max_stack);
->>>>>>> 02cb6fe8
-        }
-
+        }
     }
 
     #[test]
