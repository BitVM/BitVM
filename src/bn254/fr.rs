--- conflicted
+++ resolved
@@ -36,11 +36,7 @@
 mod test {
     use crate::bn254::fr::Fr;
     use crate::treepp::*;
-<<<<<<< HEAD
-    use crate::{bn254::fp254impl::Fp254Impl, run_as_chunks};
-=======
     use crate::bn254::fp254impl::Fp254Impl;
->>>>>>> 02cb6fe8
     use ark_ff::AdditiveGroup;
     use ark_ff::{BigInteger, Field, PrimeField};
     use ark_std::UniformRand;
@@ -120,32 +116,6 @@
             };
             run(script);
         }
-    }
-
-    #[test]
-    fn test_sub_as_chunks_fr() {
-        println!("Fr.sub: {} bytes", Fr::sub(0, 1).len());
-
-        let m = BigUint::from_str_radix(Fr::MODULUS, 16).unwrap();
-
-        let mut prng = ChaCha20Rng::seed_from_u64(0);
-
-        let a: BigUint = prng.sample(RandomBits::new(254));
-        let b: BigUint = prng.sample(RandomBits::new(254));
-
-        let a = a.rem(&m);
-        let b = b.rem(&m);
-        let c: BigUint = a.clone().add(&m).sub(b.clone()).rem(&m);
-
-        let script = script! {
-            { Fr::push_u32_le(&a.to_u32_digits()) }
-            { Fr::push_u32_le(&b.to_u32_digits()) }
-            { Fr::sub(1, 0) }
-            { Fr::push_u32_le(&c.to_u32_digits()) }
-            { Fr::equalverify(1, 0) }
-            OP_TRUE
-        };
-        run_as_chunks(script, 100, 19)
     }
 
     #[test]
