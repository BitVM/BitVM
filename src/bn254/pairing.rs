--- conflicted
+++ resolved
@@ -5,15 +5,361 @@
 use crate::bn254::fq12::Fq12;
 use crate::bn254::fq2::Fq2;
 use crate::bn254::fq6::Fq6;
-use crate::bn254::utils;
 use crate::treepp::*;
 use ark_ec::bn::BnConfig;
-use ark_ff::fp2::Fp2 as ark_fq2;
-use ark_ff::Field;
 
 pub struct Pairing;
 
 impl Pairing {
+    // stack data: beta^{2 * (p - 1) / 6}, beta^{3 * (p - 1) / 6}, beta^{2 * (p^2 - 1) / 6}, 1/2, B,
+    // P1, P2, P3, P4, Q4, c, c', wi, f, Px, Py, Tx, Ty, Tz, Qx, Qy
+    // [..., Fq12, Fq12, Fq12, Fq12, Fq, Fq, (Fq, Fq), (Fq, Fq), (Fq, Fq), (Fq, Fq), (Fq, Fq)]
+    //
+    // flag == true ? T + Q : T - Q
+    pub fn add_line_with_flag(flag: bool) -> Script {
+        script! {
+        // let theta = self.y - &(q.y * &self.z);
+        // f, Px, Py, Tx, Ty, Tz, Qx, Qy
+        { Fq2::copy(6) }
+        // f, Px, Py, Tx, Ty, Tz, Qx, Qy, Ty
+        { Fq2::copy(2) }
+        // f, Px, Py, Tx, Ty, Tz, Qx, Qy, Ty, Qy
+        if !flag {
+            { Fq2::neg(0) }
+        // f, Px, Py, Tx, Ty, Tz, Qx, Qy, Ty, -Qy
+        }
+        { Fq2::copy(8) }
+        // f, Px, Py, Tx, Ty, Tz, Qx, Qy, Ty, Qy, Tz
+        { Fq2::mul(2, 0) }
+        // f, Px, Py, Tx, Ty, Tz, Qx, Qy, Ty, Qy * Tz
+        { Fq2::sub(2, 0) }
+        // f, Px, Py, Tx, Ty, Tz, Qx, Qy, Ty - Qy * Tz
+
+        // let lambda = self.x - &(q.x * &self.z);
+        // f, Px, Py, Tx, Ty, Tz, Qx, Qy, theta
+        { Fq2::copy(10) }
+        // f, Px, Py, Tx, Ty, Tz, Qx, Qy, theta, Tx
+        { Fq2::copy(6) }
+        // f, Px, Py, Tx, Ty, Tz, Qx, Qy, theta, Tx, Qx
+        { Fq2::copy(10) }
+        // f, Px, Py, Tx, Ty, Tz, Qx, Qy, theta, Tx, Qx, Tz
+        { Fq2::mul(2, 0) }
+        // f, Px, Py, Tx, Ty, Tz, Qx, Qy, theta, Tx, Qx * Tz
+        { Fq2::sub(2, 0) }
+        // f, Px, Py, Tx, Ty, Tz, Qx, Qy, theta, Tx - Qx * Tz
+
+        // let c = theta.square();
+        // f, Px, Py, Tx, Ty, Tz, Qx, Qy, theta, lambda
+        { Fq2::copy(2) }
+        // f, Px, Py, Tx, Ty, Tz, Qx, Qy, theta, lambda, theta
+        { Fq2::square() }
+        // f, Px, Py, Tx, Ty, Tz, Qx, Qy, theta, lambda, theta^2
+
+        // let d = lambda.square();
+        // f, Px, Py, Tx, Ty, Tz, Qx, Qy, theta, lambda, c
+        { Fq2::copy(2) }
+        // f, Px, Py, Tx, Ty, Tz, Qx, Qy, theta, lambda, c, lambda
+        { Fq2::square() }
+        // f, Px, Py, Tx, Ty, Tz, Qx, Qy, theta, lambda, c, lambda^2
+
+        // let e = lambda * &d;
+        // f, Px, Py, Tx, Ty, Tz, Qx, Qy, theta, lambda, c, d
+        { Fq2::copy(4) }
+        // f, Px, Py, Tx, Ty, Tz, Qx, Qy, theta, lambda, c, d, lambda
+        { Fq2::copy(2) }
+        // f, Px, Py, Tx, Ty, Tz, Qx, Qy, theta, lambda, c, d, lambda, d
+        { Fq2::mul(2, 0) }
+        // f, Px, Py, Tx, Ty, Tz, Qx, Qy, theta, lambda, c, d, lambda * d
+
+        // let f = self.z * &c;
+        // f, Px, Py, Tx, Ty, Tz, Qx, Qy, theta, lambda, c, d, e
+        { Fq2::copy(14) }
+        // f, Px, Py, Tx, Ty, Tz, Qx, Qy, theta, lambda, c, d, e, Tz
+        { Fq2::roll(6) }
+        // f, Px, Py, Tx, Ty, Tz, Qx, Qy, theta, lambda, d, e, Tz, c
+        { Fq2::mul(2, 0) }
+        // f, Px, Py, Tx, Ty, Tz, Qx, Qy, theta, lambda, d, e, Tz * c
+
+        // let g = self.x * &d;
+        // f, Px, Py, Tx, Ty, Tz, Qx, Qy, theta, lambda, d, e, ff
+        { Fq2::roll(18) }
+        // f, Px, Py, Ty, Tz, Qx, Qy, theta, lambda, d, e, ff, Tx
+        { Fq2::roll(6) }
+        // f, Px, Py, Ty, Tz, Qx, Qy, theta, lambda, e, ff, Tx, d
+        { Fq2::mul(2, 0) }
+        // f, Px, Py, Ty, Tz, Qx, Qy, theta, lambda, e, ff, Tx * d
+
+        // let h = e + &f - &g.double();
+        // f, Px, Py, Ty, Tz, Qx, Qy, theta, lambda, e, ff, g
+        { Fq2::copy(0) }
+        // f, Px, Py, Ty, Tz, Qx, Qy, theta, lambda, e, ff, g, g
+        { Fq2::neg(0) }
+        // f, Px, Py, Ty, Tz, Qx, Qy, theta, lambda, e, ff, g, -g
+        { Fq2::double(0) }
+        // f, Px, Py, Ty, Tz, Qx, Qy, theta, lambda, e, ff, g, -2g
+        { Fq2::roll(4) }
+        // f, Px, Py, Ty, Tz, Qx, Qy, theta, lambda, e, g, -2g, ff
+        { Fq2::add(2, 0) }
+        // f, Px, Py, Ty, Tz, Qx, Qy, theta, lambda, e, g, -2g + ff
+        { Fq2::copy(4) }
+        // f, Px, Py, Ty, Tz, Qx, Qy, theta, lambda, e, g, -2g + ff, e
+        { Fq2::add(2, 0) }
+        // f, Px, Py, Ty, Tz, Qx, Qy, theta, lambda, e, g, -2g + ff + e
+
+        // self.x = lambda * &h;
+        // f, Px, Py, Ty, Tz, Qx, Qy, theta, lambda, e, g, h
+        { Fq2::copy(0) }
+        // f, Px, Py, Ty, Tz, Qx, Qy, theta, lambda, e, g, h, h
+        { Fq2::copy(8) }
+        // f, Px, Py, Ty, Tz, Qx, Qy, theta, lambda, e, g, h, h, lambda
+        { Fq2::mul(2, 0) }
+        // f, Px, Py, Ty, Tz, Qx, Qy, theta, lambda, e, g, h, h * lambda
+
+        // self.y = theta * &(g - &h) - &(e * &self.y);
+        // f, Px, Py, Ty, Tz, Qx, Qy, theta, lambda, e, g, h, x
+        { Fq2::copy(10) }
+        // f, Px, Py, Ty, Tz, Qx, Qy, theta, lambda, e, g, h, x, theta
+        { Fq2::roll(6) }
+        // f, Px, Py, Ty, Tz, Qx, Qy, theta, lambda, e, h, x, theta, g
+        { Fq2::roll(6) }
+        // f, Px, Py, Ty, Tz, Qx, Qy, theta, lambda, e, x, theta, g, h
+        { Fq2::sub(2, 0) }
+        // f, Px, Py, Ty, Tz, Qx, Qy, theta, lambda, e, x, theta, g - h
+        { Fq2::mul(2, 0) }
+        // f, Px, Py, Ty, Tz, Qx, Qy, theta, lambda, e, x, theta * (g - h)
+        { Fq2::copy(4) }
+        // f, Px, Py, Ty, Tz, Qx, Qy, theta, lambda, e, x, theta * (g - h), e
+        { Fq2::roll(18) }
+        // f, Px, Py, Tz, Qx, Qy, theta, lambda, e, x, theta * (g - h), e, Ty
+        { Fq2::mul(2, 0) }
+        // f, Px, Py, Tz, Qx, Qy, theta, lambda, e, x, theta * (g - h), e * Ty
+        { Fq2::sub(2, 0) }
+        // f, Px, Py, Tz, Qx, Qy, theta, lambda, e, x, theta * (g - h) - e * Ty
+
+        // self.z *= &e;
+        // f, Px, Py, Tz, Qx, Qy, theta, lambda, e, x, y
+        { Fq2::roll(14) }
+        // f, Px, Py, Qx, Qy, theta, lambda, e, x, y, Tz
+        { Fq2::roll(6) }
+        // f, Px, Py, Qx, Qy, theta, lambda, x, y, Tz, e
+        { Fq2::mul(2, 0) }
+        // f, Px, Py, Qx, Qy, theta, lambda, x, y, Tz * e
+
+        // let j = theta * &q.x - &(lambda * &q.y);
+        // f, Px, Py, Qx, Qy, theta, lambda, x, y, z
+        { Fq2::copy(8) }
+        // f, Px, Py, Qx, Qy, theta, lambda, x, y, z, theta
+        { Fq2::roll(14) }
+        // f, Px, Py, Qy, theta, lambda, x, y, z, theta, Qx
+        { Fq2::mul(2, 0) }
+        // f, Px, Py, Qy, theta, lambda, x, y, z, theta * Qx
+        { Fq2::copy(8) }
+        // f, Px, Py, Qy, theta, lambda, x, y, z, theta * Qx, lambda
+        { Fq2::roll(14) }
+        // f, Px, Py, theta, lambda, x, y, z, theta * Qx, lambda, Qy
+        if !flag {
+            { Fq2::neg(0) }
+        // f, Px, Py, theta, lambda, x, y, z, theta * Qx, lambda, -Qy
+        }
+        { Fq2::mul(2, 0) }
+        // f, Px, Py, theta, lambda, x, y, z, theta * Qx, lambda * Qy
+        { Fq2::sub(2, 0) }
+        // f, Px, Py, theta, lambda, x, y, z, theta * Qx - lambda * Qy
+
+        // (lambda, -theta, j)
+        // f, Px, Py, theta, lambda, x, y, z, j
+        { Fq2::roll(8) }
+        // f, Px, Py, theta, x, y, z, j, lambda
+        { Fq2::roll(10) }
+        // f, Px, Py, x, y, z, j, lambda, theta
+        { Fq2::neg(0) }
+        // f, Px, Py, x, y, z, j, lambda, -theta
+        { Fq2::roll(4) }
+        // f, Px, Py, x, y, z, lambda, -theta, j
+
+        }
+    }
+
+    // script of double line for the purpose of non-fixed point in miller loop
+    // stack data: beta^{2 * (p - 1) / 6}, beta^{3 * (p - 1) / 6}, beta^{2 * (p^2 - 1) / 6}, 1/2, B,
+    // P1, P2, P3, P4, Q4, c, c', wi, f, Px, Py, Tx, Ty, Tz
+    // [..., Fq12, Fq12, Fq12, Fq12, Fq, Fq, (Fq, Fq), (Fq, Fq), (Fq, Fq)]
+    pub fn double_line() -> Script {
+        script! {
+
+        // let mut a = self.x * &self.y;
+        // 1/2, B, P1, P2, P3, P4, Q4, c, c', wi, f, Px, Py, Tx, Ty, Tz
+        { Fq2::copy(4) }
+        // 1/2, B, P1, P2, P3, P4, Q4, c, c', wi, f, Px, Py, Tx, Ty, Tz, Tx
+        { Fq2::copy(4) }
+        // 1/2, B, P1, P2, P3, P4, Q4, c, c', wi, f, Px, Py, Tx, Ty, Tz, Tx, Ty
+        { Fq2::mul(2, 0) }
+        // 1/2, B, P1, P2, P3, P4, Q4, c, c', wi, f, Px, Py, Tx, Ty, Tz, Tx * Ty
+
+        // a.mul_assign_by_fp(two_inv);
+        // 1/2, B, P1, P2, P3, P4, Q4, c, c', wi, f, Px, Py, Tx, Ty, Tz, a
+        { Fq::copy(72) }
+        // 1/2, B, P1, P2, P3, P4, Q4, c, c', wi, f, Px, Py, Tx, Ty, Tz, a, 1/2
+        { Fq2::mul_by_fq(1, 0) }
+        // 1/2, B, P1, P2, P3, P4, Q4, c, c', wi, f, Px, Py, Tx, Ty, Tz, a * 1/2
+
+        // let b = self.y.square();
+        // 1/2, B, P1, P2, P3, P4, Q4, c, c', wi, f, Px, Py, Tx, Ty, Tz, a
+        { Fq2::copy(4) }
+        // 1/2, B, P1, P2, P3, P4, Q4, c, c', wi, f, Px, Py, Tx, Ty, Tz, a, Ty
+        { Fq2::square() }
+        // 1/2, B, P1, P2, P3, P4, Q4, c, c', wi, f, Px, Py, Tx, Ty, Tz, a, Ty^2
+
+        // let c = self.z.square();
+        // 1/2, B, P1, P2, P3, P4, Q4, c, c', wi, f, Px, Py, Tx, Ty, Tz, a, b
+        { Fq2::copy(4) }
+        // 1/2, B, P1, P2, P3, P4, Q4, c, c', wi, f, Px, Py, Tx, Ty, Tz, a, b, Tz
+        { Fq2::square() }
+        // 1/2, B, P1, P2, P3, P4, Q4, c, c', wi, f, Px, Py, Tx, Ty, Tz, a, b, Tz^2
+
+        // let e = ark_bn254::g2::Config::COEFF_B * &(c.double() + &c);
+        // 1/2, B, P1, P2, P3, P4, Q4, c, c', wi, f, Px, Py, Tx, Ty, Tz, a, b, c
+        { Fq2::copy(0) }
+        { Fq2::copy(0) }
+        // 1/2, B, P1, P2, P3, P4, Q4, c, c', wi, f, Px, Py, Tx, Ty, Tz, a, b, c, c, c
+        { Fq2::double(0) }
+        // 1/2, B, P1, P2, P3, P4, Q4, c, c', wi, f, Px, Py, Tx, Ty, Tz, a, b, c, c, 2 * c
+        { Fq2::add(2, 0) }
+        // 1/2, B, P1, P2, P3, P4, Q4, c, c', wi, f, Px, Py, Tx, Ty, Tz, a, b, c, 3 * c
+        { Fq2::copy(76) }
+        // 1/2, B, P1, P2, P3, P4, Q4, c, c', wi, f, Px, Py, Tx, Ty, Tz, a, b, c, 3 * c, B
+        { Fq2::mul(2, 0) }
+        // 1/2, B, P1, P2, P3, P4, Q4, c, c', wi, f, Px, Py, Tx, Ty, Tz, a, b, c, 3 * c * B
+
+        // let f = e.double() + &e;
+        // 1/2, B, P1, P2, P3, P4, Q4, c, c', wi, f, Px, Py, Tx, Ty, Tz, a, b, c, e
+        { Fq2::copy(0) }
+        { Fq2::copy(0) }
+        // 1/2, B, P1, P2, P3, P4, Q4, c, c', wi, f, Px, Py, Tx, Ty, Tz, a, b, c, e, e, e
+        { Fq2::double(0) }
+        // 1/2, B, P1, P2, P3, P4, Q4, c, c', wi, f, Px, Py, Tx, Ty, Tz, a, b, c, e, e, 2 * e
+        { Fq2::add(2, 0) }
+        // 1/2, B, P1, P2, P3, P4, Q4, c, c', wi, f, Px, Py, Tx, Ty, Tz, a, b, c, e, 3 * e
+
+        // let mut g = b + &f;
+        // 1/2, B, P1, P2, P3, P4, Q4, c, c', wi, f, Px, Py, Tx, Ty, Tz, a, b, c, e, f
+        { Fq2::copy(0) }
+        // 1/2, B, P1, P2, P3, P4, Q4, c, c', wi, f, Px, Py, Tx, Ty, Tz, a, b, c, e, f, f
+        { Fq2::copy(8) }
+        // 1/2, B, P1, P2, P3, P4, Q4, c, c', wi, f, Px, Py, Tx, Ty, Tz, a, b, c, e, f, f, b
+        { Fq2::add(2, 0) }
+        // 1/2, B, P1, P2, P3, P4, Q4, c, c', wi, f, Px, Py, Tx, Ty, Tz, a, b, c, e, f, f + b
+
+        // g.mul_assign_by_fp(two_inv);
+        // 1/2, B, P1, P2, P3, P4, Q4, c, c', wi, f, Px, Py, Tx, Ty, Tz, a, b, c, e, f, g
+        { Fq::copy(82) }
+        // 1/2, B, P1, P2, P3, P4, Q4, c, c', wi, f, Px, Py, Tx, Ty, Tz, a, b, c, e, f, g, 1/2
+        { Fq2::mul_by_fq(1, 0) }
+        // 1/2, B, P1, P2, P3, P4, Q4, c, c', wi, f, Px, Py, Tx, Ty, Tz, a, b, c, e, f, g * 1/2
+
+        // let h = (self.y + &self.z).square() - &(b + &c);
+        // 1/2, B, P1, P2, P3, P4, Q4, c, c', wi, f, Px, Py, Tx, Ty, Tz, a, b, c, e, f, g
+        { Fq2::roll(14) }
+        // 1/2, B, P1, P2, P3, P4, Q4, c, c', wi, f, Px, Py, Tx, Tz, a, b, c, e, f, g, Ty
+        { Fq2::roll(14) }
+        // 1/2, B, P1, P2, P3, P4, Q4, c, c', wi, f, Px, Py, Tx, a, b, c, e, f, g, Ty, Tz
+        { Fq2::add(2, 0) }
+        // 1/2, B, P1, P2, P3, P4, Q4, c, c', wi, f, Px, Py, Tx, a, b, c, e, f, g, Ty + Tz
+        { Fq2::square() }
+        // 1/2, B, P1, P2, P3, P4, Q4, c, c', wi, f, Px, Py, Tx, a, b, c, e, f, g, (Ty + Tz)^2
+        { Fq2::copy(10) }
+        // 1/2, B, P1, P2, P3, P4, Q4, c, c', wi, f, Px, Py, Tx, a, b, c, e, f, g, (Ty + Tz)^2, b
+        { Fq2::roll(10) }
+        // 1/2, B, P1, P2, P3, P4, Q4, c, c', wi, f, Px, Py, Tx, a, b, e, f, g, (Ty + Tz)^2, b, c
+        { Fq2::add(2, 0) }
+        // 1/2, B, P1, P2, P3, P4, Q4, c, c', wi, f, Px, Py, Tx, a, b, e, f, g, (Ty + Tz)^2, b + c
+        { Fq2::sub(2, 0) }
+        // 1/2, B, P1, P2, P3, P4, Q4, c, c', wi, f, Px, Py, Tx, a, b, e, f, g, (Ty + Tz)^2 - (b + c)
+
+        // let i = e - &b;
+        // 1/2, B, P1, P2, P3, P4, Q4, c, c', wi, f, Px, Py, Tx, a, b, e, f, g, h
+        { Fq2::copy(6) }
+        // 1/2, B, P1, P2, P3, P4, Q4, c, c', wi, f, Px, Py, Tx, a, b, e, f, g, h, e
+        { Fq2::copy(10) }
+        // 1/2, B, P1, P2, P3, P4, Q4, c, c', wi, f, Px, Py, Tx, a, b, e, f, g, h, e, b
+        { Fq2::sub(2, 0) }
+        // 1/2, B, P1, P2, P3, P4, Q4, c, c', wi, f, Px, Py, Tx, a, b, e, f, g, h, e - b
+
+        // let j = self.x.square();
+        // 1/2, B, P1, P2, P3, P4, Q4, c, c', wi, f, Px, Py, Tx, a, b, e, f, g, h, i
+        { Fq2::roll(14) }
+        // 1/2, B, P1, P2, P3, P4, Q4, c, c', wi, f, Px, Py, a, b, e, f, g, h, i, Tx
+        { Fq2::square() }
+        // 1/2, B, P1, P2, P3, P4, Q4, c, c', wi, f, Px, Py, a, b, e, f, g, h, i, Tx^2
+
+        // let e_square = e.square();
+        // 1/2, B, P1, P2, P3, P4, Q4, c, c', wi, f, Px, Py, a, b, e, f, g, h, i, j
+        { Fq2::roll(10) }
+        // 1/2, B, P1, P2, P3, P4, Q4, c, c', wi, f, Px, Py, a, b, f, g, h, i, j, e
+        { Fq2::square() }
+        // 1/2, B, P1, P2, P3, P4, Q4, c, c', wi, f, Px, Py, a, b, f, g, h, i, j, e^2
+
+        // self.x = a * &(b - &f);
+        // 1/2, B, P1, P2, P3, P4, Q4, c, c', wi, f, Px, Py, a, b, f, g, h, i, j, e^2
+        { Fq2::roll(14) }
+        // 1/2, B, P1, P2, P3, P4, Q4, c, c', wi, f, Px, Py, b, f, g, h, i, j, e^2, a
+        { Fq2::copy(14) }
+        // 1/2, B, P1, P2, P3, P4, Q4, c, c', wi, f, Px, Py, b, f, g, h, i, j, e^2, a, b
+        { Fq2::roll(14) }
+        // 1/2, B, P1, P2, P3, P4, Q4, c, c', wi, f, Px, Py, b, g, h, i, j, e^2, a, b, f
+        { Fq2::sub(2, 0) }
+        // 1/2, B, P1, P2, P3, P4, Q4, c, c', wi, f, Px, Py, b, g, h, i, j, e^2, a, b - f
+        { Fq2::mul(2, 0) }
+        // 1/2, B, P1, P2, P3, P4, Q4, c, c', wi, f, Px, Py, b, g, h, i, j, e^2, a * (b - f)
+
+        // self.y = g.square() - &(e_square.double() + &e_square);
+        // 1/2, B, P1, P2, P3, P4, Q4, c, c', wi, f, Px, Py, b, g, h, i, j, e^2, x
+        { Fq2::roll(10) }
+        // 1/2, B, P1, P2, P3, P4, Q4, c, c', wi, f, Px, Py, b, h, i, j, e^2, x, g
+        { Fq2::square() }
+        // 1/2, B, P1, P2, P3, P4, Q4, c, c', wi, f, Px, Py, b, h, i, j, e^2, x, g^2
+        { Fq2::roll(4) }
+        // 1/2, B, P1, P2, P3, P4, Q4, c, c', wi, f, Px, Py, b, h, i, j, x, g^2, e^2
+        { Fq2::copy(0) }
+        // 1/2, B, P1, P2, P3, P4, Q4, c, c', wi, f, Px, Py, b, h, i, j, x, g^2, e^2, e^2
+        { Fq2::double(0) }
+        // 1/2, B, P1, P2, P3, P4, Q4, c, c', wi, f, Px, Py, b, h, i, j, x, g^2, e^2, 2 * e^2
+        { Fq2::add(2, 0) }
+        // 1/2, B, P1, P2, P3, P4, Q4, c, c', wi, f, Px, Py, b, h, i, j, x, g^2, 3 * e^2
+        { Fq2::sub(2, 0) }
+        // 1/2, B, P1, P2, P3, P4, Q4, c, c', wi, f, Px, Py, b, h, i, j, x, g^2 - 3 * e^2
+
+        // self.z = b * &h;
+        // 1/2, B, P1, P2, P3, P4, Q4, c, c', wi, f, Px, Py, b, h, i, j, x, y
+        { Fq2::roll(10) }
+        // 1/2, B, P1, P2, P3, P4, Q4, c, c', wi, f, Px, Py, h, i, j, x, y, b
+        { Fq2::roll(10) }
+        // 1/2, B, P1, P2, P3, P4, Q4, c, c', wi, f, Px, Py, i, j, x, y, b, h
+        { Fq2::copy(0) }
+        // 1/2, B, P1, P2, P3, P4, Q4, c, c', wi, f, Px, Py, i, j, x, y, b, h, h
+        { Fq2::mul(4, 2) }
+        // 1/2, B, P1, P2, P3, P4, Q4, c, c', wi, f, Px, Py, i, j, x, y, h, z
+
+        // (-h, j.double() + &j, i)
+        // 1/2, B, P1, P2, P3, P4, Q4, c, c', wi, f, Px, Py, i, j, x, y, h, z
+        { Fq2::roll(2) }
+        // 1/2, B, P1, P2, P3, P4, Q4, c, c', wi, f, Px, Py, i, j, x, y, z, h
+        { Fq2::neg(0) }
+        // 1/2, B, P1, P2, P3, P4, Q4, c, c', wi, f, Px, Py, i, j, x, y, z, -h
+        { Fq2::roll(8) }
+        // 1/2, B, P1, P2, P3, P4, Q4, c, c', wi, f, Px, Py, i, x, y, z, -h, j
+        { Fq2::copy(0) }
+        // 1/2, B, P1, P2, P3, P4, Q4, c, c', wi, f, Px, Py, i, x, y, z, -h, j, j
+        { Fq2::double(0) }
+        // 1/2, B, P1, P2, P3, P4, Q4, c, c', wi, f, Px, Py, i, x, y, z, -h, j, 2 * j
+        { Fq2::add(2, 0) }
+        // 1/2, B, P1, P2, P3, P4, Q4, c, c', wi, f, Px, Py, i, x, y, z, -h, 3 * j
+        { Fq2::roll(10) }
+        // 1/2, B, P1, P2, P3, P4, Q4, c, c', wi, f, Px, Py, x, y, z, -h, 3 * j, i
+
+        }
+    }
+
     // input:
     //  f            12 elements
     //  coeffs.c0    2 elements
@@ -76,102 +422,9 @@
         }
     }
 
-    // stack input:
-    //  f            12 elements
-    //  x': -p.x / p.y   1 element
-    //  y': 1 / p.y      1 element
-    // func params:
-    //  (c0, c1, c2) where c0 is a trival value ONE in affine mode
-    //
-    // output:
-    //  new f        12 elements
-    pub fn ell_by_constant_affine(constant: &EllCoeff) -> Script {
-        assert_eq!(constant.0, ark_fq2::ONE);
-        script! {
-            // [f, x', y']
-            // update c1, c1' = x' * c1
-            { Fq::copy(1) }
-            { Fq::mul_by_constant(&constant.1.c0) }
-            // [f, x', y', x' * c1.0]
-            { Fq::roll(2) }
-            { Fq::mul_by_constant(&constant.1.c1) }
-            // [f, y', x' * c1.0, x' * c1.1]
-            // [f, y', x' * c1]
-
-            // update c2, c2' = -y' * c2
-            { Fq::copy(2) }
-            { Fq::mul_by_constant(&constant.2.c0) }
-            // [f, y', x' * c1, y' * c2.0]
-            { Fq::roll(3) }
-            { Fq::mul_by_constant(&constant.2.c1) }
-            // [f, x' * c1, y' * c2.0, y' * c2.1]
-            // [f, x' * c1, y' * c2]
-            // [f, c1', c2']
-
-            // compute the new f with c1'(c3) and c2'(c4), where c1 is trival value 1
-            { Fq12::mul_by_34() }
-            // [f]
-        }
-    }
-
     // input:
     //   p.x
     //   p.y
-<<<<<<< HEAD
-    pub fn miller_loop(constant: &G2Prepared, affine: bool) -> Script {
-        let mut script_bytes = vec![];
-
-        script_bytes.extend(Fq12::push_one().as_bytes());
-
-        let fq12_square = Fq12::square();
-
-        let mut constant_iter = constant.ell_coeffs.iter();
-
-        for i in (1..ark_bn254::Config::ATE_LOOP_COUNT.len()).rev() {
-            if i != ark_bn254::Config::ATE_LOOP_COUNT.len() - 1 {
-                script_bytes.extend(fq12_square.as_bytes());
-            }
-
-            script_bytes.extend(Fq2::copy(12).as_bytes());
-            if affine {
-                script_bytes.extend(
-                    Pairing::ell_by_constant_affine(constant_iter.next().unwrap()).as_bytes(),
-                );
-            } else {
-                script_bytes
-                    .extend(Pairing::ell_by_constant(constant_iter.next().unwrap()).as_bytes());
-            }
-
-            let bit = ark_bn254::Config::ATE_LOOP_COUNT[i - 1];
-            if bit == 1 || bit == -1 {
-                script_bytes.extend(Fq2::copy(12).as_bytes());
-                if affine {
-                    script_bytes.extend(
-                        Pairing::ell_by_constant_affine(constant_iter.next().unwrap()).as_bytes(),
-                    );
-                } else {
-                    script_bytes
-                        .extend(Pairing::ell_by_constant(constant_iter.next().unwrap()).as_bytes());
-                }
-            }
-        }
-
-        script_bytes.extend(Fq2::copy(12).as_bytes());
-        if affine {
-            script_bytes
-                .extend(Pairing::ell_by_constant_affine(constant_iter.next().unwrap()).as_bytes());
-        } else {
-            script_bytes.extend(Pairing::ell_by_constant(constant_iter.next().unwrap()).as_bytes());
-        }
-
-        script_bytes.extend(Fq2::roll(12).as_bytes());
-        if affine {
-            script_bytes
-                .extend(Pairing::ell_by_constant_affine(constant_iter.next().unwrap()).as_bytes());
-        } else {
-            script_bytes.extend(Pairing::ell_by_constant(constant_iter.next().unwrap()).as_bytes());
-        }
-=======
     pub fn miller_loop(constant: &G2Prepared) -> Script {
         let mut constant_iter = constant.ell_coeffs.iter();
 
@@ -185,7 +438,6 @@
 
                 { Fq2::copy(12) }
                 { Pairing::ell_by_constant(constant_iter.next().unwrap()) }
->>>>>>> 41cb4ea7
 
                 if ark_bn254::Config::ATE_LOOP_COUNT[i - 1] == 1 || ark_bn254::Config::ATE_LOOP_COUNT[i - 1] == -1 {
                     { Fq2::copy(12) }
@@ -254,101 +506,6 @@
 
     // input on stack (non-fixed) : [P1, P2, c, c_inv, wi]
     // input outside (fixed): L1(Q1), L2(Q2)
-<<<<<<< HEAD
-    pub fn dual_miller_loop_with_c_wi(
-        constant_1: &G2Prepared,
-        constant_2: &G2Prepared,
-        affine: bool,
-    ) -> Script {
-        let mut script_bytes: Vec<u8> = vec![];
-
-        // f = c_inv
-        script_bytes.extend(
-            script! {
-                { Fq12::copy(12) }
-            }
-            .as_bytes(),
-        );
-
-        let fq12_square = Fq12::square();
-
-        let mut constant_1_iter = constant_1.ell_coeffs.iter();
-        let mut constant_2_iter = constant_2.ell_coeffs.iter();
-        // miller loop part, 6x + 2
-        for i in (1..ark_bn254::Config::ATE_LOOP_COUNT.len()).rev() {
-            let bit = ark_bn254::Config::ATE_LOOP_COUNT[i - 1];
-
-            // update f (double), f = f * f
-            script_bytes.extend(fq12_square.as_bytes());
-
-            // update c_inv
-            // f = f * c_inv, if bit == 1
-            // f = f * c, if bit == -1
-            if bit == 1 {
-                script_bytes.extend(
-                    script! {
-                        { Fq12::copy(24) }
-                        { Fq12::mul(12, 0) }
-                    }
-                    .as_bytes(),
-                );
-            } else if bit == -1 {
-                script_bytes.extend(
-                    script! {
-                        { Fq12::copy(36) }
-                        { Fq12::mul(12, 0) }
-                    }
-                    .as_bytes(),
-                );
-            }
-
-            // update f, f = f * double_line_eval
-            script_bytes.extend(Fq2::copy(50).as_bytes());
-            if affine {
-                script_bytes.extend(
-                    Pairing::ell_by_constant_affine(constant_1_iter.next().unwrap()).as_bytes(),
-                );
-            } else {
-                script_bytes
-                    .extend(Pairing::ell_by_constant(constant_1_iter.next().unwrap()).as_bytes());
-            }
-
-            script_bytes.extend(Fq2::copy(48).as_bytes());
-            if affine {
-                script_bytes.extend(
-                    Pairing::ell_by_constant_affine(constant_2_iter.next().unwrap()).as_bytes(),
-                );
-            } else {
-                script_bytes
-                    .extend(Pairing::ell_by_constant(constant_2_iter.next().unwrap()).as_bytes());
-            }
-
-            // update f (add), f = f * add_line_eval
-            if bit == 1 || bit == -1 {
-                script_bytes.extend(Fq2::copy(50).as_bytes());
-                if affine {
-                    script_bytes.extend(
-                        Pairing::ell_by_constant_affine(constant_1_iter.next().unwrap()).as_bytes(),
-                    );
-                } else {
-                    script_bytes.extend(
-                        Pairing::ell_by_constant(constant_1_iter.next().unwrap()).as_bytes(),
-                    );
-                }
-
-                script_bytes.extend(Fq2::copy(48).as_bytes());
-                if affine {
-                    script_bytes.extend(
-                        Pairing::ell_by_constant_affine(constant_2_iter.next().unwrap()).as_bytes(),
-                    );
-                } else {
-                    script_bytes.extend(
-                        Pairing::ell_by_constant(constant_2_iter.next().unwrap()).as_bytes(),
-                    );
-                }
-            }
-        }
-=======
     pub fn dual_miller_loop_with_c_wi(constant_1: &G2Prepared, constant_2: &G2Prepared) -> Script {
         let mut constant_1_iter = constant_1.ell_coeffs.iter();
         let mut constant_2_iter = constant_2.ell_coeffs.iter();
@@ -384,56 +541,12 @@
                 if ark_bn254::Config::ATE_LOOP_COUNT[i - 1] == 1 || ark_bn254::Config::ATE_LOOP_COUNT[i - 1] == -1 {
                     { Fq2::copy(50) }
                     { Pairing::ell_by_constant(constant_1_iter.next().unwrap()) }
->>>>>>> 41cb4ea7
 
                     { Fq2::copy(48) }
                     { Pairing::ell_by_constant(constant_2_iter.next().unwrap()) }
                 }
             }
 
-<<<<<<< HEAD
-        // update f (frobenius map): f = f * add_line_eval([p])
-        script_bytes.extend(Fq2::copy(14).as_bytes());
-        if affine {
-            script_bytes.extend(
-                Pairing::ell_by_constant_affine(constant_1_iter.next().unwrap()).as_bytes(),
-            );
-        } else {
-            script_bytes
-                .extend(Pairing::ell_by_constant(constant_1_iter.next().unwrap()).as_bytes());
-        }
-
-        script_bytes.extend(Fq2::copy(12).as_bytes());
-        if affine {
-            script_bytes.extend(
-                Pairing::ell_by_constant_affine(constant_2_iter.next().unwrap()).as_bytes(),
-            );
-        } else {
-            script_bytes
-                .extend(Pairing::ell_by_constant(constant_2_iter.next().unwrap()).as_bytes());
-        }
-
-        // update f (frobenius map): f = f * add_line_eval([-p^2])
-        script_bytes.extend(Fq2::roll(14).as_bytes());
-        if affine {
-            script_bytes.extend(
-                Pairing::ell_by_constant_affine(constant_1_iter.next().unwrap()).as_bytes(),
-            );
-        } else {
-            script_bytes
-                .extend(Pairing::ell_by_constant(constant_1_iter.next().unwrap()).as_bytes());
-        }
-
-        script_bytes.extend(Fq2::roll(12).as_bytes());
-        if affine {
-            script_bytes.extend(
-                Pairing::ell_by_constant_affine(constant_2_iter.next().unwrap()).as_bytes(),
-            );
-        } else {
-            script_bytes
-                .extend(Pairing::ell_by_constant(constant_2_iter.next().unwrap()).as_bytes());
-        }
-=======
             // update c_inv
             // f = f * c_inv^p * c^{p^2}
            { Fq12::roll(24) }
@@ -460,7 +573,6 @@
             { Fq2::roll(12) }
             { Pairing::ell_by_constant(constant_2_iter.next().unwrap()) }
         };
->>>>>>> 41cb4ea7
 
         assert_eq!(constant_1_iter.next(), None);
         assert_eq!(constant_2_iter.next(), None);
@@ -488,44 +600,6 @@
 
         let script = script! {
 
-<<<<<<< HEAD
-            //////////////////////////////////////////////////////////////////// 2.3 accumulate double lines (fixed and non-fixed)
-            // f = f^2 * double_line_Q(P)
-            // fixed (constant part) P1, P2, P3
-            // [beta_12, beta_13, beta_22, 1/2, B, P1(64), P2(62), P3(60), P4(58), Q4(54), c(42), c_inv(30), wi(18), T4(12), f]
-            for j in 0..num_constant {
-                let offset = (64 - j * 2) as u32;
-                // [beta_12, beta_13, beta_22, 1/2, B, P1(64), P2(62), P3(60), P4(58), Q4(54), c(42), c_inv(30), wi(18), T4(12), f, P1]
-                script_bytes.extend(Fq2::copy(offset).as_bytes());
-                script_bytes
-                    .extend(Pairing::ell_by_constant(constant_iters[j].next().unwrap()).as_bytes());
-            }
-            // [beta_12, beta_13, beta_22, 1/2, B, P1, P2, P3, P4, Q4, c, c_inv, wi, T4, f]
-
-            // non-fixed (non-constant part) P4
-            let offset_P = (46 + 12) as u32;
-            script_bytes.extend(Fq2::copy(offset_P).as_bytes());
-            // [beta_12, beta_13, beta_22, 1/2, B, P1, P2, P3, P4, Q4, c, c_inv, wi, T4, f, P4]
-            // roll T, and double line with T (projective coordinates)
-            let offset_T = (12 + 2) as u32;
-            script_bytes.extend(Fq6::roll(offset_T).as_bytes());
-            // [beta_12, beta_13, beta_22, 1/2, B, P1, P2, P3, P4, Q4, c, c_inv, wi, f, P4, T4]
-            script_bytes.extend(utils::double_line().as_bytes());
-            // [beta_12, beta_13, beta_22, 1/2, B, P1, P2, P3, P4, Q4, c, c_inv, wi, f, P4, T4, (,,)]
-            script_bytes.extend(Fq6::roll(6).as_bytes());
-            // [beta_12, beta_13, beta_22, 1/2, B, P1, P2, P3, P4, Q4, c, c_inv, wi, f, P4, (,,), T4]
-            script_bytes.extend(Fq6::toaltstack().as_bytes());
-            // [beta_12, beta_13, beta_22, 1/2, B, P1, P2, P3, P4, Q4, c, c_inv, wi, f, P4, (,,) | T4]
-            // line evaluation and update f
-            script_bytes.extend(Fq2::roll(6).as_bytes());
-            // [beta_12, beta_13, beta_22, 1/2, B, P1, P2, P3, P4, Q4, c, c_inv, wi, f, (,,), P4 | T4]
-            script_bytes.extend(Pairing::ell().as_bytes());
-            // [beta_12, beta_13, beta_22, 1/2, B, P1, P2, P3, P4, Q4, c, c_inv, wi, f | T4]
-            script_bytes.extend(Fq6::fromaltstack().as_bytes());
-            // [beta_12, beta_13, beta_22, 1/2, B, P1, P2, P3, P4, Q4, c, c_inv, wi, f, T4]
-            script_bytes.extend(Fq12::roll(6).as_bytes());
-            // [beta_12, beta_13, beta_22, 1/2, B, P1, P2, P3, P4, Q4, c, c_inv, wi, T4, f]
-=======
             // 1. f = c_inv
             // [beta_12, beta_13, beta_22, 1/2, B, P1, P2, P3, P4, Q4, c, c_inv, wi, T4]
             { Fq12::copy(18) }
@@ -551,7 +625,6 @@
                     { Fq12::mul(12, 0) }
                 }
                 // [beta_12, beta_13, beta_22, 1/2, B, P1, P2, P3, P4, Q4, c, c_inv, wi, T4, f]
->>>>>>> 41cb4ea7
 
                 //////////////////////////////////////////////////////////////////// 2.3 accumulate double lines (fixed and non-fixed)
                 // f = f^2 * double_line_Q(P)
@@ -570,15 +643,7 @@
                 // roll T, and double line with T (projective coordinates)
                 { Fq6::roll(/* offset_T */(12 + 2) as u32) }
                 // [beta_12, beta_13, beta_22, 1/2, B, P1, P2, P3, P4, Q4, c, c_inv, wi, f, P4, T4]
-<<<<<<< HEAD
-                let offset_Q = (48 + 2 + 6) as u32;
-                script_bytes.extend(Fq2::copy(offset_Q + 2).as_bytes());
-                script_bytes.extend(Fq2::copy(offset_Q + 2).as_bytes());
-                // [beta_12, beta_13, beta_22, 1/2, B, P1, P2, P3, P4, Q4, c, c_inv, wi, f, P4, T4, Q4]
-                script_bytes.extend(utils::add_line_with_flag(bit == 1).as_bytes());
-=======
                 { Pairing::double_line() }
->>>>>>> 41cb4ea7
                 // [beta_12, beta_13, beta_22, 1/2, B, P1, P2, P3, P4, Q4, c, c_inv, wi, f, P4, T4, (,,)]
                 { Fq6::roll(6) }
                 // [beta_12, beta_13, beta_22, 1/2, B, P1, P2, P3, P4, Q4, c, c_inv, wi, f, P4, (,,), T4]
@@ -671,115 +736,6 @@
                 { Fq2::copy((28 - j * 2) as u32) }
                 { Pairing::ell_by_constant(constant_iters[j].next().unwrap()) }
             }
-<<<<<<< HEAD
-            .as_bytes(),
-        );
-        // [beta_12, beta_13, beta_22, P1, P2, P3, P4, Q4, T4, f]
-
-        /////////////////////////////////////// 5. one-time frobenius map on fixed and non-fixed lines
-        // fixed part, P1, P2, P3
-        // 5.1 update f (frobenius map): f = f * add_line_eval([p])
-        for j in 0..num_constant {
-            let offset = (28 - j * 2) as u32;
-            script_bytes.extend(Fq2::copy(offset).as_bytes());
-            script_bytes
-                .extend(Pairing::ell_by_constant(constant_iters[j].next().unwrap()).as_bytes());
-        }
-        // [beta_12, beta_13, beta_22, P1, P2, P3, P4, Q4, T4, f]
-
-        // 5.2 non-fixed part, P4
-        // copy P4
-        script_bytes.extend(Fq2::copy(22).as_bytes());
-        // [beta_12, beta_13, beta_22, P1, P2, P3, P4, Q4, T4, f, P4]
-        script_bytes.extend(Fq6::roll(14).as_bytes());
-        // [beta_12, beta_13, beta_22, P1, P2, P3, P4, Q4, f, P4, T4]
-
-        // 5.2.1 Qx.conjugate * beta^{2 * (p - 1) / 6}
-        let offset_Q = (6 + 2 + 12) as u32;
-        script_bytes.extend(Fq2::copy(offset_Q + 2).as_bytes());
-        // [beta_12, beta_13, beta_22, P1, P2, P3, P4, Q4, f, P4, T4, Qx]
-        script_bytes.extend(Fq::neg(0).as_bytes());
-        // [beta_12, beta_13, beta_22, P1(32), P2, P3, P4, Q4(22), f(10), P4(8), T4, Qx']
-        let offset_beta_12 = 38_u32;
-        script_bytes.extend(Fq2::roll(offset_beta_12).as_bytes());
-        // [beta_13, beta_22, P1, P2, P3, P4, Q4, f, P4, T4, Qx', beta_12]
-        script_bytes.extend(Fq2::mul(2, 0).as_bytes());
-        // [beta_13, beta_22, P1, P2, P3, P4, Q4, f, P4, T4, Qx' * beta_12]
-        // [beta_13, beta_22, P1, P2, P3, P4, Q4(22), f, P4, T4, Qx]
-
-        // 5.2.2 Qy.conjugate * beta^{3 * (p - 1) / 6}
-        script_bytes.extend(Fq2::copy(offset_Q + 2).as_bytes());
-        script_bytes.extend(Fq::neg(0).as_bytes());
-        // [beta_13(38), beta_22, P1, P2, P3, P4(28), Q4(24), f(12), P4(10), T4(4), Qx, Qy']
-        let offset_beta_13 = 38_u32;
-        script_bytes.extend(Fq2::roll(offset_beta_13).as_bytes());
-        // [beta_22, P1, P2, P3, P4, Q4, f, P4, T4, Qx, Qy', beta_13]
-        script_bytes.extend(Fq2::mul(2, 0).as_bytes());
-        // [beta_22, P1, P2, P3, P4, Q4, f, P4, T4, Qx, Qy' * beta_13]
-        // [beta_22, P1, P2, P3, P4, Q4, f, P4, T4, Qx, Qy]
-
-        // add line with T and phi(Q)
-        script_bytes.extend(utils::add_line_with_flag(true).as_bytes());
-        // [beta_22, P1, P2, P3, P4, Q4, f, P4, T4, (,,)]
-        script_bytes.extend(Fq6::roll(6).as_bytes());
-        // [beta_22, P1, P2, P3, P4, Q4, f, P4, (,,), T4]
-        script_bytes.extend(Fq6::toaltstack().as_bytes());
-        // [beta_22, P1, P2, P3, P4, Q4, f, P4, (,,) | T4]
-
-        // line evaluation and update f
-        script_bytes.extend(Fq2::roll(6).as_bytes());
-        // [beta_22, P1, P2, P3, P4, Q4, f, (,,), P4 | T4]
-        script_bytes.extend(Pairing::ell().as_bytes());
-        // [beta_22, P1, P2, P3, P4, Q4, f | T4]
-        script_bytes.extend(Fq6::fromaltstack().as_bytes());
-        script_bytes.extend(Fq12::roll(6).as_bytes());
-        // [beta_22, P1, P2, P3, P4, Q4, T4, f]
-
-        /////////////////////////////////////// 6. two-times frobenius map on fixed and non-fixed lines
-        // 6.1 fixed part, P1, P2, P3
-        for j in 0..num_constant {
-            let offset = (28 - j * 2) as u32;
-            script_bytes.extend(Fq2::roll(offset).as_bytes());
-            script_bytes
-                .extend(Pairing::ell_by_constant(constant_iters[j].next().unwrap()).as_bytes());
-        }
-        // [beta_22, P4, Q4, T4, f]
-
-        // non-fixed part, P4
-        let offset_P = 22_u32;
-        script_bytes.extend(Fq2::roll(offset_P).as_bytes());
-        // [beta_22, Q4, T4, f, P4]
-        script_bytes.extend(Fq6::roll(14).as_bytes());
-        // [beta_22, Q4, f, P4, T4]
-
-        // 6.2 phi(Q)^2
-        // Qx * beta^{2 * (p^2 - 1) / 6}
-        let offset_Q = 20;
-        script_bytes.extend(Fq2::roll(offset_Q + 2).as_bytes());
-        // [beta_22, Qy, f, P4, T4, Qx]
-        let offset_beta_22 = 24_u32;
-        script_bytes.extend(Fq2::roll(offset_beta_22).as_bytes());
-        // [Qy, f, P4, T4, Qx, beta_22]
-        script_bytes.extend(Fq2::mul(2, 0).as_bytes());
-        // [Qy, f, P4, T4, Qx * beta_22]
-        // - Qy
-        script_bytes.extend(Fq2::roll(22).as_bytes());
-        // [f, P4, T4, Qx * beta_22, Qy]
-        // [f, P4, T4, Qx, Qy]
-
-        // 6.3 add line with T and phi(Q)^2
-        script_bytes.extend(utils::add_line_with_flag(true).as_bytes());
-        // [f, P4, T4, (,,)]
-        script_bytes.extend(Fq6::roll(6).as_bytes());
-        // [f, P4, (,,), T4]
-        script_bytes.extend(Fq6::drop().as_bytes());
-        // [f, P4, (,,)]
-        // line evaluation and update f
-        script_bytes.extend(Fq2::roll(6).as_bytes());
-        // [f, (,,), P4]
-        script_bytes.extend(Pairing::ell().as_bytes());
-        // [f]
-=======
             // [beta_12, beta_13, beta_22, P1, P2, P3, P4, Q4, T4, f]
 
             // 5.2 non-fixed part, P4
@@ -867,7 +823,6 @@
             { Pairing::ell() }
             // [f]
         };
->>>>>>> 41cb4ea7
 
         for i in 0..num_constant {
             assert_eq!(constant_iters[i].next(), None);
@@ -893,8 +848,6 @@
     use ark_ec::short_weierstrass::SWCurveConfig;
     use ark_ec::AffineRepr;
 
-    use crate::bn254::utils;
-    use ark_ff::AdditiveGroup;
     use ark_ff::Field;
     use ark_std::{test_rng, UniformRand};
     use num_bigint::BigUint;
@@ -947,21 +900,20 @@
     }
 
     #[test]
-    fn test_ell_by_constant_projective() {
+    fn test_ell_by_constant() {
         let mut prng = ChaCha20Rng::seed_from_u64(0);
 
         for _ in 0..1 {
             let a = ark_bn254::Fq12::rand(&mut prng);
             let b = ark_bn254::g2::G2Affine::rand(&mut prng);
+            let coeffs = G2Prepared::from(b);
+
+            let ell_by_constant = Pairing::ell_by_constant(&coeffs.ell_coeffs[0]);
+            println!("Pairing.ell_by_constant: {} bytes", ell_by_constant.len());
+
             let px = ark_bn254::Fq::rand(&mut prng);
             let py = ark_bn254::Fq::rand(&mut prng);
 
-            // projective mode
-            let coeffs = G2Prepared::from(b);
-            let ell_by_constant = Pairing::ell_by_constant(&coeffs.ell_coeffs[0]);
-            println!("Pairing.ell_by_constant: {} bytes", ell_by_constant.len());
-
-            // projective mode as well
             let b = {
                 let mut c0new = coeffs.ell_coeffs[0].0;
                 c0new.mul_assign_by_fp(&py);
@@ -989,131 +941,51 @@
     }
 
     #[test]
-    fn test_ell_by_constant_affine() {
-        let mut prng = ChaCha20Rng::seed_from_u64(0);
-
-        let f = ark_bn254::Fq12::rand(&mut prng);
-        let b = ark_bn254::g2::G2Affine::rand(&mut prng);
-        let p = ark_bn254::g1::G1Affine::rand(&mut prng);
-
-        // affine mode
-        let coeffs = G2Prepared::from_affine(b);
-        let ell_by_constant_affine_script = Pairing::ell_by_constant_affine(&coeffs.ell_coeffs[0]);
-        println!(
-            "Pairing.ell_by_constant_affine: {} bytes",
-            ell_by_constant_affine_script.len()
-        );
-
-        // affine mode as well
-        let hint = {
-            assert_eq!(coeffs.ell_coeffs[0].0, ark_bn254::fq2::Fq2::ONE);
-
-            let mut f1 = f;
-            let mut c1new = coeffs.ell_coeffs[0].1;
-            c1new.mul_assign_by_fp(&(-p.x / p.y));
-
-            let mut c2new = coeffs.ell_coeffs[0].2;
-            c2new.mul_assign_by_fp(&(p.y.inverse().unwrap()));
-
-            f1.mul_by_034(&coeffs.ell_coeffs[0].0, &c1new, &c2new);
-            f1
-        };
-
-        let script = script! {
-            { fq12_push(f) }
-            { utils::from_eval_point(p) }
-            { ell_by_constant_affine_script.clone() }
-            { fq12_push(hint) }
-            { Fq12::equalverify() }
-            OP_TRUE
-        };
-        let exec_result = execute_script(script);
-        assert!(exec_result.success);
-    }
-
-    #[test]
-    fn test_miller_loop_projective() {
+    fn test_miller_loop() {
         let mut prng = ChaCha20Rng::seed_from_u64(0);
 
         for _ in 0..1 {
             let p = ark_bn254::G1Affine::rand(&mut prng);
 
             let a = ark_bn254::g2::G2Affine::rand(&mut prng);
-
-            // projective mode
             let a_prepared = G2Prepared::from(a);
-            let a_proj = ark_bn254::G2Projective::from(a);
-
-            let miller_loop = Pairing::miller_loop(&a_prepared, false);
+
+            let miller_loop = Pairing::miller_loop(&a_prepared);
             println!("Pairing.miller_loop: {} bytes", miller_loop.len());
 
-            let hint = Bn254::multi_miller_loop([p], [a_proj]).0;
+            let c = Bn254::miller_loop(p, a).0;
 
             let script = script! {
                 { Fq::push_u32_le(&BigUint::from(p.x).to_u32_digits()) }
                 { Fq::push_u32_le(&BigUint::from(p.y).to_u32_digits()) }
-                { miller_loop.clone() }
-                { fq12_push(hint) }
-                { Fq12::equalverify() }
-                OP_TRUE
-            };
-            let exec_result = execute_script(script);
-            println!("{}", exec_result);
-            assert!(exec_result.success);
-        }
-    }
-
-    #[test]
-    fn test_miller_loop_affine() {
-        let mut prng = ChaCha20Rng::seed_from_u64(0);
-
-        for _ in 0..1 {
-            let p = ark_bn254::G1Affine::rand(&mut prng);
-
-            let a = ark_bn254::g2::G2Affine::rand(&mut prng);
-
-            // affine mode
-            let a_prepared = G2Prepared::from_affine(a);
-            let a_affine = a;
-
-            let miller_loop = Pairing::miller_loop(&a_prepared, true);
-            println!("Pairing.miller_loop: {} bytes", miller_loop.len());
-
-            let c = Bn254::multi_miller_loop_affine([p], [a_affine]).0;
-
-            let script = script! {
-                { utils::from_eval_point(p) }
                 { miller_loop.clone() }
                 { fq12_push(c) }
                 { Fq12::equalverify() }
                 OP_TRUE
             };
             let exec_result = execute_script(script);
-            println!("{}", exec_result);
             assert!(exec_result.success);
         }
     }
 
     #[test]
-    fn test_dual_miller_loop_projective() {
+    fn test_dual_miller_loop() {
         let mut prng = ChaCha20Rng::seed_from_u64(0);
 
         for _ in 0..1 {
             let p = ark_bn254::G1Affine::rand(&mut prng);
             let q = ark_bn254::G1Affine::rand(&mut prng);
+
             let a = ark_bn254::g2::G2Affine::rand(&mut prng);
+            let a_prepared = G2Prepared::from(a);
+
             let b = ark_bn254::g2::G2Affine::rand(&mut prng);
-            let a_proj = ark_bn254::G2Projective::from(a);
-            let b_proj = ark_bn254::G2Projective::from(b);
-
-            // projective mode
-            let a_prepared = G2Prepared::from(a);
             let b_prepared = G2Prepared::from(b);
+
             let dual_miller_loop = Pairing::dual_miller_loop(&a_prepared, &b_prepared);
             println!("Pairing.dual_miller_loop: {} bytes", dual_miller_loop.len());
 
-            // projective mode as well
-            let c = Bn254::multi_miller_loop([p, q], [a_proj, b_proj]).0;
+            let c = Bn254::multi_miller_loop([p, q], [a, b]).0;
 
             let script = script! {
                 { Fq::push_u32_le(&BigUint::from(p.x).to_u32_digits()) }
@@ -1131,151 +1003,67 @@
     }
 
     #[test]
-    fn test_dual_millerloop_with_c_wi_projective() {
+    fn test_dual_millerloop_with_c_wi() {
         let mut prng = ChaCha20Rng::seed_from_u64(0);
 
-        // exp = 6x + 2 + p - p^2 = lambda - p^3
-        let p_pow3 = BigUint::from_str_radix(Fq::MODULUS, 16).unwrap().pow(3_u32);
-        let lambda = BigUint::from_str(
+        for _ in 0..1 {
+            // exp = 6x + 2 + p - p^2 = lambda - p^3
+            let p_pow3 = BigUint::from_str_radix(Fq::MODULUS, 16).unwrap().pow(3_u32);
+            let lambda = BigUint::from_str(
                 "10486551571378427818905133077457505975146652579011797175399169355881771981095211883813744499745558409789005132135496770941292989421431235276221147148858384772096778432243207188878598198850276842458913349817007302752534892127325269"
             ).unwrap();
-        let (exp, sign) = if lambda > p_pow3 {
-            (lambda - p_pow3, true)
-        } else {
-            (p_pow3 - lambda, false)
-        };
-
-        // random c and wi for test
-        let c = ark_bn254::Fq12::rand(&mut prng);
-        let c_inv = c.inverse().unwrap();
-        let wi = ark_bn254::Fq12::rand(&mut prng);
-
-        // random input points for following two pairings
-        let p = ark_bn254::G1Affine::rand(&mut prng);
-        let q = ark_bn254::G1Affine::rand(&mut prng);
-        let a = ark_bn254::g2::G2Affine::rand(&mut prng);
-        let b = ark_bn254::g2::G2Affine::rand(&mut prng);
-
-        // projective mode
-        let a_proj = ark_bn254::G2Projective::from(a);
-        let b_proj = ark_bn254::G2Projective::from(b);
-
-        // benchmark(arkworks): multi miller loop with projective cooordinates of line functions
-        let f = Bn254::multi_miller_loop([p, q], [a_proj, b_proj]).0;
-        println!("Bn254::multi_miller_loop done!");
-        let hint = if sign {
-            f * wi * (c_inv.pow(exp.to_u64_digits()))
-        } else {
-            f * wi * (c_inv.pow(exp.to_u64_digits()).inverse().unwrap())
-        };
-        println!("Accumulated f done!");
-
-        // (projective) coefficients of line functions
-        let a_prepared = G2Prepared::from(a);
-        let b_prepared = G2Prepared::from(b);
-        // test(script): of multi miller loop with projective coordinates of line functions
-        let dual_miller_loop_with_c_wi =
-            Pairing::dual_miller_loop_with_c_wi(&a_prepared, &b_prepared, false);
-        println!(
-            "Pairing.dual_miller_loop_with_c_wi(projective): {} bytes",
-            dual_miller_loop_with_c_wi.len()
-        );
-
-        // input on stack :
-        //      p, q, c, c_inv, wi
-        // input of script func (parameters):
-        //      a_prepared, Vec[(c0, c3, c4)]
-        //      b_prepared, Vec[(c0, c3, c4)]
-        let script = script! {
-            { Fq::push_u32_le(&BigUint::from(p.x).to_u32_digits()) }
-            { Fq::push_u32_le(&BigUint::from(p.y).to_u32_digits()) }
-            { Fq::push_u32_le(&BigUint::from(q.x).to_u32_digits()) }
-            { Fq::push_u32_le(&BigUint::from(q.y).to_u32_digits()) }
-            { fq12_push(c) }
-            { fq12_push(c_inv) }
-            { fq12_push(wi) }
-            { dual_miller_loop_with_c_wi.clone() }
-            { fq12_push(hint) }
-            { Fq12::equalverify() }
-            OP_TRUE
-        };
-        let exec_result = execute_script(script);
-        assert!(exec_result.success);
-    }
-
-    #[test]
-    fn test_dual_millerloop_with_c_wi_affine() {
-        let mut prng = ChaCha20Rng::seed_from_u64(0);
-
-        // exp = 6x + 2 + p - p^2 = lambda - p^3
-        let p_pow3 = &BigUint::from_str_radix(Fq::MODULUS, 16).unwrap().pow(3_u32);
-        let lambda = BigUint::from_str(
-                        "10486551571378427818905133077457505975146652579011797175399169355881771981095211883813744499745558409789005132135496770941292989421431235276221147148858384772096778432243207188878598198850276842458913349817007302752534892127325269"
-                    ).unwrap();
-        let (exp, sign) = if lambda > *p_pow3 {
-            (lambda - p_pow3, true)
-        } else {
-            (p_pow3 - lambda, false)
-        };
-
-        // random c and wi just for unit test
-        let c = ark_bn254::Fq12::rand(&mut prng);
-        let c_inv = c.inverse().unwrap();
-        let wi = ark_bn254::Fq12::rand(&mut prng);
-
-        // random input points for following two pairings
-        let p = ark_bn254::G1Affine::rand(&mut prng);
-        let q = ark_bn254::G1Affine::rand(&mut prng);
-        let a = ark_bn254::g2::G2Affine::rand(&mut prng);
-        let b = ark_bn254::g2::G2Affine::rand(&mut prng);
-
-        // affine mode
-        let a_affine = a;
-        let b_affine = b;
-
-        // benchmark: multi miller loop with affine cooordinates of line functions
-        let f = Bn254::multi_miller_loop_affine([p, q], [a_affine, b_affine]).0;
-        println!("Bn254::multi_miller_loop done!");
-        let hint = if sign {
-            f * wi * (c_inv.pow(exp.to_u64_digits()))
-        } else {
-            f * wi * (c_inv.pow(exp.to_u64_digits()).inverse().unwrap())
-        };
-        println!("Accumulated f done!");
-
-        // (affine) coefficients of line functions
-        let a_prepared = G2Prepared::from_affine(a);
-        let b_prepared = G2Prepared::from_affine(b);
-        // test(script): of multi miller loop with affine coordinates of line functions
-        let dual_miller_loop_with_c_wi_affine =
-            Pairing::dual_miller_loop_with_c_wi(&a_prepared, &b_prepared, true);
-        println!(
-            "Pairing.dual_miller_loop_with_c_wi(affine): {} bytes",
-            dual_miller_loop_with_c_wi_affine.len()
-        );
-
-        // input on stack :
-        //      [-p.x / p.y, 1 / p.y, -q.x / q.y, 1 / q.y, c, c_inv, wi]
-        // input of script func (parameters):
-        //      a_prepared, Vec[(c0, c3, c4)]
-        //      b_prepared, Vec[(c0, c3, c4)]
-        let script = script! {
-            { utils::from_eval_point(p) }
-            // [-p.x / p.y, 1 / p.y]
-            { utils::from_eval_point(q) }
-            // [-p.x / p.y, 1 / p.y, -q.x / q.y, 1 / q.y]
-            { fq12_push(c) }
-            { fq12_push(c_inv) }
-            { fq12_push(wi) }
-            // [-p.x / p.y, 1 / p.y, -q.x / q.y, 1 / q.y, c, c_inv, wi]
-            { dual_miller_loop_with_c_wi_affine.clone() }
-            { fq12_push(hint) }
-            { Fq12::equalverify() }
-            OP_TRUE
-        };
-        let exec_result = execute_script(script);
-        println!("{}", exec_result);
-        assert!(exec_result.success);
+            let (exp, sign) = if lambda > p_pow3 {
+                (lambda - p_pow3, true)
+            } else {
+                (p_pow3 - lambda, false)
+            };
+            // random c and wi
+            let c = ark_bn254::Fq12::rand(&mut prng);
+            let c_inv = c.inverse().unwrap();
+            let wi = ark_bn254::Fq12::rand(&mut prng);
+
+            let p = ark_bn254::G1Affine::rand(&mut prng);
+            let q = ark_bn254::G1Affine::rand(&mut prng);
+
+            let a = ark_bn254::g2::G2Affine::rand(&mut prng);
+            let a_prepared = G2Prepared::from(a);
+
+            let b = ark_bn254::g2::G2Affine::rand(&mut prng);
+            let b_prepared = G2Prepared::from(b);
+
+            let dual_miller_loop_with_c_wi =
+                Pairing::dual_miller_loop_with_c_wi(&a_prepared, &b_prepared);
+            println!(
+                "Pairing.dual_miller_loop_with_c_wi: {} bytes",
+                dual_miller_loop_with_c_wi.len()
+            );
+
+            let f = Bn254::multi_miller_loop([p, q], [a, b]).0;
+            println!("Bn254::multi_miller_loop done!");
+            let hint = if sign {
+                f * wi * (c_inv.pow(exp.to_u64_digits()))
+            } else {
+                f * wi * (c_inv.pow(exp.to_u64_digits()).inverse().unwrap())
+            };
+            println!("Accumulated f done!");
+
+            // p, q, c, c_inv, wi
+            let script = script! {
+                { Fq::push_u32_le(&BigUint::from(p.x).to_u32_digits()) }
+                { Fq::push_u32_le(&BigUint::from(p.y).to_u32_digits()) }
+                { Fq::push_u32_le(&BigUint::from(q.x).to_u32_digits()) }
+                { Fq::push_u32_le(&BigUint::from(q.y).to_u32_digits()) }
+                { fq12_push(c) }
+                { fq12_push(c_inv) }
+                { fq12_push(wi) }
+                { dual_miller_loop_with_c_wi.clone() }
+                { fq12_push(hint) }
+                { Fq12::equalverify() }
+                OP_TRUE
+            };
+            let exec_result = execute_script(script);
+            assert!(exec_result.success);
+        }
     }
 
     #[test]
