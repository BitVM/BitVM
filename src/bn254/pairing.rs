--- conflicted
+++ resolved
@@ -11,10 +11,6 @@
 use ark_ff::{AdditiveGroup, Field};
 use num_bigint::BigUint;
 use num_traits::One;
-<<<<<<< HEAD
-use super::utils::Hint;
-=======
->>>>>>> 02cb6fe8
 use std::{ops::Neg, str::FromStr};
 
 pub struct Pairing;
@@ -478,9 +474,6 @@
         script
     }
 
-<<<<<<< HEAD
-    pub fn hinted_quad_miller_loop_with_c_wi(constants: Vec<G2Prepared>, c: ark_bn254::Fq12, c_inv: ark_bn254::Fq12, wi: ark_bn254::Fq12, p_lst: Vec<ark_bn254::G1Affine>, q4: ark_bn254::G2Affine) -> (Script, Vec<Hint>) {
-=======
     pub fn hinted_quad_miller_loop_with_c_wi(
         constants: Vec<G2Prepared>,
         c: ark_bn254::Fq12,
@@ -489,7 +482,6 @@
         p_lst: Vec<ark_bn254::G1Affine>,
         q4: ark_bn254::G2Affine,
     ) -> (Script, Vec<Hint>) {
->>>>>>> 02cb6fe8
         assert_eq!(constants.len(), 4);
         let num_line_groups = constants.len();
         let num_constant = 3;
@@ -516,12 +508,7 @@
                 scripts.push(hinted_script);
                 hints.extend(hint);
                 f = fx;
-<<<<<<< HEAD
-            }
-            else if ark_bn254::Config::ATE_LOOP_COUNT[i - 1] == -1 {
-=======
             } else if ark_bn254::Config::ATE_LOOP_COUNT[i - 1] == -1 {
->>>>>>> 02cb6fe8
                 let fx = f * c;
                 let (hinted_script, hint) = Fq12::hinted_mul(12, f, 0, c);
                 scripts.push(hinted_script);
@@ -539,26 +526,17 @@
                 let mut c2new = coeffs.2;
                 c2new.mul_assign_by_fp(&(p.y.inverse().unwrap()));
                 fx.mul_by_034(&coeffs.0, &c1new, &c2new);
-<<<<<<< HEAD
-                
-                let (hinted_script, hint) = hinted_ell_by_constant_affine(f, -p.x / p.y, p.y.inverse().unwrap(), coeffs);
-=======
 
                 let (hinted_script, hint) =
                     hinted_ell_by_constant_affine(f, -p.x / p.y, p.y.inverse().unwrap(), coeffs);
->>>>>>> 02cb6fe8
                 scripts.push(hinted_script);
                 hints.extend(hint);
                 f = fx;
 
                 if j == num_constant {
                     let two_inv = ark_bn254::Fq::one().double().inverse().unwrap();
-<<<<<<< HEAD
-                    let three_div_two = (ark_bn254::Fq::one().double() + ark_bn254::Fq::one()) * two_inv;
-=======
                     let three_div_two =
                         (ark_bn254::Fq::one().double() + ark_bn254::Fq::one()) * two_inv;
->>>>>>> 02cb6fe8
                     let mut alpha = t4.x.square();
                     alpha /= t4.y;
                     alpha.mul_assign_by_fp(&three_div_two);
@@ -567,16 +545,6 @@
                     let y = bias_minus - alpha * x;
                     let t4x = ark_bn254::G2Affine::new(x, y);
 
-<<<<<<< HEAD
-                    let (hinted_script, hint) = hinted_check_tangent_line(t4, line_coeffs[num_lines - (i + 2)][j][0].1, line_coeffs[num_lines - (i + 2)][j][0].2);
-                    scripts.push(hinted_script);
-                    hints.extend(hint);
-
-                    let (hinted_script, hint) = hinted_affine_double_line(t4.x, line_coeffs[num_lines - (i + 2)][j][0].1, line_coeffs[num_lines - (i + 2)][j][0].2);
-                    scripts.push(hinted_script);
-                    hints.extend(hint);
-                    
-=======
                     let (hinted_script, hint) = hinted_check_tangent_line(
                         t4,
                         line_coeffs[num_lines - (i + 2)][j][0].1,
@@ -593,18 +561,13 @@
                     scripts.push(hinted_script);
                     hints.extend(hint);
 
->>>>>>> 02cb6fe8
                     t4 = t4x;
                 }
             }
 
-<<<<<<< HEAD
-            if ark_bn254::Config::ATE_LOOP_COUNT[i - 1] == 1 || ark_bn254::Config::ATE_LOOP_COUNT[i - 1] == -1 {
-=======
             if ark_bn254::Config::ATE_LOOP_COUNT[i - 1] == 1
                 || ark_bn254::Config::ATE_LOOP_COUNT[i - 1] == -1
             {
->>>>>>> 02cb6fe8
                 for j in 0..num_line_groups {
                     let p = p_lst[j];
                     let coeffs = &line_coeffs[num_lines - (i + 2)][j][1];
@@ -616,16 +579,12 @@
                     c2new.mul_assign_by_fp(&(p.y.inverse().unwrap()));
                     fx.mul_by_034(&coeffs.0, &c1new, &c2new);
 
-<<<<<<< HEAD
-                    let (hinted_script, hint) = hinted_ell_by_constant_affine(f, -p.x / p.y, p.y.inverse().unwrap(), coeffs);
-=======
                     let (hinted_script, hint) = hinted_ell_by_constant_affine(
                         f,
                         -p.x / p.y,
                         p.y.inverse().unwrap(),
                         coeffs,
                     );
->>>>>>> 02cb6fe8
                     scripts.push(hinted_script);
                     hints.extend(hint);
                     f = fx;
@@ -641,13 +600,6 @@
                         let y = bias_minus - alpha * x;
                         let t4x = ark_bn254::G2Affine::new(x, y);
 
-<<<<<<< HEAD
-                        let (hinted_script, hint) = hinted_check_chord_line(t4, pm_q4, line_coeffs[num_lines - (i + 2)][j][1].1, line_coeffs[num_lines - (i + 2)][j][1].2);
-                        scripts.push(hinted_script);
-                        hints.extend(hint);
-
-                        let (hinted_script, hint) = hinted_affine_add_line(t4.x, q4.x, line_coeffs[num_lines - (i + 2)][j][1].1, line_coeffs[num_lines - (i + 2)][j][1].2);
-=======
                         let (hinted_script, hint) = hinted_check_chord_line(
                             t4,
                             pm_q4,
@@ -663,7 +615,6 @@
                             line_coeffs[num_lines - (i + 2)][j][1].1,
                             line_coeffs[num_lines - (i + 2)][j][1].2,
                         );
->>>>>>> 02cb6fe8
                         scripts.push(hinted_script);
                         hints.extend(hint);
 
@@ -711,27 +662,14 @@
             let mut c2new = coeffs.2;
             c2new.mul_assign_by_fp(&(p.y.inverse().unwrap()));
             fx.mul_by_034(&coeffs.0, &c1new, &c2new);
-<<<<<<< HEAD
-            
-            let (hinted_script, hint) = hinted_ell_by_constant_affine(f, -p.x / p.y, p.y.inverse().unwrap(), coeffs);
-=======
 
             let (hinted_script, hint) =
                 hinted_ell_by_constant_affine(f, -p.x / p.y, p.y.inverse().unwrap(), coeffs);
->>>>>>> 02cb6fe8
             scripts.push(hinted_script);
             hints.extend(hint);
             f = fx;
 
             if j == num_constant {
-<<<<<<< HEAD
-                let beta_12x = BigUint::from_str("21575463638280843010398324269430826099269044274347216827212613867836435027261").unwrap();
-                let beta_12y = BigUint::from_str("10307601595873709700152284273816112264069230130616436755625194854815875713954").unwrap();
-                let beta_12 = ark_bn254::Fq2::from_base_prime_field_elems([ark_bn254::Fq::from(beta_12x.clone()), ark_bn254::Fq::from(beta_12y.clone())]).unwrap();
-                let beta_13x = BigUint::from_str("2821565182194536844548159561693502659359617185244120367078079554186484126554").unwrap();
-                let beta_13y = BigUint::from_str("3505843767911556378687030309984248845540243509899259641013678093033130930403").unwrap();
-                let beta_13 = ark_bn254::Fq2::from_base_prime_field_elems([ark_bn254::Fq::from(beta_13x.clone()), ark_bn254::Fq::from(beta_13y.clone())]).unwrap();
-=======
                 let beta_12x = BigUint::from_str(
                     "21575463638280843010398324269430826099269044274347216827212613867836435027261",
                 )
@@ -758,7 +696,6 @@
                     ark_bn254::Fq::from(beta_13y.clone()),
                 ])
                 .unwrap();
->>>>>>> 02cb6fe8
                 let mut q4x = q4.x;
                 q4x.conjugate_in_place();
 
@@ -782,13 +719,6 @@
                 let t4x = ark_bn254::G2Affine::new(x, y);
                 let q4_new = ark_bn254::G2Affine::new(q4x, q4y);
 
-<<<<<<< HEAD
-                let (hinted_script, hint) = hinted_check_chord_line(t4, q4_new, line_coeffs[num_lines - 2][j][0].1, line_coeffs[num_lines - 2][j][0].2);
-                scripts.push(hinted_script);
-                hints.extend(hint);
-
-                let (hinted_script, hint) = hinted_affine_add_line(t4.x, q4_new.x, line_coeffs[num_lines - 2][j][0].1, line_coeffs[num_lines - 2][j][0].2);
-=======
                 let (hinted_script, hint) = hinted_check_chord_line(
                     t4,
                     q4_new,
@@ -804,7 +734,6 @@
                     line_coeffs[num_lines - 2][j][0].1,
                     line_coeffs[num_lines - 2][j][0].2,
                 );
->>>>>>> 02cb6fe8
                 scripts.push(hinted_script);
                 hints.extend(hint);
 
@@ -822,24 +751,14 @@
             let mut c2new = coeffs.2;
             c2new.mul_assign_by_fp(&(p.y.inverse().unwrap()));
             fx.mul_by_034(&coeffs.0, &c1new, &c2new);
-<<<<<<< HEAD
-            
-            let (hinted_script, hint) = hinted_ell_by_constant_affine(f, -p.x / p.y, p.y.inverse().unwrap(), coeffs);
-=======
 
             let (hinted_script, hint) =
                 hinted_ell_by_constant_affine(f, -p.x / p.y, p.y.inverse().unwrap(), coeffs);
->>>>>>> 02cb6fe8
             scripts.push(hinted_script);
             hints.extend(hint);
             f = fx;
 
             if j == num_constant {
-<<<<<<< HEAD
-                let beta_22x = BigUint::from_str("21888242871839275220042445260109153167277707414472061641714758635765020556616").unwrap();
-                let beta_22y = BigUint::from_str("0").unwrap();
-                let beta_22 = ark_bn254::Fq2::from_base_prime_field_elems([ark_bn254::Fq::from(beta_22x.clone()), ark_bn254::Fq::from(beta_22y.clone())]).unwrap();
-=======
                 let beta_22x = BigUint::from_str(
                     "21888242871839275220042445260109153167277707414472061641714758635765020556616",
                 )
@@ -850,7 +769,6 @@
                     ark_bn254::Fq::from(beta_22y.clone()),
                 ])
                 .unwrap();
->>>>>>> 02cb6fe8
 
                 let (hinted_script, hint) = Fq2::hinted_mul(2, q4.x, 0, beta_22);
                 scripts.push(hinted_script);
@@ -858,16 +776,12 @@
 
                 let q4_new = ark_bn254::G2Affine::new(q4.x * beta_22, q4.y);
 
-<<<<<<< HEAD
-                let (hinted_script, hint) = hinted_check_chord_line(t4, q4_new, line_coeffs[num_lines - 1][j][0].1, line_coeffs[num_lines - 1][j][0].2);
-=======
                 let (hinted_script, hint) = hinted_check_chord_line(
                     t4,
                     q4_new,
                     line_coeffs[num_lines - 1][j][0].1,
                     line_coeffs[num_lines - 1][j][0].2,
                 );
->>>>>>> 02cb6fe8
                 scripts.push(hinted_script);
                 hints.extend(hint);
             }
@@ -912,11 +826,7 @@
                 script_lines.push(Fq2::copy((26 + 36 - j * 2) as u32));
                 // update f with double line evaluation
                 script_lines.push(scripts_iter.next().unwrap()); // ell_by_constant_affine(&line_coeffs[num_lines - (i + 2)][j][0])
-<<<<<<< HEAD
-                // [beta_12(2), beta_13(2), beta_22(2), P1(2), P2(2), P3(2), P4(2), Q4(4), c(12), c_inv(12), wi(12), T4(4), f(12)]
-=======
                                                                  // [beta_12(2), beta_13(2), beta_22(2), P1(2), P2(2), P3(2), P4(2), Q4(4), c(12), c_inv(12), wi(12), T4(4), f(12)]
->>>>>>> 02cb6fe8
 
                 // non-fixed part
                 if j == num_constant {
@@ -927,45 +837,29 @@
                     script_lines.push(Fq2::copy(2));
                     // [beta_12(2), beta_13(2), beta_22(2), P1(2), P2(2), P3(2), P4(2), Q4(4), c(12), c_inv(12), wi(12), T4(4), T4(4) | f(12)]
                     script_lines.push(scripts_iter.next().unwrap()); // check_tangent_line(line_coeffs[num_lines - (i + 2)][j][0].1, line_coeffs[num_lines - (i + 2)][j][0].2)
-<<<<<<< HEAD
-                    // [beta_12(2), beta_13(2), beta_22(2), P1(2), P2(2), P3(2), P4(2), Q4(4), c(12), c_inv(12), wi(12), T4(4) | f(12)]
-=======
                                                                      // [beta_12(2), beta_13(2), beta_22(2), P1(2), P2(2), P3(2), P4(2), Q4(4), c(12), c_inv(12), wi(12), T4(4) | f(12)]
->>>>>>> 02cb6fe8
 
                     // update T4
                     // drop T4.y, leave T4.x
                     script_lines.push(Fq2::drop());
                     // [beta_12(2), beta_13(2), beta_22(2), P1(2), P2(2), P3(2), P4(2), Q4(4), c(12), c_inv(12), wi(12), T4.x(2) | f(12)]
                     script_lines.push(scripts_iter.next().unwrap()); // affine_double_line(line_coeffs[num_lines - (i + 2)][j][0].1, line_coeffs[num_lines - (i + 2)][j][0].2)
-<<<<<<< HEAD
-                    // [beta_12(2), beta_13(2), beta_22(2), P1(2), P2(2), P3(2), P4(2), Q4(4), c(12), c_inv(12), wi(12), T4(4) | f(12)]
-=======
                                                                      // [beta_12(2), beta_13(2), beta_22(2), P1(2), P2(2), P3(2), P4(2), Q4(4), c(12), c_inv(12), wi(12), T4(4) | f(12)]
->>>>>>> 02cb6fe8
                     script_lines.push(Fq12::fromaltstack());
                     // [beta_12(2), beta_13(2), beta_22(2), P1(2), P2(2), P3(2), P4(2), Q4(4), c(12), c_inv(12), wi(12), T4(4), f(12)]
                 }
             }
 
             // update f with add line evaluation
-<<<<<<< HEAD
-            if ark_bn254::Config::ATE_LOOP_COUNT[i - 1] == 1 || ark_bn254::Config::ATE_LOOP_COUNT[i - 1] == -1 {
-=======
             if ark_bn254::Config::ATE_LOOP_COUNT[i - 1] == 1
                 || ark_bn254::Config::ATE_LOOP_COUNT[i - 1] == -1
             {
->>>>>>> 02cb6fe8
                 for j in 0..num_line_groups {
                     // copy P_j(p1, p2, p3, p4) to stack
                     script_lines.push(Fq2::copy((26 + 36 - j * 2) as u32));
                     // update f with adding line evaluation
                     script_lines.push(scripts_iter.next().unwrap()); // ell_by_constant_affine(&line_coeffs[num_lines - (i + 2)][j][1])
-<<<<<<< HEAD
-                    // [beta_12(2), beta_13(2), beta_22(2), P1(2), P2(2), P3(2), P4(2), Q4(4), c(12), c_inv(12), wi(12), T4(4), f(12)]
-=======
                                                                      // [beta_12(2), beta_13(2), beta_22(2), P1(2), P2(2), P3(2), P4(2), Q4(4), c(12), c_inv(12), wi(12), T4(4), f(12)]
->>>>>>> 02cb6fe8
 
                     // non-fixed part
                     if j == num_constant {
@@ -985,11 +879,7 @@
                             script_lines.push(Fq2::neg(0));
                         }
                         script_lines.push(scripts_iter.next().unwrap()); // check_chord_line(line_coeffs[num_lines - (i + 2)][j][1].1, line_coeffs[num_lines - (i + 2)][j][1].2)
-<<<<<<< HEAD
-                        // [beta_12(2), beta_13(2), beta_22(2), P1(2), P2(2), P3(2), P4(2), Q4(4), c(12), c_inv(12), wi(12), T4(4) | f(12)]
-=======
                                                                          // [beta_12(2), beta_13(2), beta_22(2), P1(2), P2(2), P3(2), P4(2), Q4(4), c(12), c_inv(12), wi(12), T4(4) | f(12)]
->>>>>>> 02cb6fe8
 
                         // update T4
                         // drop T4.y, leave T4.x
@@ -999,11 +889,7 @@
                         script_lines.push(Fq2::copy(4 + 36));
                         // [beta_12(2), beta_13(2), beta_22(2), P1(2), P2(2), P3(2), P4(2), Q4(4), c(12), c_inv(12), wi(12), T4.x(2), Q4.x(2) | f(12)]
                         script_lines.push(scripts_iter.next().unwrap()); // affine_add_line(line_coeffs[num_lines - (i + 2)][j][1].1, line_coeffs[num_lines - (i + 2)][j][1].2)
-<<<<<<< HEAD
-                        // [beta_12(2), beta_13(2), beta_22(2), P1(2), P2(2), P3(2), P4(2), Q4(4), c(12), c_inv(12), wi(12), T4(4) | f(12)]
-=======
                                                                          // [beta_12(2), beta_13(2), beta_22(2), P1(2), P2(2), P3(2), P4(2), Q4(4), c(12), c_inv(12), wi(12), T4(4) | f(12)]
->>>>>>> 02cb6fe8
                         script_lines.push(Fq12::fromaltstack());
                         // [beta_12(2), beta_13(2), beta_22(2), P1(2), P2(2), P3(2), P4(2), Q4(4), c(12), c_inv(12), wi(12), T4(4), f(12)]
                     }
@@ -1015,17 +901,6 @@
         script_lines.push(Fq12::roll(28));
         // [beta_12(2), beta_13(2), beta_22(2), P1(2), P2(2), P3(2), P4(2), Q4(4), c(12), wi(12), T4(4), f(12), c_inv(12)]
         script_lines.push(scripts_iter.next().unwrap()); // Fq12::frobenius_map(1)
-<<<<<<< HEAD
-        // [beta_12(2), beta_13(2), beta_22(2), P1(2), P2(2), P3(2), P4(2), Q4(4), c(12), wi(12), T4(4), f(12), c_inv^p(12)]
-        script_lines.push(scripts_iter.next().unwrap()); // Fq12::mul(12, 0)
-        // [beta_12(2), beta_13(2), beta_22(2), P1(2), P2(2), P3(2), P4(2), Q4(4), c(12), wi(12), T4(4), f(12)]
-        script_lines.push(Fq12::roll(28));
-        // [beta_12(2), beta_13(2), beta_22(2), P1(2), P2(2), P3(2), P4(2), Q4(4), wi(12), T4(4), f(12), c(12)]
-        script_lines.push(scripts_iter.next().unwrap()); // Fq12::frobenius_map(2)
-        // [beta_12(2), beta_13(2), beta_22(2), P1(2), P2(2), P3(2), P4(2), Q4(4), wi(12), T4(4), f(12), c^{p^2}(12)]
-        script_lines.push(scripts_iter.next().unwrap()); // Fq12::mul(12, 0)
-        // [beta_12(2), beta_13(2), beta_22(2), P1(2), P2(2), P3(2), P4(2), Q4(4), wi(12), T4(4), f(12)]
-=======
                                                          // [beta_12(2), beta_13(2), beta_22(2), P1(2), P2(2), P3(2), P4(2), Q4(4), c(12), wi(12), T4(4), f(12), c_inv^p(12)]
         script_lines.push(scripts_iter.next().unwrap()); // Fq12::mul(12, 0)
                                                          // [beta_12(2), beta_13(2), beta_22(2), P1(2), P2(2), P3(2), P4(2), Q4(4), c(12), wi(12), T4(4), f(12)]
@@ -1035,17 +910,12 @@
                                                          // [beta_12(2), beta_13(2), beta_22(2), P1(2), P2(2), P3(2), P4(2), Q4(4), wi(12), T4(4), f(12), c^{p^2}(12)]
         script_lines.push(scripts_iter.next().unwrap()); // Fq12::mul(12, 0)
                                                          // [beta_12(2), beta_13(2), beta_22(2), P1(2), P2(2), P3(2), P4(2), Q4(4), wi(12), T4(4), f(12)]
->>>>>>> 02cb6fe8
 
         // update f with scalar wi, say f = f * wi
         script_lines.push(Fq12::roll(16));
         // [beta_12(2), beta_13(2), beta_22(2), P1(2), P2(2), P3(2), P4(2), Q4(4), T4(4), f(12), wi(12)]
         script_lines.push(scripts_iter.next().unwrap()); // Fq12::mul(12, 0)
-<<<<<<< HEAD
-        // [beta_12(2), beta_13(2), beta_22(2), P1(2), P2(2), P3(2), P4(2), Q4(4), T4(4), f(12)]
-=======
                                                          // [beta_12(2), beta_13(2), beta_22(2), P1(2), P2(2), P3(2), P4(2), Q4(4), T4(4), f(12)]
->>>>>>> 02cb6fe8
 
         // update f with add line evaluation of one-time of frobenius map on Q4
         for j in 0..num_line_groups {
@@ -1053,11 +923,7 @@
             script_lines.push(Fq2::copy((26 - j * 2) as u32));
             // [beta_12(2), beta_13(2), beta_22(2), P1(2), P2(2), P3(2), P4(2), Q4(4), T4(4), f(12), P_j(2)]
             script_lines.push(scripts_iter.next().unwrap()); // ell_by_constant_affine(&line_coeffs[num_lines - 2][j][0])
-<<<<<<< HEAD
-            // [beta_12(2), beta_13(2), beta_22(2), P1(2), P2(2), P3(2), P4(2), Q4(4), T4(4), f(12)]
-=======
                                                              // [beta_12(2), beta_13(2), beta_22(2), P1(2), P2(2), P3(2), P4(2), Q4(4), T4(4), f(12)]
->>>>>>> 02cb6fe8
 
             // non-fixed part
             if j == num_constant {
@@ -1072,13 +938,8 @@
                 script_lines.push(Fq2::roll(22));
                 // [beta_13(2), beta_22(2), P1(2), P2(2), P3(2), P4(2), Q4(4), T4(4), -Q4.x(2), beta_12(2) | f(12)]
                 script_lines.push(scripts_iter.next().unwrap()); // Fq2::mul(2, 0)
-<<<<<<< HEAD
-                // Q4.x' = -Q4.x * beta_12 (2)
-                // [beta_13(2), beta_22(2), P1(2), P2(2), P3(2), P4(2), Q4(4), T4(4), Q4.x'(2) | f(12)]
-=======
                                                                  // Q4.x' = -Q4.x * beta_12 (2)
                                                                  // [beta_13(2), beta_22(2), P1(2), P2(2), P3(2), P4(2), Q4(4), T4(4), Q4.x'(2) | f(12)]
->>>>>>> 02cb6fe8
 
                 // Qy' = Qy.conjugate * beta^{3 * (p - 1) / 6}
                 script_lines.push(Fq2::copy(6));
@@ -1088,17 +949,10 @@
                 script_lines.push(Fq2::roll(22));
                 // [beta_22(2), P1(2), P2(2), P3(2), P4(2), Q4(4), T4(4), Q4.x'(2), -Q4.y(2), beta_13(2) | f(12)]
                 script_lines.push(scripts_iter.next().unwrap()); // Fq2::mul(2, 0)
-<<<<<<< HEAD
-                // Q4.y' = -Q4.y * beta_13 (2)
-                // [beta_22(2), P1(2), P2(2), P3(2), P4(2), Q4(4), T4(4), Q4.x'(2), Q4.y'(2) | f(12)]
-                // phi(Q4) = (Q4.x', Q4.y')
-                // [beta_22(2), P1(2), P2(2), P3(2), P4(2), Q4(4), T4(4), phi(Q4)(4) | f(12)]
-=======
                                                                  // Q4.y' = -Q4.y * beta_13 (2)
                                                                  // [beta_22(2), P1(2), P2(2), P3(2), P4(2), Q4(4), T4(4), Q4.x'(2), Q4.y'(2) | f(12)]
                                                                  // phi(Q4) = (Q4.x', Q4.y')
                                                                  // [beta_22(2), P1(2), P2(2), P3(2), P4(2), Q4(4), T4(4), phi(Q4)(4) | f(12)]
->>>>>>> 02cb6fe8
 
                 // check chord line
                 script_lines.push(Fq2::copy(6));
@@ -1108,11 +962,7 @@
                 script_lines.push(Fq2::copy(6));
                 // [beta_22(2), P1(2), P2(2), P3(2), P4(2), Q4(4), T4(4), phi(Q4)(4), T4(4), phi(Q4)(4) | f(12)]
                 script_lines.push(scripts_iter.next().unwrap()); // check_chord_line(line_coeffs[num_lines - 2][j][0].1, line_coeffs[num_lines - 2][j][0].2)
-<<<<<<< HEAD
-                // [beta_22(2), P1(2), P2(2), P3(2), P4(2), Q4(4), T4(4), phi(Q4)(4) | f(12)]
-=======
                                                                  // [beta_22(2), P1(2), P2(2), P3(2), P4(2), Q4(4), T4(4), phi(Q4)(4) | f(12)]
->>>>>>> 02cb6fe8
 
                 // update T4
                 script_lines.push(Fq2::drop());
@@ -1124,11 +974,7 @@
                 script_lines.push(Fq2::fromaltstack());
                 // [beta_22(2), P1(2), P2(2), P3(2), P4(2), Q4(4), T4.x(2), phi(Q4).x(2) | f(12)]
                 script_lines.push(scripts_iter.next().unwrap()); // affine_add_line(line_coeffs[num_lines - 2][j][0].1, line_coeffs[num_lines - 2][j][0].2)
-<<<<<<< HEAD
-                // [beta_22(2), P1(2), P2(2), P3(2), P4(2), Q4(4), T4(4) | f(12)]
-=======
                                                                  // [beta_22(2), P1(2), P2(2), P3(2), P4(2), Q4(4), T4(4) | f(12)]
->>>>>>> 02cb6fe8
                 script_lines.push(Fq12::fromaltstack());
                 // [beta_22(2), P1(2), P2(2), P3(2), P4(2), Q4(4), T4(4), f(12)]
             }
@@ -1139,11 +985,7 @@
             // update f with adding line evaluation by rolling each Pi(2) element to the right(stack top)
             script_lines.push(Fq2::roll((26 - j * 2) as u32));
             script_lines.push(scripts_iter.next().unwrap()); // ell_by_constant_affine(&line_coeffs[num_lines - 1][j][0])
-<<<<<<< HEAD
-            // [beta_22(2), Q4(4), T4(4), f(12)]
-=======
                                                              // [beta_22(2), Q4(4), T4(4), f(12)]
->>>>>>> 02cb6fe8
 
             // non-fixed part(Q4)
             if j == num_constant {
@@ -1154,15 +996,9 @@
                 script_lines.push(Fq2::roll(8));
                 // [Q4.y(2), T4(4), beta_22(2), Q4.x(2) | f(12)]
                 script_lines.push(scripts_iter.next().unwrap()); // Fq2::mul(2, 0)
-<<<<<<< HEAD
-                // [Q4.y(2), T4(4), beta_22(2) * Q4.x(2) | f(12)]
-                // Q4.x' = Q4.x * beta^{2 * (p^2 - 1) / 6}
-                // [Q4.y(2), T4(4), Q4.x'(2) | f(12)]
-=======
                                                                  // [Q4.y(2), T4(4), beta_22(2) * Q4.x(2) | f(12)]
                                                                  // Q4.x' = Q4.x * beta^{2 * (p^2 - 1) / 6}
                                                                  // [Q4.y(2), T4(4), Q4.x'(2) | f(12)]
->>>>>>> 02cb6fe8
                 script_lines.push(Fq2::roll(6));
                 // [T4(4), Q4.x'(2), Q4.y(2) | f(12)]
                 // phi(Q4)^2 = (Q4.x', Qy)
@@ -1170,21 +1006,13 @@
 
                 // check whether the chord line through T4 and phi(Q4)^2
                 script_lines.push(scripts_iter.next().unwrap()); // check_chord_line(line_coeffs[num_lines - 1][j][0].1, line_coeffs[num_lines - 1][j][0].2)
-<<<<<<< HEAD
-                // [ | f(12)]
-=======
                                                                  // [ | f(12)]
->>>>>>> 02cb6fe8
                 script_lines.push(Fq12::fromaltstack());
                 // [f(12)]
             }
         }
 
-<<<<<<< HEAD
-        let mut script = script!{};
-=======
         let mut script = script! {};
->>>>>>> 02cb6fe8
         for script_line in script_lines {
             script = script.push_script(script_line.compile());
         }
@@ -1201,14 +1029,10 @@
     use crate::bn254::fq12::Fq12;
     use crate::bn254::fq2::Fq2;
     use crate::bn254::pairing::Pairing;
-<<<<<<< HEAD
-    use crate::bn254::utils::{fq12_push, fq12_push_not_montgomery, fq2_push, fq2_push_not_montgomery, from_eval_point, hinted_from_eval_point};
-=======
     use crate::bn254::utils::{
         fq12_push, fq12_push_not_montgomery, fq2_push, fq2_push_not_montgomery, from_eval_point,
         hinted_from_eval_point,
     };
->>>>>>> 02cb6fe8
     use crate::{execute_script_without_stack_limit, treepp::*};
     use ark_bn254::g2::G2Affine;
     use ark_bn254::Bn254;
@@ -1454,11 +1278,7 @@
         let q4_prepared = G2Prepared::from_affine(q4);
 
         let t4 = q4;
-<<<<<<< HEAD
-        
-=======
-
->>>>>>> 02cb6fe8
+
         let mut hints = Vec::new();
 
         let (from_eval_p1, hints1) = hinted_from_eval_point(p1);
@@ -1466,12 +1286,6 @@
 
         let (from_eval_p3, hints3) = hinted_from_eval_point(p3);
         let (from_eval_p4, hints4) = hinted_from_eval_point(p4);
-<<<<<<< HEAD
-        
-        let (quad_miller_loop_affine_script, hints5) = Pairing::hinted_quad_miller_loop_with_c_wi(
-            [q1_prepared, q2_prepared, q3_prepared, q4_prepared].to_vec(),
-            c, c_inv, wi, p_lst, q4
-=======
 
         let (quad_miller_loop_affine_script, hints5) = Pairing::hinted_quad_miller_loop_with_c_wi(
             [q1_prepared, q2_prepared, q3_prepared, q4_prepared].to_vec(),
@@ -1480,7 +1294,6 @@
             wi,
             p_lst,
             q4,
->>>>>>> 02cb6fe8
         );
 
         hints.extend(hints1);
@@ -1488,11 +1301,7 @@
         hints.extend(hints3);
         hints.extend(hints4);
         hints.extend(hints5);
-<<<<<<< HEAD
-        
-=======
-
->>>>>>> 02cb6fe8
+
         println!(
             "Pairing.quad_miller_loop: {} bytes",
             quad_miller_loop_affine_script.len()
@@ -1509,11 +1318,7 @@
 
         // [beta_12, beta_13, beta_22, P1, P2, P3, P4, Q4, c,  c_inv, wi, T4]: p1-p4: (-p.x / p.y, 1 / p.y)
         let script = script! {
-<<<<<<< HEAD
-            for hint in hints { 
-=======
             for hint in hints {
->>>>>>> 02cb6fe8
                 { hint.push() }
             }
 
