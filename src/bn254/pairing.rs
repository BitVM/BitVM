use crate::bn254::ell_coeffs::{EllCoeff, G2Prepared};
use crate::bn254::fp254impl::Fp254Impl;
use crate::bn254::fq::Fq;
use crate::bn254::fq12::Fq12;
use crate::bn254::fq2::Fq2;
use crate::bn254::fq6::Fq6;
use crate::treepp::*;
use ark_ec::bn::BnConfig;

pub struct Pairing;

impl Pairing {
    // stack data: beta^{2 * (p - 1) / 6}, beta^{3 * (p - 1) / 6}, beta^{2 * (p^2 - 1) / 6}, 1/2, B,
    // P1, P2, P3, P4, Q4, c, c', wi, f, Px, Py, Tx, Ty, Tz, Qx, Qy
    // [..., Fq12, Fq12, Fq12, Fq12, Fq, Fq, (Fq, Fq), (Fq, Fq), (Fq, Fq), (Fq, Fq), (Fq, Fq)]
    pub fn add_line() -> Script {
        script! {
        // let theta = self.y - &(q.y * &self.z);
        // f, Px, Py, Tx, Ty, Tz, Qx, Qy
        { Fq2::copy(6) }
        // f, Px, Py, Tx, Ty, Tz, Qx, Qy, Ty
        { Fq2::copy(2) }
        // f, Px, Py, Tx, Ty, Tz, Qx, Qy, Ty, Qy
        { Fq2::copy(8) }
        // f, Px, Py, Tx, Ty, Tz, Qx, Qy, Ty, Qy, Tz
        { Fq2::mul(2, 0) }
        // f, Px, Py, Tx, Ty, Tz, Qx, Qy, Ty, Qy * Tz
        { Fq2::sub(2, 0) }
        // f, Px, Py, Tx, Ty, Tz, Qx, Qy, Ty - Qy * Tz

        // let lambda = self.x - &(q.x * &self.z);
        // f, Px, Py, Tx, Ty, Tz, Qx, Qy, theta
        { Fq2::copy(10) }
        // f, Px, Py, Tx, Ty, Tz, Qx, Qy, theta, Tx
        { Fq2::copy(6) }
        // f, Px, Py, Tx, Ty, Tz, Qx, Qy, theta, Tx, Qx
        { Fq2::copy(10) }
        // f, Px, Py, Tx, Ty, Tz, Qx, Qy, theta, Tx, Qx, Tz
        { Fq2::mul(2, 0) }
        // f, Px, Py, Tx, Ty, Tz, Qx, Qy, theta, Tx, Qx * Tz
        { Fq2::sub(2, 0) }
        // f, Px, Py, Tx, Ty, Tz, Qx, Qy, theta, Tx - Qx * Tz

        // let c = theta.square();
        // f, Px, Py, Tx, Ty, Tz, Qx, Qy, theta, lambda
        { Fq2::copy(2) }
        // f, Px, Py, Tx, Ty, Tz, Qx, Qy, theta, lambda, theta
        { Fq2::square() }
        // f, Px, Py, Tx, Ty, Tz, Qx, Qy, theta, lambda, theta^2

        // let d = lambda.square();
        // f, Px, Py, Tx, Ty, Tz, Qx, Qy, theta, lambda, c
        { Fq2::copy(2) }
        // f, Px, Py, Tx, Ty, Tz, Qx, Qy, theta, lambda, c, lambda
        { Fq2::square() }
        // f, Px, Py, Tx, Ty, Tz, Qx, Qy, theta, lambda, c, lambda^2

        // let e = lambda * &d;
        // f, Px, Py, Tx, Ty, Tz, Qx, Qy, theta, lambda, c, d
        { Fq2::copy(4) }
        // f, Px, Py, Tx, Ty, Tz, Qx, Qy, theta, lambda, c, d, lambda
        { Fq2::copy(2) }
        // f, Px, Py, Tx, Ty, Tz, Qx, Qy, theta, lambda, c, d, lambda, d
        { Fq2::mul(2, 0) }
        // f, Px, Py, Tx, Ty, Tz, Qx, Qy, theta, lambda, c, d, lambda * d

        // let f = self.z * &c;
        // f, Px, Py, Tx, Ty, Tz, Qx, Qy, theta, lambda, c, d, e
        { Fq2::copy(14) }
        // f, Px, Py, Tx, Ty, Tz, Qx, Qy, theta, lambda, c, d, e, Tz
        { Fq2::roll(6) }
        // f, Px, Py, Tx, Ty, Tz, Qx, Qy, theta, lambda, d, e, Tz, c
        { Fq2::mul(2, 0) }
        // f, Px, Py, Tx, Ty, Tz, Qx, Qy, theta, lambda, d, e, Tz * c

        // let g = self.x * &d;
        // f, Px, Py, Tx, Ty, Tz, Qx, Qy, theta, lambda, d, e, ff
        { Fq2::roll(18) }
        // f, Px, Py, Ty, Tz, Qx, Qy, theta, lambda, d, e, ff, Tx
        { Fq2::roll(6) }
        // f, Px, Py, Ty, Tz, Qx, Qy, theta, lambda, e, ff, Tx, d
        { Fq2::mul(2, 0) }
        // f, Px, Py, Ty, Tz, Qx, Qy, theta, lambda, e, ff, Tx * d

        // let h = e + &f - &g.double();
        // f, Px, Py, Ty, Tz, Qx, Qy, theta, lambda, e, ff, g
        { Fq2::copy(0) }
        // f, Px, Py, Ty, Tz, Qx, Qy, theta, lambda, e, ff, g, g
        { Fq2::neg(0) }
        // f, Px, Py, Ty, Tz, Qx, Qy, theta, lambda, e, ff, g, -g
        { Fq2::double(0) }
        // f, Px, Py, Ty, Tz, Qx, Qy, theta, lambda, e, ff, g, -2g
        { Fq2::roll(4) }
        // f, Px, Py, Ty, Tz, Qx, Qy, theta, lambda, e, g, -2g, ff
        { Fq2::add(2, 0) }
        // f, Px, Py, Ty, Tz, Qx, Qy, theta, lambda, e, g, -2g + ff
        { Fq2::copy(4) }
        // f, Px, Py, Ty, Tz, Qx, Qy, theta, lambda, e, g, -2g + ff, e
        { Fq2::add(2, 0) }
        // f, Px, Py, Ty, Tz, Qx, Qy, theta, lambda, e, g, -2g + ff + e

        // self.x = lambda * &h;
        // f, Px, Py, Ty, Tz, Qx, Qy, theta, lambda, e, g, h
        { Fq2::copy(0) }
        // f, Px, Py, Ty, Tz, Qx, Qy, theta, lambda, e, g, h, h
        { Fq2::copy(8) }
        // f, Px, Py, Ty, Tz, Qx, Qy, theta, lambda, e, g, h, h, lambda
        { Fq2::mul(2, 0) }
        // f, Px, Py, Ty, Tz, Qx, Qy, theta, lambda, e, g, h, h * lambda

        // self.y = theta * &(g - &h) - &(e * &self.y);
        // f, Px, Py, Ty, Tz, Qx, Qy, theta, lambda, e, g, h, x
        { Fq2::copy(10) }
        // f, Px, Py, Ty, Tz, Qx, Qy, theta, lambda, e, g, h, x, theta
        { Fq2::roll(6) }
        // f, Px, Py, Ty, Tz, Qx, Qy, theta, lambda, e, h, x, theta, g
        { Fq2::roll(6) }
        // f, Px, Py, Ty, Tz, Qx, Qy, theta, lambda, e, x, theta, g, h
        { Fq2::sub(2, 0) }
        // f, Px, Py, Ty, Tz, Qx, Qy, theta, lambda, e, x, theta, g - h
        { Fq2::mul(2, 0) }
        // f, Px, Py, Ty, Tz, Qx, Qy, theta, lambda, e, x, theta * (g - h)
        { Fq2::copy(4) }
        // f, Px, Py, Ty, Tz, Qx, Qy, theta, lambda, e, x, theta * (g - h), e
        { Fq2::roll(18) }
        // f, Px, Py, Tz, Qx, Qy, theta, lambda, e, x, theta * (g - h), e, Ty
        { Fq2::mul(2, 0) }
        // f, Px, Py, Tz, Qx, Qy, theta, lambda, e, x, theta * (g - h), e * Ty
        { Fq2::sub(2, 0) }
        // f, Px, Py, Tz, Qx, Qy, theta, lambda, e, x, theta * (g - h) - e * Ty

        // self.z *= &e;
        // f, Px, Py, Tz, Qx, Qy, theta, lambda, e, x, y
        { Fq2::roll(14) }
        // f, Px, Py, Qx, Qy, theta, lambda, e, x, y, Tz
        { Fq2::roll(6) }
        // f, Px, Py, Qx, Qy, theta, lambda, x, y, Tz, e
        { Fq2::mul(2, 0) }
        // f, Px, Py, Qx, Qy, theta, lambda, x, y, Tz * e

        // let j = theta * &q.x - &(lambda * &q.y);
        // f, Px, Py, Qx, Qy, theta, lambda, x, y, z
        { Fq2::copy(8) }
        // f, Px, Py, Qx, Qy, theta, lambda, x, y, z, theta
        { Fq2::roll(14) }
        // f, Px, Py, Qy, theta, lambda, x, y, z, theta, Qx
        { Fq2::mul(2, 0) }
        // f, Px, Py, Qy, theta, lambda, x, y, z, theta * Qx
        { Fq2::copy(8) }
        // f, Px, Py, Qy, theta, lambda, x, y, z, theta * Qx, lambda
        { Fq2::roll(14) }
        // f, Px, Py, theta, lambda, x, y, z, theta * Qx, lambda, Qy
        { Fq2::mul(2, 0) }
        // f, Px, Py, theta, lambda, x, y, z, theta * Qx, lambda * Qy
        { Fq2::sub(2, 0) }
        // f, Px, Py, theta, lambda, x, y, z, theta * Qx - lambda * Qy

        // (lambda, -theta, j)
        // f, Px, Py, theta, lambda, x, y, z, j
        { Fq2::roll(8) }
        // f, Px, Py, theta, x, y, z, j, lambda
        { Fq2::roll(10) }
        // f, Px, Py, x, y, z, j, lambda, theta
        { Fq2::neg(0) }
        // f, Px, Py, x, y, z, j, lambda, -theta
        { Fq2::roll(4) }
        // f, Px, Py, x, y, z, lambda, -theta, j

        }
    }

    // stack data: beta^{2 * (p - 1) / 6}, beta^{3 * (p - 1) / 6}, beta^{2 * (p^2 - 1) / 6}, 1/2, B,
    // P1, P2, P3, P4, Q4, c, c', wi, f, Px, Py, Tx, Ty, Tz, Qx, Qy
    // [..., Fq12, Fq12, Fq12, Fq12, Fq, Fq, (Fq, Fq), (Fq, Fq), (Fq, Fq), (Fq, Fq), (Fq, Fq)]
    // flag == true ? T + Q : T - Q
    pub fn add_line_with_flag(flag: bool) -> Script {
        script! {
        // let theta = self.y - &(q.y * &self.z);
        // f, Px, Py, Tx, Ty, Tz, Qx, Qy
        { Fq2::copy(6) }
        // f, Px, Py, Tx, Ty, Tz, Qx, Qy, Ty
        { Fq2::copy(2) }
        // f, Px, Py, Tx, Ty, Tz, Qx, Qy, Ty, Qy
        if !flag {
            { Fq2::neg(0) }
        // f, Px, Py, Tx, Ty, Tz, Qx, Qy, Ty, -Qy
        }
        { Fq2::copy(8) }
        // f, Px, Py, Tx, Ty, Tz, Qx, Qy, Ty, Qy, Tz
        { Fq2::mul(2, 0) }
        // f, Px, Py, Tx, Ty, Tz, Qx, Qy, Ty, Qy * Tz
        { Fq2::sub(2, 0) }
        // f, Px, Py, Tx, Ty, Tz, Qx, Qy, Ty - Qy * Tz

        // let lambda = self.x - &(q.x * &self.z);
        // f, Px, Py, Tx, Ty, Tz, Qx, Qy, theta
        { Fq2::copy(10) }
        // f, Px, Py, Tx, Ty, Tz, Qx, Qy, theta, Tx
        { Fq2::copy(6) }
        // f, Px, Py, Tx, Ty, Tz, Qx, Qy, theta, Tx, Qx
        { Fq2::copy(10) }
        // f, Px, Py, Tx, Ty, Tz, Qx, Qy, theta, Tx, Qx, Tz
        { Fq2::mul(2, 0) }
        // f, Px, Py, Tx, Ty, Tz, Qx, Qy, theta, Tx, Qx * Tz
        { Fq2::sub(2, 0) }
        // f, Px, Py, Tx, Ty, Tz, Qx, Qy, theta, Tx - Qx * Tz

        // let c = theta.square();
        // f, Px, Py, Tx, Ty, Tz, Qx, Qy, theta, lambda
        { Fq2::copy(2) }
        // f, Px, Py, Tx, Ty, Tz, Qx, Qy, theta, lambda, theta
        { Fq2::square() }
        // f, Px, Py, Tx, Ty, Tz, Qx, Qy, theta, lambda, theta^2

        // let d = lambda.square();
        // f, Px, Py, Tx, Ty, Tz, Qx, Qy, theta, lambda, c
        { Fq2::copy(2) }
        // f, Px, Py, Tx, Ty, Tz, Qx, Qy, theta, lambda, c, lambda
        { Fq2::square() }
        // f, Px, Py, Tx, Ty, Tz, Qx, Qy, theta, lambda, c, lambda^2

        // let e = lambda * &d;
        // f, Px, Py, Tx, Ty, Tz, Qx, Qy, theta, lambda, c, d
        { Fq2::copy(4) }
        // f, Px, Py, Tx, Ty, Tz, Qx, Qy, theta, lambda, c, d, lambda
        { Fq2::copy(2) }
        // f, Px, Py, Tx, Ty, Tz, Qx, Qy, theta, lambda, c, d, lambda, d
        { Fq2::mul(2, 0) }
        // f, Px, Py, Tx, Ty, Tz, Qx, Qy, theta, lambda, c, d, lambda * d

        // let f = self.z * &c;
        // f, Px, Py, Tx, Ty, Tz, Qx, Qy, theta, lambda, c, d, e
        { Fq2::copy(14) }
        // f, Px, Py, Tx, Ty, Tz, Qx, Qy, theta, lambda, c, d, e, Tz
        { Fq2::roll(6) }
        // f, Px, Py, Tx, Ty, Tz, Qx, Qy, theta, lambda, d, e, Tz, c
        { Fq2::mul(2, 0) }
        // f, Px, Py, Tx, Ty, Tz, Qx, Qy, theta, lambda, d, e, Tz * c

        // let g = self.x * &d;
        // f, Px, Py, Tx, Ty, Tz, Qx, Qy, theta, lambda, d, e, ff
        { Fq2::roll(18) }
        // f, Px, Py, Ty, Tz, Qx, Qy, theta, lambda, d, e, ff, Tx
        { Fq2::roll(6) }
        // f, Px, Py, Ty, Tz, Qx, Qy, theta, lambda, e, ff, Tx, d
        { Fq2::mul(2, 0) }
        // f, Px, Py, Ty, Tz, Qx, Qy, theta, lambda, e, ff, Tx * d

        // let h = e + &f - &g.double();
        // f, Px, Py, Ty, Tz, Qx, Qy, theta, lambda, e, ff, g
        { Fq2::copy(0) }
        // f, Px, Py, Ty, Tz, Qx, Qy, theta, lambda, e, ff, g, g
        { Fq2::neg(0) }
        // f, Px, Py, Ty, Tz, Qx, Qy, theta, lambda, e, ff, g, -g
        { Fq2::double(0) }
        // f, Px, Py, Ty, Tz, Qx, Qy, theta, lambda, e, ff, g, -2g
        { Fq2::roll(4) }
        // f, Px, Py, Ty, Tz, Qx, Qy, theta, lambda, e, g, -2g, ff
        { Fq2::add(2, 0) }
        // f, Px, Py, Ty, Tz, Qx, Qy, theta, lambda, e, g, -2g + ff
        { Fq2::copy(4) }
        // f, Px, Py, Ty, Tz, Qx, Qy, theta, lambda, e, g, -2g + ff, e
        { Fq2::add(2, 0) }
        // f, Px, Py, Ty, Tz, Qx, Qy, theta, lambda, e, g, -2g + ff + e

        // self.x = lambda * &h;
        // f, Px, Py, Ty, Tz, Qx, Qy, theta, lambda, e, g, h
        { Fq2::copy(0) }
        // f, Px, Py, Ty, Tz, Qx, Qy, theta, lambda, e, g, h, h
        { Fq2::copy(8) }
        // f, Px, Py, Ty, Tz, Qx, Qy, theta, lambda, e, g, h, h, lambda
        { Fq2::mul(2, 0) }
        // f, Px, Py, Ty, Tz, Qx, Qy, theta, lambda, e, g, h, h * lambda

        // self.y = theta * &(g - &h) - &(e * &self.y);
        // f, Px, Py, Ty, Tz, Qx, Qy, theta, lambda, e, g, h, x
        { Fq2::copy(10) }
        // f, Px, Py, Ty, Tz, Qx, Qy, theta, lambda, e, g, h, x, theta
        { Fq2::roll(6) }
        // f, Px, Py, Ty, Tz, Qx, Qy, theta, lambda, e, h, x, theta, g
        { Fq2::roll(6) }
        // f, Px, Py, Ty, Tz, Qx, Qy, theta, lambda, e, x, theta, g, h
        { Fq2::sub(2, 0) }
        // f, Px, Py, Ty, Tz, Qx, Qy, theta, lambda, e, x, theta, g - h
        { Fq2::mul(2, 0) }
        // f, Px, Py, Ty, Tz, Qx, Qy, theta, lambda, e, x, theta * (g - h)
        { Fq2::copy(4) }
        // f, Px, Py, Ty, Tz, Qx, Qy, theta, lambda, e, x, theta * (g - h), e
        { Fq2::roll(18) }
        // f, Px, Py, Tz, Qx, Qy, theta, lambda, e, x, theta * (g - h), e, Ty
        { Fq2::mul(2, 0) }
        // f, Px, Py, Tz, Qx, Qy, theta, lambda, e, x, theta * (g - h), e * Ty
        { Fq2::sub(2, 0) }
        // f, Px, Py, Tz, Qx, Qy, theta, lambda, e, x, theta * (g - h) - e * Ty

        // self.z *= &e;
        // f, Px, Py, Tz, Qx, Qy, theta, lambda, e, x, y
        { Fq2::roll(14) }
        // f, Px, Py, Qx, Qy, theta, lambda, e, x, y, Tz
        { Fq2::roll(6) }
        // f, Px, Py, Qx, Qy, theta, lambda, x, y, Tz, e
        { Fq2::mul(2, 0) }
        // f, Px, Py, Qx, Qy, theta, lambda, x, y, Tz * e

        // let j = theta * &q.x - &(lambda * &q.y);
        // f, Px, Py, Qx, Qy, theta, lambda, x, y, z
        { Fq2::copy(8) }
        // f, Px, Py, Qx, Qy, theta, lambda, x, y, z, theta
        { Fq2::roll(14) }
        // f, Px, Py, Qy, theta, lambda, x, y, z, theta, Qx
        { Fq2::mul(2, 0) }
        // f, Px, Py, Qy, theta, lambda, x, y, z, theta * Qx
        { Fq2::copy(8) }
        // f, Px, Py, Qy, theta, lambda, x, y, z, theta * Qx, lambda
        { Fq2::roll(14) }
        // f, Px, Py, theta, lambda, x, y, z, theta * Qx, lambda, Qy
        if !flag {
            { Fq2::neg(0) }
        // f, Px, Py, theta, lambda, x, y, z, theta * Qx, lambda, -Qy
        }
        { Fq2::mul(2, 0) }
        // f, Px, Py, theta, lambda, x, y, z, theta * Qx, lambda * Qy
        { Fq2::sub(2, 0) }
        // f, Px, Py, theta, lambda, x, y, z, theta * Qx - lambda * Qy

        // (lambda, -theta, j)
        // f, Px, Py, theta, lambda, x, y, z, j
        { Fq2::roll(8) }
        // f, Px, Py, theta, x, y, z, j, lambda
        { Fq2::roll(10) }
        // f, Px, Py, x, y, z, j, lambda, theta
        { Fq2::neg(0) }
        // f, Px, Py, x, y, z, j, lambda, -theta
        { Fq2::roll(4) }
        // f, Px, Py, x, y, z, lambda, -theta, j

        }
    }

    // stack data: beta^{2 * (p - 1) / 6}, beta^{3 * (p - 1) / 6}, beta^{2 * (p^2 - 1) / 6}, 1/2, B,
    // P1, P2, P3, P4, Q4, c, c', wi, f, Px, Py, Tx, Ty, Tz
    // [..., Fq12, Fq12, Fq12, Fq12, Fq, Fq, (Fq, Fq), (Fq, Fq), (Fq, Fq)]
    pub fn double_line() -> Script {
        script! {

        // let mut a = self.x * &self.y;
        // 1/2, B, P1, P2, P3, P4, Q4, c, c', wi, f, Px, Py, Tx, Ty, Tz
        { Fq2::copy(4) }
        // 1/2, B, P1, P2, P3, P4, Q4, c, c', wi, f, Px, Py, Tx, Ty, Tz, Tx
        { Fq2::copy(4) }
        // 1/2, B, P1, P2, P3, P4, Q4, c, c', wi, f, Px, Py, Tx, Ty, Tz, Tx, Ty
        { Fq2::mul(2, 0) }
        // 1/2, B, P1, P2, P3, P4, Q4, c, c', wi, f, Px, Py, Tx, Ty, Tz, Tx * Ty

        // a.mul_assign_by_fp(two_inv);
        // 1/2, B, P1, P2, P3, P4, Q4, c, c', wi, f, Px, Py, Tx, Ty, Tz, a
        { Fq::copy(72) }
        // 1/2, B, P1, P2, P3, P4, Q4, c, c', wi, f, Px, Py, Tx, Ty, Tz, a, 1/2
        { Fq2::mul_by_fq(1, 0) }
        // 1/2, B, P1, P2, P3, P4, Q4, c, c', wi, f, Px, Py, Tx, Ty, Tz, a * 1/2

        // let b = self.y.square();
        // 1/2, B, P1, P2, P3, P4, Q4, c, c', wi, f, Px, Py, Tx, Ty, Tz, a
        { Fq2::copy(4) }
        // 1/2, B, P1, P2, P3, P4, Q4, c, c', wi, f, Px, Py, Tx, Ty, Tz, a, Ty
        { Fq2::square() }
        // 1/2, B, P1, P2, P3, P4, Q4, c, c', wi, f, Px, Py, Tx, Ty, Tz, a, Ty^2

        // let c = self.z.square();
        // 1/2, B, P1, P2, P3, P4, Q4, c, c', wi, f, Px, Py, Tx, Ty, Tz, a, b
        { Fq2::copy(4) }
        // 1/2, B, P1, P2, P3, P4, Q4, c, c', wi, f, Px, Py, Tx, Ty, Tz, a, b, Tz
        { Fq2::square() }
        // 1/2, B, P1, P2, P3, P4, Q4, c, c', wi, f, Px, Py, Tx, Ty, Tz, a, b, Tz^2

        // let e = ark_bn254::g2::Config::COEFF_B * &(c.double() + &c);
        // 1/2, B, P1, P2, P3, P4, Q4, c, c', wi, f, Px, Py, Tx, Ty, Tz, a, b, c
        { Fq2::copy(0) }
        { Fq2::copy(0) }
        // 1/2, B, P1, P2, P3, P4, Q4, c, c', wi, f, Px, Py, Tx, Ty, Tz, a, b, c, c, c
        { Fq2::double(0) }
        // 1/2, B, P1, P2, P3, P4, Q4, c, c', wi, f, Px, Py, Tx, Ty, Tz, a, b, c, c, 2 * c
        { Fq2::add(2, 0) }
        // 1/2, B, P1, P2, P3, P4, Q4, c, c', wi, f, Px, Py, Tx, Ty, Tz, a, b, c, 3 * c
        { Fq2::copy(76) }
        // 1/2, B, P1, P2, P3, P4, Q4, c, c', wi, f, Px, Py, Tx, Ty, Tz, a, b, c, 3 * c, B
        { Fq2::mul(2, 0) }
        // 1/2, B, P1, P2, P3, P4, Q4, c, c', wi, f, Px, Py, Tx, Ty, Tz, a, b, c, 3 * c * B

        // let f = e.double() + &e;
        // 1/2, B, P1, P2, P3, P4, Q4, c, c', wi, f, Px, Py, Tx, Ty, Tz, a, b, c, e
        { Fq2::copy(0) }
        { Fq2::copy(0) }
        // 1/2, B, P1, P2, P3, P4, Q4, c, c', wi, f, Px, Py, Tx, Ty, Tz, a, b, c, e, e, e
        { Fq2::double(0) }
        // 1/2, B, P1, P2, P3, P4, Q4, c, c', wi, f, Px, Py, Tx, Ty, Tz, a, b, c, e, e, 2 * e
        { Fq2::add(2, 0) }
        // 1/2, B, P1, P2, P3, P4, Q4, c, c', wi, f, Px, Py, Tx, Ty, Tz, a, b, c, e, 3 * e

        // let mut g = b + &f;
        // 1/2, B, P1, P2, P3, P4, Q4, c, c', wi, f, Px, Py, Tx, Ty, Tz, a, b, c, e, f
        { Fq2::copy(0) }
        // 1/2, B, P1, P2, P3, P4, Q4, c, c', wi, f, Px, Py, Tx, Ty, Tz, a, b, c, e, f, f
        { Fq2::copy(8) }
        // 1/2, B, P1, P2, P3, P4, Q4, c, c', wi, f, Px, Py, Tx, Ty, Tz, a, b, c, e, f, f, b
        { Fq2::add(2, 0) }
        // 1/2, B, P1, P2, P3, P4, Q4, c, c', wi, f, Px, Py, Tx, Ty, Tz, a, b, c, e, f, f + b

        // g.mul_assign_by_fp(two_inv);
        // 1/2, B, P1, P2, P3, P4, Q4, c, c', wi, f, Px, Py, Tx, Ty, Tz, a, b, c, e, f, g
        { Fq::copy(82) }
        // 1/2, B, P1, P2, P3, P4, Q4, c, c', wi, f, Px, Py, Tx, Ty, Tz, a, b, c, e, f, g, 1/2
        { Fq2::mul_by_fq(1, 0) }
        // 1/2, B, P1, P2, P3, P4, Q4, c, c', wi, f, Px, Py, Tx, Ty, Tz, a, b, c, e, f, g * 1/2

        // let h = (self.y + &self.z).square() - &(b + &c);
        // 1/2, B, P1, P2, P3, P4, Q4, c, c', wi, f, Px, Py, Tx, Ty, Tz, a, b, c, e, f, g
        { Fq2::roll(14) }
        // 1/2, B, P1, P2, P3, P4, Q4, c, c', wi, f, Px, Py, Tx, Tz, a, b, c, e, f, g, Ty
        { Fq2::roll(14) }
        // 1/2, B, P1, P2, P3, P4, Q4, c, c', wi, f, Px, Py, Tx, a, b, c, e, f, g, Ty, Tz
        { Fq2::add(2, 0) }
        // 1/2, B, P1, P2, P3, P4, Q4, c, c', wi, f, Px, Py, Tx, a, b, c, e, f, g, Ty + Tz
        { Fq2::square() }
        // 1/2, B, P1, P2, P3, P4, Q4, c, c', wi, f, Px, Py, Tx, a, b, c, e, f, g, (Ty + Tz)^2
        { Fq2::copy(10) }
        // 1/2, B, P1, P2, P3, P4, Q4, c, c', wi, f, Px, Py, Tx, a, b, c, e, f, g, (Ty + Tz)^2, b
        { Fq2::roll(10) }
        // 1/2, B, P1, P2, P3, P4, Q4, c, c', wi, f, Px, Py, Tx, a, b, e, f, g, (Ty + Tz)^2, b, c
        { Fq2::add(2, 0) }
        // 1/2, B, P1, P2, P3, P4, Q4, c, c', wi, f, Px, Py, Tx, a, b, e, f, g, (Ty + Tz)^2, b + c
        { Fq2::sub(2, 0) }
        // 1/2, B, P1, P2, P3, P4, Q4, c, c', wi, f, Px, Py, Tx, a, b, e, f, g, (Ty + Tz)^2 - (b + c)

        // let i = e - &b;
        // 1/2, B, P1, P2, P3, P4, Q4, c, c', wi, f, Px, Py, Tx, a, b, e, f, g, h
        { Fq2::copy(6) }
        // 1/2, B, P1, P2, P3, P4, Q4, c, c', wi, f, Px, Py, Tx, a, b, e, f, g, h, e
        { Fq2::copy(10) }
        // 1/2, B, P1, P2, P3, P4, Q4, c, c', wi, f, Px, Py, Tx, a, b, e, f, g, h, e, b
        { Fq2::sub(2, 0) }
        // 1/2, B, P1, P2, P3, P4, Q4, c, c', wi, f, Px, Py, Tx, a, b, e, f, g, h, e - b

        // let j = self.x.square();
        // 1/2, B, P1, P2, P3, P4, Q4, c, c', wi, f, Px, Py, Tx, a, b, e, f, g, h, i
        { Fq2::roll(14) }
        // 1/2, B, P1, P2, P3, P4, Q4, c, c', wi, f, Px, Py, a, b, e, f, g, h, i, Tx
        { Fq2::square() }
        // 1/2, B, P1, P2, P3, P4, Q4, c, c', wi, f, Px, Py, a, b, e, f, g, h, i, Tx^2

        // let e_square = e.square();
        // 1/2, B, P1, P2, P3, P4, Q4, c, c', wi, f, Px, Py, a, b, e, f, g, h, i, j
        { Fq2::roll(10) }
        // 1/2, B, P1, P2, P3, P4, Q4, c, c', wi, f, Px, Py, a, b, f, g, h, i, j, e
        { Fq2::square() }
        // 1/2, B, P1, P2, P3, P4, Q4, c, c', wi, f, Px, Py, a, b, f, g, h, i, j, e^2

        // self.x = a * &(b - &f);
        // 1/2, B, P1, P2, P3, P4, Q4, c, c', wi, f, Px, Py, a, b, f, g, h, i, j, e^2
        { Fq2::roll(14) }
        // 1/2, B, P1, P2, P3, P4, Q4, c, c', wi, f, Px, Py, b, f, g, h, i, j, e^2, a
        { Fq2::copy(14) }
        // 1/2, B, P1, P2, P3, P4, Q4, c, c', wi, f, Px, Py, b, f, g, h, i, j, e^2, a, b
        { Fq2::roll(14) }
        // 1/2, B, P1, P2, P3, P4, Q4, c, c', wi, f, Px, Py, b, g, h, i, j, e^2, a, b, f
        { Fq2::sub(2, 0) }
        // 1/2, B, P1, P2, P3, P4, Q4, c, c', wi, f, Px, Py, b, g, h, i, j, e^2, a, b - f
        { Fq2::mul(2, 0) }
        // 1/2, B, P1, P2, P3, P4, Q4, c, c', wi, f, Px, Py, b, g, h, i, j, e^2, a * (b - f)

        // self.y = g.square() - &(e_square.double() + &e_square);
        // 1/2, B, P1, P2, P3, P4, Q4, c, c', wi, f, Px, Py, b, g, h, i, j, e^2, x
        { Fq2::roll(10) }
        // 1/2, B, P1, P2, P3, P4, Q4, c, c', wi, f, Px, Py, b, h, i, j, e^2, x, g
        { Fq2::square() }
        // 1/2, B, P1, P2, P3, P4, Q4, c, c', wi, f, Px, Py, b, h, i, j, e^2, x, g^2
        { Fq2::roll(4) }
        // 1/2, B, P1, P2, P3, P4, Q4, c, c', wi, f, Px, Py, b, h, i, j, x, g^2, e^2
        { Fq2::copy(0) }
        // 1/2, B, P1, P2, P3, P4, Q4, c, c', wi, f, Px, Py, b, h, i, j, x, g^2, e^2, e^2
        { Fq2::double(0) }
        // 1/2, B, P1, P2, P3, P4, Q4, c, c', wi, f, Px, Py, b, h, i, j, x, g^2, e^2, 2 * e^2
        { Fq2::add(2, 0) }
        // 1/2, B, P1, P2, P3, P4, Q4, c, c', wi, f, Px, Py, b, h, i, j, x, g^2, 3 * e^2
        { Fq2::sub(2, 0) }
        // 1/2, B, P1, P2, P3, P4, Q4, c, c', wi, f, Px, Py, b, h, i, j, x, g^2 - 3 * e^2

        // self.z = b * &h;
        // 1/2, B, P1, P2, P3, P4, Q4, c, c', wi, f, Px, Py, b, h, i, j, x, y
        { Fq2::roll(10) }
        // 1/2, B, P1, P2, P3, P4, Q4, c, c', wi, f, Px, Py, h, i, j, x, y, b
        { Fq2::roll(10) }
        // 1/2, B, P1, P2, P3, P4, Q4, c, c', wi, f, Px, Py, i, j, x, y, b, h
        { Fq2::copy(0) }
        // 1/2, B, P1, P2, P3, P4, Q4, c, c', wi, f, Px, Py, i, j, x, y, b, h, h
        { Fq2::mul(4, 2) }
        // 1/2, B, P1, P2, P3, P4, Q4, c, c', wi, f, Px, Py, i, j, x, y, h, z

        // (-h, j.double() + &j, i)
        // 1/2, B, P1, P2, P3, P4, Q4, c, c', wi, f, Px, Py, i, j, x, y, h, z
        { Fq2::roll(2) }
        // 1/2, B, P1, P2, P3, P4, Q4, c, c', wi, f, Px, Py, i, j, x, y, z, h
        { Fq2::neg(0) }
        // 1/2, B, P1, P2, P3, P4, Q4, c, c', wi, f, Px, Py, i, j, x, y, z, -h
        { Fq2::roll(8) }
        // 1/2, B, P1, P2, P3, P4, Q4, c, c', wi, f, Px, Py, i, x, y, z, -h, j
        { Fq2::copy(0) }
        // 1/2, B, P1, P2, P3, P4, Q4, c, c', wi, f, Px, Py, i, x, y, z, -h, j, j
        { Fq2::double(0) }
        // 1/2, B, P1, P2, P3, P4, Q4, c, c', wi, f, Px, Py, i, x, y, z, -h, j, 2 * j
        { Fq2::add(2, 0) }
        // 1/2, B, P1, P2, P3, P4, Q4, c, c', wi, f, Px, Py, i, x, y, z, -h, 3 * j
        { Fq2::roll(10) }
        // 1/2, B, P1, P2, P3, P4, Q4, c, c', wi, f, Px, Py, x, y, z, -h, 3 * j, i

        }
    }

    // Stack top: [lamda, mu,   Q.x, Q.y ]
    // Type:      [Fq2,   Fq2, (Fq2, Fq2)]
    fn double_line_g2() -> Script {
        script! {
            // check 2*lamda*y == 3 * q.x^2
            // [lamda, mu, x, y, y ]
            { Fq2::copy(0) }
            // [lamda, mu, x, y, y, lamda ]
            { Fq2::copy(8) }
            // [lamda, mu, x, y, y * lamda ]
            { Fq2::mul(0, 2) }
            // [lamda, mu, x, y, 2 *y * lamda ]
            { Fq2::double(0) }
            // [lamda, mu, x, y] | [ 2 *y * lamda ]
            { Fq2::toaltstack() }
            // 2 * lamda * y == 3 * x^2
            // [lamda, mu, x, y, x] | [ 2 *y * lamda ]
            { Fq2::copy(2) }
            // [lamda, mu, x, y, x^2] | [ 2 *y * lamda ]
            { Fq2::square() }
            // [lamda, mu, x, y, x^2, x^2] | [ 2 *y * lamda ]
            { Fq2::copy(0) }
            // [lamda, mu, x, y, x^2, 2x^2] | [ 2 *y * lamda ]
            { Fq2::double(0) }
            // [lamda, mu, x, y, 3x^2] | [ 2 *y * lamda ]
            { Fq2::add(0, 2) }
            // [lamda, mu, x, y, 3x^2, 2 *y * lamda ]
            { Fq2::fromaltstack() }
            // [lamda, mu, x, y]
            { Fq2::equalverify() }
            // check y - lamda * x _ mu == 0
            // [lamda, mu, x, y, mu]
            { Fq2::copy(4) }
            // [lamda, mu, x, y - mu]
            { Fq2::sub(2, 0) }
            // [lamda, mu, x, y - mu, x]
            { Fq2::copy(2) }
            // [lamda, mu, x, y - mu, x, lamda]
            { Fq2::copy(8) }
            // [lamda, mu, x, y - mu, x * lamda]
            { Fq2::mul(0, 2) }
            // [lamda, mu, x, y - mu - x * lamda]
            { Fq2::sub(2, 0) }
            // [lamda, mu, x, y - mu - x * lamda, 0]
            { Fq2::push_zero() }
            // [lamda, mu, x]
            { Fq2::equalverify() }
            // calcylate x_3 = lamda^2 - 2x
            // [lamda, mu, x, lamda]
            { Fq2::copy(4) }
            // [lamda, mu, x, lamda^2]
            { Fq2::square() }
            // [lamda, mu, lamda^2, 2x]
            { Fq2::double(2) }
            // [lamda, mu, lamda^2 - 2x]
            { Fq2::sub(2, 0) }
            // [lamda, mu, x3, x3 ]
            { Fq2::copy(0) }
            // [mu, x3, lamda * x3 ]
            { Fq2::mul(0, 6) }
            // [x3, lamda * x3 + mu ]
            { Fq2::add(0, 4) }
            // [x3, y3 ]
            { Fq2::neg(0) }
        }
    }

    // Stack top: [lamda, mu,  Q.x1, Q.y1, Q.x2, Q.y2 ]
    // Type:      [Fq2,   Fq2, (Fq2, Fq2), (Fq2, Fq2)]
    fn add_line_g2() -> Script {
        script! {
            // check y2 - lamda * x2 - mu == 0
            // [lamda, mu, x1, y1, x2, y2, mu]
            { Fq2::copy(8) }
            // [lamda, mu, x1, y1, x2, y2 - mu]
            { Fq2::sub(2, 0) }
            // [lamda, mu, x1, y1, x2, y2 - mu, x2]
            { Fq2::copy(2) }
            // [lamda, mu, x1, y1, x2, y2 - mu, x2, lambda]
            { Fq2::copy(12) }
            // [lamda, mu, x1, y1, x2, y2 - mu, x2 * lambda]
            { Fq2::mul(0, 2) }
            // [lamda, mu, x1, y1, x2, y2 - mu - x2 * lambda]
            { Fq2::sub(2, 0) }
            // [lamda, mu, x1, y1, x2, y2 - mu - x2 * lambda, 0]
            { Fq2::push_zero() }
            // [lamda, mu, x1, y1, x2]
            { Fq2::equalverify() }
            // check y1 - lamda * x1 - mu == 0
            // [lamda, mu, x1, y1, x2, mu]
            { Fq2::copy(6) }
            // [lamda, mu, x1, x2, y1 - mu]
            { Fq2::sub(4, 0) }
            // [lamda, mu, x1, x2, y1 - mu, x1]
            { Fq2::copy(4) }
            // [lamda, mu, x1, x2, y1 - mu, x1, lambda]
            { Fq2::copy(10) }
            // [lamda, mu, x1, x2, y1 - mu, x1 * lambda]
            { Fq2::mul(0, 2) }
            // [lamda, mu, x1, x2, y1 - mu - x1 * lambda]
            { Fq2::sub(2, 0) }
            // [lamda, mu, x1, x2, y1 - mu - x2 * lambda, 0]
            { Fq2::push_zero() }
            // [lamda, mu, x1, x2]
            { Fq2::equalverify() }
            // calcylate x_3 = lamda^2 - x1 - x2
            // [lamda, mu, x1 + x2]
            {Fq2::add(0, 2)}
            // [lamda, mu, x1 + x2, lamda]
            { Fq2::copy(4) }
            // [lamda, mu, x1 + x2, lamda^2]
            { Fq2::square() }
            // [lamda, mu, lamda^2 - (x1 + x2)]
            { Fq2::sub(0, 2) }
            // [lamda, mu, x3, x3 ]
            { Fq2::copy(0) }
            // [mu, x3, lamda * x3 ]
            { Fq2::mul(0, 6) }
            // [x3, lamda * x3 + mu ]
            { Fq2::add(0, 4) }
            // [x3, y3 ]
            { Fq2::neg(0) }
        }
    }

    // input:
    //  f            12 elements
    //  coeffs.c0    2 elements
    //  coeffs.c1    2 elements
    //  coeffs.c2    2 elements
    //  p.x          1 element
    //  p.y          1 element
    //
    // output:
    //  new f        12 elements
    pub fn ell() -> Script {
        script! {
            // compute the new c0
            { Fq2::mul_by_fq(6, 0) }

            // compute the new c1
            { Fq2::mul_by_fq(5, 2) }

            // roll c2
            { Fq2::roll(4) }

            // compute the new f
            { Fq12::mul_by_034() }
        }
    }

    // input:
    //  f            12 elements
    //  p.x          1 element
    //  p.y          1 element
    //
    // output:
    //  new f        12 elements
    pub fn ell_by_constant(constant: &EllCoeff) -> Script {
        script! {
            // [f, px, py]
            // compute the new c0
            // [f, px, py, py]
            { Fq::copy(0) }
            // [f, px, py, py * q1.x1]
            { Fq::mul_by_constant(&constant.0.c0) }
            // [f, px, py * q1.x1, py]
            { Fq::roll(1) }
            // [f, px, py * q1.x1, py * q1.x2]
            { Fq::mul_by_constant(&constant.0.c1) }

            // compute the new c1
            // [f, px, py * q1.x1, py * q1.x2, px]
            { Fq::copy(2) }
            // [f, px, py * q1.x1, py * q1.x2, px * q1.y1]
            { Fq::mul_by_constant(&constant.1.c0) }
            // [f, py * q1.x1, py * q1.x2, px * q1.y1, px]
            { Fq::roll(3) }
            // [f, py * q1.x1, py * q1.x2, px * q1.y1, px * q1.y2]
            { Fq::mul_by_constant(&constant.1.c1) }

            // compute the new f
            // [f, py * q1.x1, py * q1.x2, px * q1.y1, px * q1.y2]
            { Fq12::mul_by_034_with_4_constant(&constant.2) }
        }
    }

    // input:
    //   p.x
    //   p.y
    pub fn miller_loop(constant: &G2Prepared) -> Script {
        let mut script_bytes = vec![];

        script_bytes.extend(Fq12::push_one().as_bytes());

        let fq12_square = Fq12::square();

        let mut constant_iter = constant.ell_coeffs.iter();

        for i in (1..ark_bn254::Config::ATE_LOOP_COUNT.len()).rev() {
            if i != ark_bn254::Config::ATE_LOOP_COUNT.len() - 1 {
                script_bytes.extend(fq12_square.as_bytes());
            }

            script_bytes.extend(Fq2::copy(12).as_bytes());
            script_bytes
                .extend(Pairing::ell_by_constant(&constant_iter.next().unwrap()).as_bytes());

            let bit = ark_bn254::Config::ATE_LOOP_COUNT[i - 1];
            if bit == 1 || bit == -1 {
                script_bytes.extend(Fq2::copy(12).as_bytes());
                script_bytes
                    .extend(Pairing::ell_by_constant(&constant_iter.next().unwrap()).as_bytes());
            }
        }

        script_bytes.extend(Fq2::copy(12).as_bytes());
        script_bytes.extend(Pairing::ell_by_constant(&constant_iter.next().unwrap()).as_bytes());

        script_bytes.extend(Fq2::roll(12).as_bytes());
        script_bytes.extend(Pairing::ell_by_constant(&constant_iter.next().unwrap()).as_bytes());

        assert_eq!(constant_iter.next(), None);

        Script::from(script_bytes)
    }

    // input:
    //   p.x
    //   p.y
    //   q.x
    //   q.y
    pub fn dual_miller_loop(constant_1: &G2Prepared, constant_2: &G2Prepared) -> Script {
        let mut script_bytes = vec![];

        script_bytes.extend(Fq12::push_one().as_bytes());

        let fq12_square = Fq12::square();

        let mut constant_1_iter = constant_1.ell_coeffs.iter();
        let mut constant_2_iter = constant_2.ell_coeffs.iter();

        for i in (1..ark_bn254::Config::ATE_LOOP_COUNT.len()).rev() {
            if i != ark_bn254::Config::ATE_LOOP_COUNT.len() - 1 {
                script_bytes.extend(fq12_square.as_bytes());
            }

            script_bytes.extend(Fq2::copy(14).as_bytes());
            script_bytes
                .extend(Pairing::ell_by_constant(&constant_1_iter.next().unwrap()).as_bytes());

            script_bytes.extend(Fq2::copy(12).as_bytes());
            script_bytes
                .extend(Pairing::ell_by_constant(&constant_2_iter.next().unwrap()).as_bytes());

            let bit = ark_bn254::Config::ATE_LOOP_COUNT[i - 1];
            if bit == 1 || bit == -1 {
                script_bytes.extend(Fq2::copy(14).as_bytes());
                script_bytes
                    .extend(Pairing::ell_by_constant(&constant_1_iter.next().unwrap()).as_bytes());

                script_bytes.extend(Fq2::copy(12).as_bytes());
                script_bytes
                    .extend(Pairing::ell_by_constant(&constant_2_iter.next().unwrap()).as_bytes());
            }
        }

        script_bytes.extend(Fq2::copy(14).as_bytes());
        script_bytes.extend(Pairing::ell_by_constant(&constant_1_iter.next().unwrap()).as_bytes());

        script_bytes.extend(Fq2::copy(12).as_bytes());
        script_bytes.extend(Pairing::ell_by_constant(&constant_2_iter.next().unwrap()).as_bytes());

        script_bytes.extend(Fq2::roll(14).as_bytes());
        script_bytes.extend(Pairing::ell_by_constant(&constant_1_iter.next().unwrap()).as_bytes());

        script_bytes.extend(Fq2::roll(12).as_bytes());
        script_bytes.extend(Pairing::ell_by_constant(&constant_2_iter.next().unwrap()).as_bytes());

        assert_eq!(constant_1_iter.next(), None);
        assert_eq!(constant_2_iter.next(), None);

        Script::from(script_bytes)
    }

    // input on stack (non-fixed) : [P1, P2, c, c_inv, wi]
    // input outside (fixed): L1(Q1), L2(Q2)
    pub fn dual_miller_loop_with_c_wi(constant_1: &G2Prepared, constant_2: &G2Prepared) -> Script {
        let mut script_bytes: Vec<u8> = vec![];

        // f = c_inv
        script_bytes.extend(
            script! {
                { Fq12::copy(12) }
            }
            .as_bytes(),
        );

        let fq12_square = Fq12::square();

        let mut constant_1_iter = constant_1.ell_coeffs.iter();
        let mut constant_2_iter = constant_2.ell_coeffs.iter();
        // miller loop part, 6x + 2
        for i in (1..ark_bn254::Config::ATE_LOOP_COUNT.len()).rev() {
            let bit = ark_bn254::Config::ATE_LOOP_COUNT[i - 1];

            // update f (double), f = f * f
            script_bytes.extend(fq12_square.as_bytes());

            // update c_inv
            // f = f * c_inv, if digit == 1
            // f = f * c, if digit == -1
            if bit == 1 {
                script_bytes.extend(
                    script! {
                        { Fq12::copy(24) }
                        { Fq12::mul(12, 0) }
                    }
                    .as_bytes(),
                );
            } else if bit == -1 {
                script_bytes.extend(
                    script! {
                        { Fq12::copy(36) }
                        { Fq12::mul(12, 0) }
                    }
                    .as_bytes(),
                );
            }

            // update f, f = f * double_line_eval
            script_bytes.extend(Fq2::copy(50).as_bytes());
            script_bytes
                .extend(Pairing::ell_by_constant(&constant_1_iter.next().unwrap()).as_bytes());

            script_bytes.extend(Fq2::copy(48).as_bytes());
            script_bytes
                .extend(Pairing::ell_by_constant(&constant_2_iter.next().unwrap()).as_bytes());

            // update f (add), f = f * add_line_eval
            if bit == 1 || bit == -1 {
                script_bytes.extend(Fq2::copy(50).as_bytes());
                script_bytes
                    .extend(Pairing::ell_by_constant(&constant_1_iter.next().unwrap()).as_bytes());

                script_bytes.extend(Fq2::copy(48).as_bytes());
                script_bytes
                    .extend(Pairing::ell_by_constant(&constant_2_iter.next().unwrap()).as_bytes());
            }
<<<<<<< HEAD

            println!("Miller loop [{}]", i - 1);
=======
>>>>>>> 0772ace4
        }

        // update c_inv
        // f = f * c_inv^p * c^{p^2}
        script_bytes.extend(
            script! {
                { Fq12::roll(24) }
                { Fq12::frobenius_map(1) }
                { Fq12::mul(12, 0) }
                { Fq12::roll(24) }
                { Fq12::frobenius_map(2) }
                { Fq12::mul(12, 0) }
            }
            .as_bytes(),
        );

        // scale f
        // f = f * wi
        script_bytes.extend(
            script! {
                { Fq12::mul(12, 0) }
            }
            .as_bytes(),
        );

        // update f (frobenius map): f = f * add_line_eval([p])
        script_bytes.extend(Fq2::copy(14).as_bytes());
        script_bytes.extend(Pairing::ell_by_constant(&constant_1_iter.next().unwrap()).as_bytes());

        script_bytes.extend(Fq2::copy(12).as_bytes());
        script_bytes.extend(Pairing::ell_by_constant(&constant_2_iter.next().unwrap()).as_bytes());

        // update f (frobenius map): f = f * add_line_eval([-p^2])
        script_bytes.extend(Fq2::roll(14).as_bytes());
        script_bytes.extend(Pairing::ell_by_constant(&constant_1_iter.next().unwrap()).as_bytes());

        script_bytes.extend(Fq2::roll(12).as_bytes());
        script_bytes.extend(Pairing::ell_by_constant(&constant_2_iter.next().unwrap()).as_bytes());

        assert_eq!(constant_1_iter.next(), None);
        assert_eq!(constant_2_iter.next(), None);

        Script::from(script_bytes)
    }
}

#[cfg(test)]
mod test {
    use crate::bn254::ell_coeffs::{mul_by_char, G2HomProjective, G2Prepared};
    use crate::bn254::fp254impl::Fp254Impl;
    use crate::bn254::fq::Fq;
    use crate::bn254::fq12::Fq12;
    use crate::bn254::fq2::Fq2;
    use crate::bn254::fq6::Fq6;
    use crate::bn254::pairing::Pairing;
    use crate::bn254::utils::{fq12_push, fq2_push};
    use crate::treepp::*;
    use ark_bn254::g2::G2Affine;
    use ark_bn254::Bn254;

    use ark_ec::pairing::Pairing as _;
    use ark_ec::short_weierstrass::SWCurveConfig;
    use ark_ec::AffineRepr;

    use ark_ff::Field;
    use ark_std::{test_rng, UniformRand};
    use num_bigint::BigUint;
    use num_traits::Num;
<<<<<<< HEAD
    use num_traits::One;
    use rand::{RngCore, SeedableRng};
=======
    use rand::SeedableRng;
>>>>>>> 0772ace4
    use rand_chacha::ChaCha20Rng;
    use std::str::FromStr;

    use ark_bn254::G1Affine;

    use std::ops::{Div, Mul, Sub};

    #[test]
    fn test_ell() {
        println!("Pairing.ell: {} bytes", Pairing::ell().len());
        let mut prng = ChaCha20Rng::seed_from_u64(0);

        for _ in 0..1 {
            let a = ark_bn254::Fq12::rand(&mut prng);
            let c0 = ark_bn254::Fq2::rand(&mut prng);
            let c1 = ark_bn254::Fq2::rand(&mut prng);
            let c2 = ark_bn254::Fq2::rand(&mut prng);
            let px = ark_bn254::Fq::rand(&mut prng);
            let py = ark_bn254::Fq::rand(&mut prng);

            let b = {
                let mut c0new = c0.clone();
                c0new.mul_assign_by_fp(&py);

                let mut c1new = c1.clone();
                c1new.mul_assign_by_fp(&px);

                let mut b = a.clone();
                b.mul_by_034(&c0new, &c1new, &c2);
                b
            };

            let script = script! {
                { fq12_push(a) }
                { fq2_push(c0) }
                { fq2_push(c1) }
                { fq2_push(c2) }
                { Fq::push_u32_le(&BigUint::from(px).to_u32_digits()) }
                { Fq::push_u32_le(&BigUint::from(py).to_u32_digits()) }
                { Pairing::ell() }
                { fq12_push(b) }
                { Fq12::equalverify() }
                OP_TRUE
            };
            let exec_result = execute_script(script);
            assert!(exec_result.success);
        }
    }

    #[test]
    fn test_ell_by_constant() {
        let mut prng = ChaCha20Rng::seed_from_u64(0);

        for _ in 0..1 {
            let a = ark_bn254::Fq12::rand(&mut prng);
            let b = ark_bn254::g2::G2Affine::rand(&mut prng);
            let coeffs = G2Prepared::from(b);

            let ell_by_constant = Pairing::ell_by_constant(&coeffs.ell_coeffs[0]);
            println!("Pairing.ell_by_constant: {} bytes", ell_by_constant.len());

            let px = ark_bn254::Fq::rand(&mut prng);
            let py = ark_bn254::Fq::rand(&mut prng);

            let b = {
                let mut c0new = coeffs.ell_coeffs[0].0.clone();
                c0new.mul_assign_by_fp(&py);

                let mut c1new = coeffs.ell_coeffs[0].1.clone();
                c1new.mul_assign_by_fp(&px);

                let mut b = a.clone();
                b.mul_by_034(&c0new, &c1new, &coeffs.ell_coeffs[0].2);
                b
            };

            let script = script! {
                { fq12_push(a) }
                { Fq::push_u32_le(&BigUint::from(px).to_u32_digits()) }
                { Fq::push_u32_le(&BigUint::from(py).to_u32_digits()) }
                { Pairing::ell_by_constant(&coeffs.ell_coeffs[0]) }
                { fq12_push(b) }
                { Fq12::equalverify() }
                OP_TRUE
            };
            let exec_result = execute_script(script);
            assert!(exec_result.success);
        }
    }

    #[test]
    fn test_miller_loop() {
        let mut prng = ChaCha20Rng::seed_from_u64(0);

        for _ in 0..1 {
            let p = ark_bn254::G1Affine::rand(&mut prng);

            let a = ark_bn254::g2::G2Affine::rand(&mut prng);
            let a_prepared = G2Prepared::from(a);

            let miller_loop = Pairing::miller_loop(&a_prepared);
            println!("Pairing.miller_loop: {} bytes", miller_loop.len());

            let c = Bn254::miller_loop(p, a).0;

            let script = script! {
                { Fq::push_u32_le(&BigUint::from(p.x).to_u32_digits()) }
                { Fq::push_u32_le(&BigUint::from(p.y).to_u32_digits()) }
                { miller_loop.clone() }
                { fq12_push(c) }
                { Fq12::equalverify() }
                OP_TRUE
            };
            let exec_result = execute_script(script);
            assert!(exec_result.success);
        }
    }

    #[test]
    fn test_dual_miller_loop() {
        let mut prng = ChaCha20Rng::seed_from_u64(0);

        for _ in 0..1 {
            let p = ark_bn254::G1Affine::rand(&mut prng);
            let q = ark_bn254::G1Affine::rand(&mut prng);

            let a = ark_bn254::g2::G2Affine::rand(&mut prng);
            let a_prepared = G2Prepared::from(a);

            let b = ark_bn254::g2::G2Affine::rand(&mut prng);
            let b_prepared = G2Prepared::from(b);

            let dual_miller_loop = Pairing::dual_miller_loop(&a_prepared, &b_prepared);
            println!("Pairing.dual_miller_loop: {} bytes", dual_miller_loop.len());

            let c = Bn254::multi_miller_loop([p, q], [a, b]).0;

            let script = script! {
                { Fq::push_u32_le(&BigUint::from(p.x).to_u32_digits()) }
                { Fq::push_u32_le(&BigUint::from(p.y).to_u32_digits()) }
                { Fq::push_u32_le(&BigUint::from(q.x).to_u32_digits()) }
                { Fq::push_u32_le(&BigUint::from(q.y).to_u32_digits()) }
                { dual_miller_loop.clone() }
                { fq12_push(c) }
                { Fq12::equalverify() }
                OP_TRUE
            };
            let exec_result = execute_script(script);
            assert!(exec_result.success);
        }
    }

    #[test]
    fn test_dual_millerloop_with_c_wi() {
        let mut prng = ChaCha20Rng::seed_from_u64(0);

        for _ in 0..1 {
            // exp = 6x + 2 + p - p^2 = lambda - p^3
            let p_pow3 = BigUint::from_str_radix(Fq::MODULUS, 16).unwrap().pow(3_u32);
            let lambda = BigUint::from_str(
                "10486551571378427818905133077457505975146652579011797175399169355881771981095211883813744499745558409789005132135496770941292989421431235276221147148858384772096778432243207188878598198850276842458913349817007302752534892127325269"
            ).unwrap();
            let (exp, sign) = if lambda > p_pow3 {
                (lambda - p_pow3, true)
            } else {
                (p_pow3 - lambda, false)
            };
            // random c and wi
            let c = ark_bn254::Fq12::rand(&mut prng);
            let c_inv = c.inverse().unwrap();
            let wi = ark_bn254::Fq12::rand(&mut prng);

            let p = ark_bn254::G1Affine::rand(&mut prng);
            let q = ark_bn254::G1Affine::rand(&mut prng);

            let a = ark_bn254::g2::G2Affine::rand(&mut prng);
            let a_prepared = G2Prepared::from(a);

            let b = ark_bn254::g2::G2Affine::rand(&mut prng);
            let b_prepared = G2Prepared::from(b);

            let dual_miller_loop_with_c_wi =
                Pairing::dual_miller_loop_with_c_wi(&a_prepared, &b_prepared);
            println!(
                "Pairing.dual_miller_loop_with_c_wi: {} bytes",
                dual_miller_loop_with_c_wi.len()
            );

            let f = Bn254::multi_miller_loop([p, q], [a, b]).0;
            println!("Bn254::multi_miller_loop done!");
            let hint = if sign {
                f * wi * (c_inv.pow(exp.to_u64_digits()))
            } else {
                f * wi * (c_inv.pow(exp.to_u64_digits()).inverse().unwrap())
            };
            println!("Accumulated f done!");

            // p, q, c, c_inv, wi
            let script = script! {
                { Fq::push_u32_le(&BigUint::from(p.x).to_u32_digits()) }
                { Fq::push_u32_le(&BigUint::from(p.y).to_u32_digits()) }
                { Fq::push_u32_le(&BigUint::from(q.x).to_u32_digits()) }
                { Fq::push_u32_le(&BigUint::from(q.y).to_u32_digits()) }
                { fq12_push(c) }
                { fq12_push(c_inv) }
                { fq12_push(wi) }
                { dual_miller_loop_with_c_wi.clone() }
                { fq12_push(hint) }
                { Fq12::equalverify() }
                OP_TRUE
            };
            let exec_result = execute_script(script);
            assert!(exec_result.success);
        }
    }
<<<<<<< HEAD

    #[test]
    fn test_add_line() {
        let mut rng = test_rng();

        let p = G1Affine::rand(&mut rng);
        let t = G2Affine::rand(&mut rng).into_group();
        let q = G2Affine::rand(&mut rng);

        let mut expect = G2HomProjective {
            x: t.x,
            y: t.y,
            z: t.z,
        };
        expect.add_in_place(&q);

        // Px, Py, Tx, Ty, Tz, Qx, Qy
        // [Fq, Fq, (Fq, Fq), (Fq, Fq), (Fq, Fq), (Fq, Fq), (Fq, Fq)]
        let script = script! {
            // push P
            { Fq::push_u32_le(BigUint::from_str(p.x().unwrap().to_string().as_str()).unwrap().to_u32_digits().as_slice()) }
            { Fq::push_u32_le(BigUint::from_str(p.y().unwrap().to_string().as_str()).unwrap().to_u32_digits().as_slice()) }
            // push T.x
            { fq2_push(t.x) }
            // push T.y
            { fq2_push(t.y) }
            // push T.z
            { fq2_push(t.z) }
            // push Q.x
            { fq2_push(q.x) }
            // push Q.y
            { fq2_push(q.y) }
            // add line
            { Pairing::add_line() }
            // Px, Py, x, y, z, lambda, -theta, j
            { Fq6::drop() }
            // Px, Py, x, y, z
            // push expect.x
            { Fq::push_u32_le(BigUint::from_str(expect.x.c0.to_string().as_str()).unwrap().to_u32_digits().as_slice()) }
            { Fq::push_u32_le(BigUint::from_str(expect.x.c1.to_string().as_str()).unwrap().to_u32_digits().as_slice()) }
            // push expect.y
            { Fq::push_u32_le(BigUint::from_str(expect.y.c0.to_string().as_str()).unwrap().to_u32_digits().as_slice()) }
            { Fq::push_u32_le(BigUint::from_str(expect.y.c1.to_string().as_str()).unwrap().to_u32_digits().as_slice()) }
            // push expect.z
            { Fq::push_u32_le(BigUint::from_str(expect.z.c0.to_string().as_str()).unwrap().to_u32_digits().as_slice()) }
            { Fq::push_u32_le(BigUint::from_str(expect.z.c1.to_string().as_str()).unwrap().to_u32_digits().as_slice()) }
            { Fq6::equalverify() }
            { Fq2::drop() }
            OP_TRUE
        };
        let exec_result = execute_script(script);
        assert!(exec_result.success);
    }

    #[test]
    fn test_double_line() {
        println!("double_line_cript.len() = {}", Pairing::double_line().len());

        let mut rng = test_rng();

        let two_inv = ark_bn254::Fq::one().double().inverse().unwrap();

        let b_x: String = ark_bn254::g2::Config::COEFF_B.c0.to_string();
        let b_y: String = ark_bn254::g2::Config::COEFF_B.c1.to_string();

        let q = G2Affine::rand(&mut rng).into_group();

        let mut expect = G2HomProjective {
            x: q.x,
            y: q.y,
            z: q.z,
        };
        expect.double_in_place(&two_inv);

        // 1/2, B, P1, P2, P3, P4, Q4, c, c', wi, f, Px, Py, Tx, Ty, Tz
        // [..., Fq12, Fq12, Fq12, Fq12, Fq, Fq, (Fq, Fq), (Fq, Fq), (Fq, Fq)]
        let script = script! {
            // push 1/2
            { Fq::push_u32_le(BigUint::from_str(two_inv.to_string().as_str()).unwrap().to_u32_digits().as_slice()) }
            // push B
            { Fq::push_u32_le(BigUint::from_str(b_x.as_str()).unwrap().to_u32_digits().as_slice()) }
            { Fq::push_u32_le(BigUint::from_str(b_y.as_str()).unwrap().to_u32_digits().as_slice()) }
            // push mocked P1~Q4 for slots offset
            { Fq12::push_zero() }
            // push c,c',wi,f
            { Fq12::push_zero() }
            { Fq12::push_zero() }
            { Fq12::push_zero() }
            { Fq12::push_zero() }
            // push P
            { Fq2::push_zero() }
            // push Q
            { fq2_push(q.x) }
            { fq2_push(q.y) }
            { fq2_push(q.z) }
            // double line
            { Pairing::double_line() }
            // 1/2, B, P1, P2, P3, P4, Q4, c, c', wi, f, Px, Py, x, y, z, -h, 3 * j, i
            { Fq6::drop() }
            // 1/2, B, P1, P2, P3, P4, Q4, c, c', wi, f, Px, Py, x, y, z
            // push expect.x
            { Fq::push_u32_le(BigUint::from_str(expect.x.c0.to_string().as_str()).unwrap().to_u32_digits().as_slice()) }
            { Fq::push_u32_le(BigUint::from_str(expect.x.c1.to_string().as_str()).unwrap().to_u32_digits().as_slice()) }
            // push expect.y
            { Fq::push_u32_le(BigUint::from_str(expect.y.c0.to_string().as_str()).unwrap().to_u32_digits().as_slice()) }
            { Fq::push_u32_le(BigUint::from_str(expect.y.c1.to_string().as_str()).unwrap().to_u32_digits().as_slice()) }
            // push expect.z
            { Fq::push_u32_le(BigUint::from_str(expect.z.c0.to_string().as_str()).unwrap().to_u32_digits().as_slice()) }
            { Fq::push_u32_le(BigUint::from_str(expect.z.c1.to_string().as_str()).unwrap().to_u32_digits().as_slice()) }
            { Fq6::equalverify() }
            // 1/2, B, P1, P2, P3, P4, Q4, c, c', wi, f, Px, Py
            { Fq2::drop() }
            { Fq12::drop() }
            { Fq12::drop() }
            { Fq12::drop() }
            { Fq12::drop() }
            { Fq12::drop() }
            { Fq2::drop() }
            { Fq::drop() }
            OP_TRUE
        };
        let exec_result = execute_script(script);
        assert!(exec_result.success);
    }

    #[test]
    fn test_double_line_g2() {
        println!(
            "double_line_g2_script.len() = {}",
            Pairing::double_line_g2().len()
        );

        let mut rng = test_rng();
        let q = G2Affine::rand(&mut rng);
        let (lamda, mu, x3, y3) = line_double(&q);

        let script = script! {
            { fq2_push(lamda) }
            { fq2_push(mu) }
            { fq2_push(q.x().unwrap().to_owned()) }
            { fq2_push(q.y().unwrap().to_owned()) }
            { Pairing::double_line_g2() }
            { fq2_push(y3) }
            { Fq2::equalverify() }
            { fq2_push(x3) }
            { Fq2::equalverify() }
            OP_TRUE
        };

        let exec_result = execute_script(script.clone());
        assert!(exec_result.success);
    }

    #[test]
    fn test_add_line_g2() {
        println!("add_line_g2_cript.len() = {}", Pairing::add_line_g2().len());

        let mut rng = test_rng();
        let q1 = G2Affine::rand(&mut rng);
        let q2 = G2Affine::rand(&mut rng);
        let (lamda, mu, x3, y3) = line_add(&q1, &q2);

        let script = script! {
            { fq2_push(lamda) }
            { fq2_push(mu) }
            { fq2_push(q1.x().unwrap().to_owned()) }
            { fq2_push(q1.y().unwrap().to_owned()) }
            { fq2_push(q2.x().unwrap().to_owned()) }
            { fq2_push(q2.y().unwrap().to_owned()) }
            { Pairing::add_line_g2() }
            { fq2_push(y3) }
            { Fq2::equalverify() }
            { fq2_push(x3) }
            { Fq2::equalverify() }
            OP_TRUE
        };

        let exec_result = execute_script(script.clone());
        assert!(exec_result.success);
    }

    fn line_double(
        point: &G2Affine,
    ) -> (
        ark_bn254::Fq2,
        ark_bn254::Fq2,
        ark_bn254::Fq2,
        ark_bn254::Fq2,
    ) {
        let (x, y) = (point.x, point.y);

        // slope: alpha = 3 * x ^ 2 / (2 * y)
        let alpha = x
            .square()
            .mul(ark_bn254::Fq2::from(3))
            .div(y.mul(ark_bn254::Fq2::from(2)));
        // bias = y - alpha * x
        let bias = y - alpha * x;

        let x3 = alpha.square() - x.double();
        let y3 = -(bias + alpha * x3);

        (alpha, bias, x3, y3)
    }

    fn line_add(
        point1: &G2Affine,
        point2: &G2Affine,
    ) -> (
        ark_bn254::Fq2,
        ark_bn254::Fq2,
        ark_bn254::Fq2,
        ark_bn254::Fq2,
    ) {
        let (x1, y1) = (point1.x, point1.y);
        let (x2, y2) = (point2.x, point2.y);

        // slope: alpha = (y2-y1)/(x2-x1)
        let alpha = (y2.sub(y1)).div(x2.sub(x1));
        // bias = y1 - alpha * x1
        let bias = y1 - alpha * x1;

        let x3 = alpha.square() - x1 - x2;
        let y3 = -(bias + alpha * x3);

        (alpha, bias, x3, y3)
    }

    #[test]
    fn test_mul_by_char() {
        let mut rng = ark_std::rand::rngs::StdRng::seed_from_u64(test_rng().next_u64());
        let q4 = G2Affine::rand(&mut rng);
        let phi_q = mul_by_char(q4);
        let mut phi_q2 = mul_by_char(phi_q.clone());
        phi_q2.y.neg_in_place();

        let script_bytes: Vec<u8> = script! {
            // [beta_12, beta_13, beta_22]
            { Fq::push_u32_le(&BigUint::from_str("21575463638280843010398324269430826099269044274347216827212613867836435027261").unwrap().to_u32_digits()) }
            { Fq::push_u32_le(&BigUint::from_str("10307601595873709700152284273816112264069230130616436755625194854815875713954").unwrap().to_u32_digits()) }
            { Fq::push_u32_le(&BigUint::from_str("2821565182194536844548159561693502659359617185244120367078079554186484126554").unwrap().to_u32_digits()) }
            { Fq::push_u32_le(&BigUint::from_str("3505843767911556378687030309984248845540243509899259641013678093033130930403").unwrap().to_u32_digits()) }
            { Fq::push_u32_le(&BigUint::from_str("21888242871839275220042445260109153167277707414472061641714758635765020556616").unwrap().to_u32_digits()) }
            { Fq::push_u32_le(&BigUint::from_str("0").unwrap().to_u32_digits()) }
            // [beta_12, beta_13, beta_22, Qx, Qy]
            { Fq::push_u32_le(&BigUint::from(q4.x.c0).to_u32_digits()) }
            { Fq::push_u32_le(&BigUint::from(q4.x.c1).to_u32_digits()) }
            { Fq::push_u32_le(&BigUint::from(q4.y.c0).to_u32_digits()) }
            { Fq::push_u32_le(&BigUint::from(q4.y.c1).to_u32_digits()) }
            // [beta_12, beta_13, beta_22, Qy, -Qx]
            { Fq2::roll(2) }
            { Fq::neg(0) }
            // [beta_13, beta_22, Qy, -Qx, beta_12]
            { Fq2::roll(8) }
            // [beta_13, beta_22, Qy, -Qx * beta_12]
            { Fq2::mul(2, 0) }
            // [beta_13, beta_22, -Qx * beta_12, -Qy]
            { Fq2::roll(2) }
            { Fq::neg(0) }
            // [beta_22, -Qx * beta_12, -Qy, beta_13]
            { Fq2::roll(6) }
            // [beta_22, -Qx * beta_12, -Qy * beta_13]
            { Fq2::mul(2, 0) }
            // check phi_Q
            // [beta_22, -Qx * beta_12, -Qy * beta_13, phi_q]
            { fq2_push(phi_q.y().unwrap().to_owned()) }
            { Fq2::equalverify() }
            { fq2_push(phi_q.x().unwrap().to_owned()) }
            { Fq2::equalverify() }
            // [beta_22, Qy, Qx]
            { Fq::push_u32_le(&BigUint::from(q4.y.c0).to_u32_digits()) }
            { Fq::push_u32_le(&BigUint::from(q4.y.c1).to_u32_digits()) }
            { Fq::push_u32_le(&BigUint::from(q4.x.c0).to_u32_digits()) }
            { Fq::push_u32_le(&BigUint::from(q4.x.c1).to_u32_digits()) }
            // [Qy, Qx, beta_22]
            { Fq2::roll(4) }
            // [Qy, Qx * beta_22]
            { Fq2::mul(2, 0) }
            // [Qx * beta_22, Qy]
            { Fq2::roll(2) }
            // [Qx * beta_22, Qy, phi_Q2]
            { fq2_push(phi_q2.y().unwrap().to_owned()) }
            { Fq2::equalverify() }
            { fq2_push(phi_q2.x().unwrap().to_owned()) }
            { Fq2::equalverify() }
            OP_TRUE
        }.to_bytes();
        let res = execute_script(Script::from_bytes(script_bytes));
        assert_eq!(res.success, true);
    }
=======
>>>>>>> 0772ace4
}<|MERGE_RESOLUTION|>--- conflicted
+++ resolved
@@ -865,11 +865,6 @@
                 script_bytes
                     .extend(Pairing::ell_by_constant(&constant_2_iter.next().unwrap()).as_bytes());
             }
-<<<<<<< HEAD
-
-            println!("Miller loop [{}]", i - 1);
-=======
->>>>>>> 0772ace4
         }
 
         // update c_inv
@@ -938,12 +933,8 @@
     use ark_std::{test_rng, UniformRand};
     use num_bigint::BigUint;
     use num_traits::Num;
-<<<<<<< HEAD
     use num_traits::One;
     use rand::{RngCore, SeedableRng};
-=======
-    use rand::SeedableRng;
->>>>>>> 0772ace4
     use rand_chacha::ChaCha20Rng;
     use std::str::FromStr;
 
@@ -1159,7 +1150,6 @@
             assert!(exec_result.success);
         }
     }
-<<<<<<< HEAD
 
     #[test]
     fn test_add_line() {
@@ -1450,6 +1440,4 @@
         let res = execute_script(Script::from_bytes(script_bytes));
         assert_eq!(res.success, true);
     }
-=======
->>>>>>> 0772ace4
 }