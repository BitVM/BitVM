--- conflicted
+++ resolved
@@ -1275,14 +1275,9 @@
 
     use crate::bn254::curves::{G1Affine, G1Projective};
     use crate::bn254::fq::Fq;
-<<<<<<< HEAD
     use crate::bn254::utils::{fr_push, fr_push_not_montgomery, g1_affine_push, g1_affine_push_not_montgomery};
     use crate::treepp::*;
     use crate::{execute_script, execute_script_as_chunks, execute_script_without_stack_limit, run};
-=======
-    use crate::treepp::{script, Script};
-    use crate::{run, run_as_chunks};
->>>>>>> 66a1efb5
 
     use crate::bn254::fp254impl::Fp254Impl;
     use ark_bn254::Fr;
