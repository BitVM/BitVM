--- conflicted
+++ resolved
@@ -555,11 +555,8 @@
 
 #[cfg(test)]
 mod test {
-<<<<<<< HEAD
     use crate::bigint::U254;
     use crate::bn254::{fp254impl::Fp254Impl, fr::Fr};
-=======
->>>>>>> c368fc9d
     use crate::bn254::fq::Fq;
     use crate::bn254::fq12::Fq12;
     use crate::bn254::utils::fq12_push;
@@ -575,7 +572,6 @@
     use rand_chacha::ChaCha20Rng;
     use std::{ops::Sub, ops::Rem, str::FromStr};
 
-<<<<<<< HEAD
     fn fq2_push(element: ark_bn254::Fq2) -> Script {
         script! {
             { Fq::push_u32_le(&BigUint::from(element.c0).to_u32_digits()) }
@@ -591,8 +587,6 @@
         }
     }
 
-=======
->>>>>>> c368fc9d
     #[test]
     fn test_bn254_fq12_add() {
         println!("Fq12.add: {} bytes", Fq12::add(12, 0).len());
