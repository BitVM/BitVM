name: BitVM CI

on:
  push:
    branches: [ "main" ]
  pull_request:
    types: [opened, synchronize, reopened, ready_for_review]
    branches: ["*"]

env:
  CARGO_TERM_COLOR: always

jobs:
  clippy:
    if: github.event.pull_request.draft == false
    timeout-minutes: 30
    runs-on: self-hosted
    steps:
    - uses: actions/checkout@v4
    - name: Run clippy
      run: cargo clippy

  build:
    if: github.event.pull_request.draft == false
    timeout-minutes: 30
    runs-on: self-hosted
    steps:
    - uses: actions/checkout@v4

    - name: Cache Build Artifacts
      uses: actions/cache@v4
      with:
        path: |
          ~/.cargo/bin/
          ~/.cargo/registry/index/
          ~/.cargo/registry/cache/
          ~/.cargo/git/db/
          target/
        key: ${{ runner.os }}-cargo-${{ hashFiles('**/Cargo.lock') }}

    - name: Build
      run: cargo build
  
  test_script:
    if: github.event.pull_request.draft == false
    timeout-minutes: 60
    needs: build
    runs-on: self-hosted
    steps:
    - uses: actions/checkout@v4

    - name: Cache Build Artifacts
      uses: actions/cache@v4
      with:
        path: |
          ~/.cargo/bin/
          ~/.cargo/registry/index/
          ~/.cargo/registry/cache/
          ~/.cargo/git/db/
          target/
        key: ${{ runner.os }}-cargo-${{ hashFiles('**/Cargo.lock') }}

    - name: Build
      run: cargo build

    - name: Run tests
      run: |
        cargo test -- --skip bridge::
  
<<<<<<< HEAD
  test_bridge:
    if: github.event.pull_request.draft == false
    timeout-minutes: 200
    needs: build
    runs-on: self-hosted
    steps:
    - uses: actions/checkout@v4
    
    - name: Cache Build Artifacts
      uses: actions/cache@v4
      with:
        path: |
          ~/.cargo/bin/
          ~/.cargo/registry/index/
          ~/.cargo/registry/cache/
          ~/.cargo/git/db/
          target/
        key: ${{ runner.os }}-cargo-${{ hashFiles('**/Cargo.lock') }}

    - name: Build
      run: cargo build

    - name: Run bridge tests
      env: 
        BRIDGE_DATA_STORE_CLIENT_DATA_SUFFIX: bridge-client-data.json
        BRIDGE_AWS_ACCESS_KEY_ID: ${{ secrets.BRIDGE_AWS_ACCESS_KEY_ID }}
        BRIDGE_AWS_SECRET_ACCESS_KEY: ${{ secrets.BRIDGE_AWS_SECRET_ACCESS_KEY }}
        BRIDGE_AWS_REGION: ap-southeast-1
        BRIDGE_AWS_BUCKET: bitvm
      run: |
        cd regtest
        ./install.sh <<< "."
        ./start.sh &
        cargo test -- --test bridge::
        ./stop.sh
=======
#  test_bridge:
#    if: github.event.pull_request.draft == false
#    timeout-minutes: 200
#    needs: build
#    runs-on: self-hosted
#    steps:
#    - uses: actions/checkout@v4
#    
#    - name: Cache Build Artifacts
#      uses: actions/cache@v4
#      with:
#        path: |
#          ~/.cargo/bin/
#          ~/.cargo/registry/index/
#          ~/.cargo/registry/cache/
#          ~/.cargo/git/db/
#          target/
#        key: ${{ runner.os }}-cargo-${{ hashFiles('**/Cargo.lock') }}
#
#    - name: Build
#      run: cargo build
#
#    - name: Run bridge tests
#      env: 
#        BRIDGE_DATA_STORE_CLIENT_DATA_SUFFIX: bridge-client-data.json
#        BRIDGE_AWS_ACCESS_KEY_ID: ${{ secrets.BRIDGE_AWS_ACCESS_KEY_ID }}
#        BRIDGE_AWS_SECRET_ACCESS_KEY: ${{ secrets.BRIDGE_AWS_SECRET_ACCESS_KEY }}
#        BRIDGE_AWS_REGION: ap-southeast-1
#        BRIDGE_AWS_BUCKET: bitvm
#      run: |
#        cp .env.test.sample .env.test
#        cd regtest
#        ./install.sh <<< "."
#        ./start.sh
#        cargo test -- --test bridge::
>>>>>>> ece70a4d
<|MERGE_RESOLUTION|>--- conflicted
+++ resolved
@@ -67,7 +67,6 @@
       run: |
         cargo test -- --skip bridge::
   
-<<<<<<< HEAD
   test_bridge:
     if: github.event.pull_request.draft == false
     timeout-minutes: 200
@@ -98,45 +97,9 @@
         BRIDGE_AWS_REGION: ap-southeast-1
         BRIDGE_AWS_BUCKET: bitvm
       run: |
+        cp .env.test.sample .env.test
         cd regtest
         ./install.sh <<< "."
         ./start.sh &
         cargo test -- --test bridge::
-        ./stop.sh
-=======
-#  test_bridge:
-#    if: github.event.pull_request.draft == false
-#    timeout-minutes: 200
-#    needs: build
-#    runs-on: self-hosted
-#    steps:
-#    - uses: actions/checkout@v4
-#    
-#    - name: Cache Build Artifacts
-#      uses: actions/cache@v4
-#      with:
-#        path: |
-#          ~/.cargo/bin/
-#          ~/.cargo/registry/index/
-#          ~/.cargo/registry/cache/
-#          ~/.cargo/git/db/
-#          target/
-#        key: ${{ runner.os }}-cargo-${{ hashFiles('**/Cargo.lock') }}
-#
-#    - name: Build
-#      run: cargo build
-#
-#    - name: Run bridge tests
-#      env: 
-#        BRIDGE_DATA_STORE_CLIENT_DATA_SUFFIX: bridge-client-data.json
-#        BRIDGE_AWS_ACCESS_KEY_ID: ${{ secrets.BRIDGE_AWS_ACCESS_KEY_ID }}
-#        BRIDGE_AWS_SECRET_ACCESS_KEY: ${{ secrets.BRIDGE_AWS_SECRET_ACCESS_KEY }}
-#        BRIDGE_AWS_REGION: ap-southeast-1
-#        BRIDGE_AWS_BUCKET: bitvm
-#      run: |
-#        cp .env.test.sample .env.test
-#        cd regtest
-#        ./install.sh <<< "."
-#        ./start.sh
-#        cargo test -- --test bridge::
->>>>>>> ece70a4d
+        ./stop.sh