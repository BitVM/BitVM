--- conflicted
+++ resolved
@@ -2,24 +2,10 @@
 use ark_ff::UniformRand as _;
 use ark_std::test_rng;
 use bitcoin::{Address, Amount, OutPoint};
-<<<<<<< HEAD
-use bitvm::bridge::{
-    connectors::base::TaprootConnector,
-    graphs::base::DUST_AMOUNT,
-    scripts::generate_pay_to_pubkey_script_address,
-    transactions::{
-        assert::AssertTransaction,
-        base::{
-            BaseTransaction, Input, MIN_RELAY_FEE_ASSERT, MIN_RELAY_FEE_DISPROVE,
-            MIN_RELAY_FEE_KICK_OFF_2,
-        },
-        disprove::DisproveTransaction,
-        pre_signed_musig2::PreSignedMusig2Transaction,
-=======
 use bitvm::{
     bridge::{
         connectors::base::TaprootConnector,
-        graphs::base::{DUST_AMOUNT, FEE_AMOUNT, INITIAL_AMOUNT},
+        graphs::base::DUST_AMOUNT,
         scripts::generate_pay_to_pubkey_script_address,
         transactions::{
             assert_transactions::{
@@ -27,13 +13,14 @@
                 assert_commit_2::AssertCommit2Transaction, assert_final::AssertFinalTransaction,
                 assert_initial::AssertInitialTransaction, utils::sign_assert_tx_with_groth16_proof,
             },
-            base::{BaseTransaction, Input},
+            base::{
+                BaseTransaction, Input, MIN_RELAY_FEE_ASSERT, MIN_RELAY_FEE_DISPROVE,
+                MIN_RELAY_FEE_KICK_OFF_2,
+            },
             disprove::DisproveTransaction,
-            kick_off_2::MIN_RELAY_FEE_AMOUNT,
             pre_signed::PreSignedTransaction,
             pre_signed_musig2::PreSignedMusig2Transaction,
         },
->>>>>>> b13b627b
     },
     chunker::disprove_execution::RawProof,
 };
@@ -64,16 +51,12 @@
     // verify funding inputs
     let mut funding_inputs: Vec<(&Address, Amount)> = vec![];
     let kick_off_2_input_amount = Amount::from_sat(
-<<<<<<< HEAD
         INITIAL_AMOUNT
             + MIN_RELAY_FEE_KICK_OFF_2
             + DUST_AMOUNT
             + MIN_RELAY_FEE_ASSERT
             + DUST_AMOUNT // assert has one more dust output
             + MIN_RELAY_FEE_DISPROVE,
-=======
-        INITIAL_AMOUNT + 300 * FEE_AMOUNT + MIN_RELAY_FEE_AMOUNT + 2000 * DUST_AMOUNT,
->>>>>>> b13b627b
     );
     let kick_off_2_funding_utxo_address = config.connector_1.generate_taproot_address();
     funding_inputs.push((&kick_off_2_funding_utxo_address, kick_off_2_input_amount));
@@ -127,18 +110,6 @@
         &secret_nonces_1,
     );
 
-<<<<<<< HEAD
-    let assert_tx = assert.finalize();
-    let assert_txid = assert_tx.compute_txid();
-    wait_timelock_expiry(
-        config.operator_context.network,
-        Some("kick off 2 connector 3"),
-    )
-    .await;
-    let assert_result = config.client_0.esplora.broadcast(&assert_tx).await;
-    println!("Assert tx result: {assert_result:?}");
-    assert!(assert_result.is_ok());
-=======
     let assert_initial_tx = assert_initial.finalize();
     let assert_initial_txid = assert_initial_tx.compute_txid();
     println!(
@@ -148,11 +119,8 @@
         assert_initial.tx().output.len()
     );
     let assert_initial_result = config.client_0.esplora.broadcast(&assert_initial_tx).await;
-    assert!(
-        assert_initial_result.is_ok(),
-        "error: {:?}",
-        assert_initial_result.err()
-    );
+    println!("Assert initial tx result: {assert_initial_result:?}");
+    assert!(assert_initial_result.is_ok());
 
     // gen wrong proof and witness
     let wrong_proof = wrong_proof_gen();
@@ -287,7 +255,6 @@
         "error: {:?}",
         assert_final_result.err()
     );
->>>>>>> b13b627b
 
     // disprove
     let vout = 1;
@@ -361,16 +328,8 @@
     check_tx_output_sum(INITIAL_AMOUNT, &disprove_tx);
     wait_timelock_expiry(config.network, Some("Assert connector 4")).await;
     let disprove_result = config.client_0.esplora.broadcast(&disprove_tx).await;
-<<<<<<< HEAD
     println!("Disprove tx result: {disprove_result:?}");
     assert!(disprove_result.is_ok());
-=======
-    assert!(
-        disprove_result.is_ok(),
-        "error: {:?}",
-        disprove_result.err()
-    );
->>>>>>> b13b627b
 
     // reward balance
     let reward_utxos = config
