

use bitcoin::key::Secp256k1;
use bitvm::{
    self,
    bridge::{
        client::BitVMClient,
        context::BridgeContext,
        graph::{DEPOSITOR_SECRET, EVM_ADDRESS, N_OF_N_SECRET, OPERATOR_SECRET, WITHDRAWER_SECRET},
    },
};
use musig2::secp256k1::All;

<<<<<<< HEAD
pub fn setup_test() -> (BitVMClient, BridgeContext, Secp256k1<All>) {
  let mut context = BridgeContext::new();
  context.initialize_evm_address(EVM_ADDRESS);
  context.initialize_operator(OPERATOR_SECRET);
  context.initialize_n_of_n(N_OF_N_SECRET);
  context.initialize_depositor(DEPOSITOR_SECRET);
  context.initialize_withdrawer(WITHDRAWER_SECRET);
=======
pub fn setup_test() -> (BitVMClient, BridgeContext) {
    let mut context = BridgeContext::new();
    context.initialize_evm_address(EVM_ADDRESS);
    context.initialize_operator(OPERATOR_SECRET);
    context.initialize_n_of_n(N_OF_N_SECRET);
    context.initialize_depositor(DEPOSITOR_SECRET);
    context.initialize_withdrawer(WITHDRAWER_SECRET);
>>>>>>> d991f2c4

    let client = BitVMClient::new();

<<<<<<< HEAD
  let secp = Secp256k1::new();

  return (client, context, secp)
=======
    return (client, context);
>>>>>>> d991f2c4
}<|MERGE_RESOLUTION|>--- conflicted
+++ resolved
@@ -11,31 +11,15 @@
 };
 use musig2::secp256k1::All;
 
-<<<<<<< HEAD
-pub fn setup_test() -> (BitVMClient, BridgeContext, Secp256k1<All>) {
+pub fn setup_test() -> (BitVMClient, BridgeContext) {
   let mut context = BridgeContext::new();
   context.initialize_evm_address(EVM_ADDRESS);
   context.initialize_operator(OPERATOR_SECRET);
   context.initialize_n_of_n(N_OF_N_SECRET);
   context.initialize_depositor(DEPOSITOR_SECRET);
   context.initialize_withdrawer(WITHDRAWER_SECRET);
-=======
-pub fn setup_test() -> (BitVMClient, BridgeContext) {
-    let mut context = BridgeContext::new();
-    context.initialize_evm_address(EVM_ADDRESS);
-    context.initialize_operator(OPERATOR_SECRET);
-    context.initialize_n_of_n(N_OF_N_SECRET);
-    context.initialize_depositor(DEPOSITOR_SECRET);
-    context.initialize_withdrawer(WITHDRAWER_SECRET);
->>>>>>> d991f2c4
 
-    let client = BitVMClient::new();
+let client = BitVMClient::new();
 
-<<<<<<< HEAD
-  let secp = Secp256k1::new();
-
-  return (client, context, secp)
-=======
-    return (client, context);
->>>>>>> d991f2c4
+return (client, context)
 }